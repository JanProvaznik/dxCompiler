--- conflicted
+++ resolved
@@ -1,24 +1,4 @@
 {
-<<<<<<< HEAD
-    "class": "CommandLineTool",
-    "inputs": [
-        {
-            "id": "#main/file1",
-            "type": "File",
-            "default": {
-                "class": "File",
-                "path": "dx://project-Fy9QqgQ0yzZbg9KXKP4Jz6Yq:/test_data/cwl/whale.txt"
-            }
-        }
-    ],
-    "outputs": [],
-    "arguments": [
-        "cat",
-        "$(inputs.file1.path)"
-    ],
-    "id": "#main",
-    "cwlVersion": "v1.2"
-=======
   "arguments": [
     "cat",
     "$(inputs.file1.path)"
@@ -30,12 +10,11 @@
     {
       "default": {
         "class": "File",
-        "path": "file:///Users/jdidion/projects/dxCompiler/test/cwl_conformance/tools/whale.txt"
+        "path": "dx://project-Fy9QqgQ0yzZbg9KXKP4Jz6Yq:/test_data/cwl/whale.txt"
       },
       "id": "#main/file1",
       "type": "File"
     }
   ],
   "outputs": []
->>>>>>> d6f90bb0
 }