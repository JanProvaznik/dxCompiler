{
  "arguments": [
    "python3",
    "$(inputs.script)",
    "renamed-filelist.txt"
  ],
  "class": "CommandLineTool",
  "cwlVersion": "v1.2",
  "doc": "YAML | syntax adds a trailing newline, so in the listing entry\nbelow, it becomes a string interpolation -- it evaluates to a string\nconsisting of $(inputs.filelist) serialized to JSON and then adding\na newline.  Compare to iwd-passthrough1.cwl\n",
  "id": "#main",
  "inputs": [
    {
      "id": "#main/filelist",
      "type": "File"
    },
    {
      "default": {
        "class": "File",
        "location": "file:///Users/jdidion/projects/dxCompiler/test/cwl_conformance/tools/loadit.py"
      },
      "id": "#main/script",
      "type": "File"
    }
  ],
  "outputs": [
    {
      "id": "#main/out",
      "outputBinding": {
        "glob": "out.txt"
      },
      "type": "File"
    }
  ],
  "requirements": [
    {
      "class": "DockerRequirement",
      "dockerPull": "python:3-slim"
    },
    {
      "class": "InitialWorkDirRequirement",
      "listing": [
        {
<<<<<<< HEAD
            "dockerPull": "python:3-slim",
            "class": "DockerRequirement"
        },
        {
            "listing": [
                {
                    "entryname": "renamed-filelist.txt",
                    "entry": "$(inputs.filelist)\n"
                }
            ],
            "class": "InitialWorkDirRequirement"
        }
    ],
    "inputs": [
        {
            "type": "File",
            "id": "#main/filelist"
        },
        {
            "type": "File",
            "default": {
                "class": "File",
                "location": "dx://project-Fy9QqgQ0yzZbg9KXKP4Jz6Yq:file-G0G3K4j0yzZzxBKJJ35z1gV9"
            },
            "id": "#main/script"
        }
    ],
    "stdout": "out.txt",
    "outputs": [
        {
            "type": "File",
            "id": "#main/out",
            "outputBinding": {
                "glob": "out.txt"
            }
=======
          "entry": "$(inputs.filelist)\n",
          "entryname": "renamed-filelist.txt"
>>>>>>> d6f90bb0
        }
      ]
    }
  ],
  "stdout": "out.txt"
}<|MERGE_RESOLUTION|>--- conflicted
+++ resolved
@@ -16,7 +16,7 @@
     {
       "default": {
         "class": "File",
-        "location": "file:///Users/jdidion/projects/dxCompiler/test/cwl_conformance/tools/loadit.py"
+        "location": "dx://project-Fy9QqgQ0yzZbg9KXKP4Jz6Yq:file-G0G3K4j0yzZzxBKJJ35z1gV9"
       },
       "id": "#main/script",
       "type": "File"
@@ -40,46 +40,8 @@
       "class": "InitialWorkDirRequirement",
       "listing": [
         {
-<<<<<<< HEAD
-            "dockerPull": "python:3-slim",
-            "class": "DockerRequirement"
-        },
-        {
-            "listing": [
-                {
-                    "entryname": "renamed-filelist.txt",
-                    "entry": "$(inputs.filelist)\n"
-                }
-            ],
-            "class": "InitialWorkDirRequirement"
-        }
-    ],
-    "inputs": [
-        {
-            "type": "File",
-            "id": "#main/filelist"
-        },
-        {
-            "type": "File",
-            "default": {
-                "class": "File",
-                "location": "dx://project-Fy9QqgQ0yzZbg9KXKP4Jz6Yq:file-G0G3K4j0yzZzxBKJJ35z1gV9"
-            },
-            "id": "#main/script"
-        }
-    ],
-    "stdout": "out.txt",
-    "outputs": [
-        {
-            "type": "File",
-            "id": "#main/out",
-            "outputBinding": {
-                "glob": "out.txt"
-            }
-=======
           "entry": "$(inputs.filelist)\n",
           "entryname": "renamed-filelist.txt"
->>>>>>> d6f90bb0
         }
       ]
     }
