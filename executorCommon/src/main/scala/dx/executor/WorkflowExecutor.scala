--- conflicted
+++ resolved
@@ -13,11 +13,7 @@
   Field,
   FolderContents
 }
-import dx.core.getVersion
-import dx.core.ir.Type.{TFile, TOptional, TSchema}
-import dx.core.Constants
-<<<<<<< HEAD
-import dx.core.ir.Value.{VArray, VFile}
+import dx.core.{Constants, getVersion}
 import dx.core.ir.{
   Block,
   BlockKind,
@@ -30,14 +26,11 @@
   Value,
   ValueSerde
 }
+import dx.core.ir.Type.{TFile, TOptional, TSchema}
+import dx.core.ir.Value.{VArray, VFile}
 import dx.util.{Enum, JsUtils, LocalFileSource, TraceLevel}
+import dx.util.CollectionUtils.IterableOnceExtensions
 import dx.util.protocols.DxFileSource
-=======
-import dx.core.ir.{Block, ExecutableLink, Parameter, ParameterLink, Type, TypeSerde, Value}
-import spray.json._
-import dx.util.{Enum, LocalFileSource, TraceLevel}
->>>>>>> 54b67c50
-import dx.util.CollectionUtils.IterableOnceExtensions
 import spray.json._
 
 object WorkflowAction extends Enum {
@@ -233,7 +226,6 @@
   protected trait BlockContext {
     def block: Block[B]
 
-<<<<<<< HEAD
     def env: Map[String, (Type, Value)]
 
     protected def prepareBlockOutputs(
@@ -251,10 +243,18 @@
                 |""".stripMargin,
             minLevel = TraceLevel.Verbose
         )
-        val filteredEnv = env.view.filterKeys(outputNames.contains).toMap
-        val inputLinks = jobMeta.createOutputLinks(filteredEnv, validate = false)
+        // Create output links from the values in the env, which came either
+        // from job inputs or from evaluating private variables. Ignore any
+        // variable in env that will be overridden by on in outputs.
+        val filteredEnv = env.filter {
+          case (k, _) if outputs.contains(k)           => false
+          case (k, _) if block.outputNames.contains(k) => true
+          case _                                       => false
+        }
+        val envLinks = jobMeta.createOutputLinks(filteredEnv, validate = false)
+        // create output links from the exposed outputs
         val outputLink = outputs.view.filterKeys(outputNames.contains).toMap
-        inputLinks ++ outputLink
+        envLinks ++ outputLink
       }
     }
 
@@ -561,66 +561,6 @@
       }
     }
 
-    def launch(): Map[String, ParameterLink] = {
-      val outputs: Map[String, ParameterLink] = block.kind match {
-        case BlockKind.CallWithSubexpressions | BlockKind.CallFragment =>
-          launchCall(block.index)
-        case BlockKind.ConditionalOneCall | BlockKind.ConditionalComplex =>
-          launchConditional()
-        case BlockKind.ScatterOneCall | BlockKind.ScatterComplex =>
-          assert(jobMeta.scatterStart == 0)
-          launchScatter()
-        case BlockKind.ExpressionsOnly => Map.empty
-        case BlockKind.CallDirect =>
-          throw new RuntimeException("unreachable state")
-      }
-      prepareBlockOutputs(outputs)
-    }
-
-    def continue(): Map[String, ParameterLink] = {
-      val outputs: Map[String, ParameterLink] = block.kind match {
-        case BlockKind.ScatterOneCall | BlockKind.ScatterComplex =>
-          assert(jobMeta.scatterStart > 0)
-          launchScatter()
-        case _ =>
-          throw new RuntimeException(s"cannot continue non-scatter block ${block}")
-      }
-      prepareBlockOutputs(outputs)
-    }
-
-    def collect(): Map[String, ParameterLink] = {
-      val outputs: Map[String, ParameterLink] = block.kind match {
-        case BlockKind.ScatterOneCall | BlockKind.ScatterComplex =>
-          collectScatter()
-        case _ =>
-          throw new RuntimeException(s"cannot continue non-scatter block ${block}")
-      }
-      prepareBlockOutputs(outputs)
-    }
-
-    def prettyFormat(): String = {
-      val envStr = if (env.isEmpty) {
-        " <empty>"
-      } else {
-        "\n" + env
-          .map {
-            case (name, (t, v)) =>
-              s"  ${name}: ${TypeSerde.toString(t)} ${ValueSerde.toString(v)}"
-          }
-          .mkString("\n")
-      }
-      s"""${block.prettyFormat}
-         |Env:${envStr}
-         |""".stripMargin
-=======
-    def launch(): Map[String, ParameterLink]
-
-    def continue(): Map[String, ParameterLink]
-
-    def collect(): Map[String, ParameterLink]
-
-    def prettyFormat(): String
-
     // private variables may create files that need to be uploaded
     protected def uploadPrivateVariablePaths(
         env: Map[String, (Type, Value)]
@@ -637,6 +577,7 @@
               throw new Exception(s"unexpected non-local file ${other}")
           }
       }
+
       val delocalizedPathToUri = jobMeta
         .uploadOutputFiles(filesToUpload.map {
           case (name, localFileSources) => name -> localFileSources.map(_.canonicalPath)
@@ -659,7 +600,65 @@
       }
       val delocalizedOutputs = delocalizeOutputFiles(env, resolveUri)
       jobMeta.createOutputLinks(delocalizedOutputs)
->>>>>>> 54b67c50
+    }
+
+    def launch(): Map[String, ParameterLink] = {
+      val outputs: Map[String, ParameterLink] = block.kind match {
+        case BlockKind.CallWithSubexpressions | BlockKind.CallFragment =>
+          launchCall(block.index)
+        case BlockKind.ConditionalOneCall | BlockKind.ConditionalComplex =>
+          launchConditional()
+        case BlockKind.ScatterOneCall | BlockKind.ScatterComplex =>
+          assert(jobMeta.scatterStart == 0)
+          launchScatter()
+        case BlockKind.ExpressionsOnly =>
+          // upload files associated with any private variables that are exposed as block outputs
+          uploadPrivateVariablePaths(env.filter {
+            case (k, _) if block.inputNames.contains(k)  => false
+            case (k, _) if block.outputNames.contains(k) => true
+            case _                                       => false
+          })
+        case BlockKind.CallDirect =>
+          throw new RuntimeException("unreachable state")
+      }
+      prepareBlockOutputs(outputs)
+    }
+
+    def continue(): Map[String, ParameterLink] = {
+      val outputs: Map[String, ParameterLink] = block.kind match {
+        case BlockKind.ScatterOneCall | BlockKind.ScatterComplex =>
+          assert(jobMeta.scatterStart > 0)
+          launchScatter()
+        case _ =>
+          throw new RuntimeException(s"cannot continue non-scatter block ${block}")
+      }
+      prepareBlockOutputs(outputs)
+    }
+
+    def collect(): Map[String, ParameterLink] = {
+      val outputs: Map[String, ParameterLink] = block.kind match {
+        case BlockKind.ScatterOneCall | BlockKind.ScatterComplex =>
+          collectScatter()
+        case _ =>
+          throw new RuntimeException(s"cannot continue non-scatter block ${block}")
+      }
+      prepareBlockOutputs(outputs)
+    }
+
+    def prettyFormat(): String = {
+      val envStr = if (env.isEmpty) {
+        " <empty>"
+      } else {
+        "\n" + env
+          .map {
+            case (name, (t, v)) =>
+              s"  ${name}: ${TypeSerde.toString(t)} ${ValueSerde.toString(v)}"
+          }
+          .mkString("\n")
+      }
+      s"""${block.prettyFormat}
+         |Env:${envStr}
+         |""".stripMargin
     }
   }
 
