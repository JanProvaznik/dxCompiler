--- conflicted
+++ resolved
@@ -16,7 +16,6 @@
   DxProjectDescribe,
   DxState,
   Field,
-  FileUpload,
   InstanceTypeDB
 }
 import dx.core.Constants
@@ -471,38 +470,6 @@
     }
   }
 
-<<<<<<< HEAD
-=======
-  def waitOnUpload: Boolean = true
-
-  def uploadOutputFiles(
-      localFiles: Map[String, Vector[Path]],
-      tagsAndProperties: Map[String, (Set[String], Map[String, String])] = Map.empty
-  ): Map[Path, DxFile] = {
-    if (localFiles.isEmpty) {
-      Map.empty
-    } else {
-      val filesToUpload = localFiles.flatMap {
-        case (name, paths) =>
-          val (tags, properties) =
-            tagsAndProperties.getOrElse(name, (Set.empty[String], Map.empty[String, String]))
-          paths.map { path =>
-            // if using manifests, we need to upload the files directly to the project
-            val dest = if (useManifests) {
-              Some(s"${manifestFolder}/${path.getFileName.toString}")
-            } else {
-              None
-            }
-            path -> FileUpload(path, dest, tags, properties)
-          }.toMap
-      }
-      dxApi.uploadFiles(filesToUpload.values.toSet,
-                        waitOnUpload = waitOnUpload,
-                        maxConcurrent = JobMeta.MaxConcurrentUploads)
-    }
-  }
-
->>>>>>> 976692ac
   @tailrec
   private def outputTypesEqual(expectedType: Type, actualType: Type): Boolean = {
     (expectedType, actualType) match {
@@ -768,10 +735,6 @@
 }
 
 case class WorkerJobMeta(override val workerPaths: DxWorkerPaths = DxWorkerPaths.default,
-<<<<<<< HEAD
-=======
-                         override val waitOnUpload: Boolean = false,
->>>>>>> 976692ac
                          override val dxApi: DxApi = DxApi.get,
                          override val logger: Logger = Logger.get)
     extends JobMeta(workerPaths, dxApi, logger) {
