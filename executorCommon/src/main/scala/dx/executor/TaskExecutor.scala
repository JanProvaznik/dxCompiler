package dx.executor

<<<<<<< HEAD
import java.nio.file.{Files, Path, Paths}
import dx.api.{DxFile, DxJob, InstanceTypeRequest}
=======
import java.nio.file.{Path, Paths}
import dx.api.{DxJob, InstanceTypeRequest}
>>>>>>> 54b67c50
import dx.core.getVersion
import dx.core.io.{
  DxdaManifest,
  DxdaManifestBuilder,
  DxfuseManifest,
  DxfuseManifestBuilder,
  StreamFiles
}
import dx.core.ir.{Type, TypeSerde, Value, ValueSerde}
import dx.core.ir.Type._
import dx.core.ir.Value._
import dx.util.protocols.{DxFileAccessProtocol, DxFileSource, DxFolderSource}
import spray.json._
import dx.util.{
  AddressableFileNode,
  AddressableFileSource,
  Enum,
  FileSource,
  FileUtils,
  LocalFileSource,
  SafeLocalizationDisambiguator,
  StringFileNode,
  SysUtils,
  TraceLevel
}

object TaskAction extends Enum {
  type TaskAction = Value
  val CheckInstanceType, LocalizeInputs, FinalizeInputs, InstantiateCommand, DelocalizeOutputs,
      Relaunch = Value
}

object TaskExecutor {
  val MaxDisambiguationDirs: Int = 5000
}

abstract class TaskExecutor(jobMeta: JobMeta,
                            streamFiles: StreamFiles.StreamFiles = StreamFiles.PerFile,
                            traceLengthLimit: Int = 10000) {

  private val fileResolver = jobMeta.fileResolver
  private val dxApi = jobMeta.dxApi
  private val logger = jobMeta.logger

  protected def trace(msg: String, minLevel: Int = TraceLevel.Verbose): Unit = {
    logger.traceLimited(msg, traceLengthLimit, minLevel)
  }

  private def printDirTree(): Unit = {
    if (logger.traceLevel >= TraceLevel.VVerbose) {
      trace("Directory structure:", TraceLevel.VVerbose)
      val (_, stdout, _) = SysUtils.execCommand("ls -lR", None)
      trace(stdout + "\n", TraceLevel.VVerbose)
    }
  }

  def executorName: String

  /**
    * Returns the minimal (i.e. cheapest) instance type that is
    * sufficient to the task's resource requirements.
    */
  protected def getInstanceTypeRequest: InstanceTypeRequest

  private def getRequestedInstanceType: String = {
    logger.trace("Computing instance type to request")
    val instanceTypeRequest: InstanceTypeRequest = getInstanceTypeRequest
    logger.traceLimited(s"Requesting instance type: $instanceTypeRequest")
    jobMeta.instanceTypeDb.apply(instanceTypeRequest).name
  }

  /**
    * Checks if we are already on the correct instance type. We only
    * relaunch if the current instance type is not sufficient for the
    * task requirements.
    */
  protected def checkInstanceType: Boolean = {
    // calculate the required instance type
    val requestedInstanceType = getRequestedInstanceType
    trace(s"Requested instance type: ${requestedInstanceType}")
    val currentInstanceType = jobMeta.instanceType.getOrElse(
        throw new Exception(s"Cannot get instance type for job ${jobMeta.jobId}")
    )
    trace(s"Current instance type: ${currentInstanceType}")
    val isSufficient =
      try {
        jobMeta.instanceTypeDb.matchesOrExceedes(currentInstanceType, requestedInstanceType)
      } catch {
        case ex: Throwable =>
          logger.warning("Error comparing current and requested instance types",
                         exception = Some(ex))
          false
      }
    if (isSufficient) {
      trace(s"The current instance type is sufficient")
    } else {
      trace(
          s"The current instance type is not sufficient; relaunching job with a larger instance type"
      )
    }
    isSufficient
  }

  // These functions write/read the inputs and mappings between file
  // inputs and their local paths on disk. This is used to preserve
  // state between different phases of task execution, so we don't
  // have to re-evaluate expressions every time.

  private def serializeInputs(schemas: Map[String, Type],
                              inputs: Map[String, (Type, Value)]): Unit = {
    val schemasJs = schemas.values.foldLeft(Map.empty[String, JsValue]) {
      case (accu, schema) => TypeSerde.serialize(schema, accu)._2
    }
    val (inputsJs, newSchemasJs) =
      inputs
        .foldLeft((Map.empty[String, JsValue], schemasJs)) {
          case ((paramAccu, schemaAccu), (k, (t, v))) =>
            val (jsType, newSchemasJs) = TypeSerde.serialize(t, schemaAccu)
            val jsValue = ValueSerde.serialize(v, pathsAsObjects = jobMeta.pathsAsObjects)
            (paramAccu + (k -> JsObject("type" -> jsType, "value" -> jsValue)), newSchemasJs)
        }
    val json = JsObject(
        "schemas" -> JsObject(newSchemasJs),
        "localizedInputs" -> JsObject(inputsJs)
    )
    FileUtils.writeFileContent(
        jobMeta.workerPaths.getSerializedInputsFile(ensureParentExists = true),
        json.prettyPrint
    )
  }

  private def deserializeInputs(): (Map[String, Type], Map[String, (Type, Value)]) = {
    val localizedInputsFile = jobMeta.workerPaths.getSerializedInputsFile()
    val (schemasJs, inputsJs) = FileUtils
      .readFileContent(localizedInputsFile)
      .parseJson match {
      case env: JsObject =>
        env
          .getFields("schemas", "localizedInputs") match {
          case Seq(JsObject(schemas), JsObject(inputs)) => (schemas, inputs)
          case _ =>
            throw new Exception(s"Malformed environment serialized to disk ${localizedInputsFile}")
        }
      case _ =>
        throw new Exception(s"Malformed environment serialized to disk ${localizedInputsFile}")
    }
    val schemas = TypeSerde.deserializeSchemas(schemasJs)
    inputsJs
      .foldLeft((schemas, Map.empty[String, (Type, Value)])) {
        case ((schemaAccu, paramAccu), (key, obj: JsObject)) =>
          obj.getFields("type", "value") match {
            case Seq(typeJs, valueJs) =>
              val (irType, newSchemas) = TypeSerde.deserialize(typeJs, schemaAccu)
              val irValue = ValueSerde.deserializeWithType(valueJs, irType, key)
              (newSchemas, paramAccu + (key -> (irType, irValue)))
            case _ =>
              throw new Exception(
                  s"Malformed environment serialized to disk ${localizedInputsFile}"
              )
          }
        case _ =>
          throw new Exception(s"Malformed environment serialized to disk ${localizedInputsFile}")
      }
  }

  private def serializeUriToPath(uriToPath: Map[String, Path]): Unit = {
    val utiToPathJs: Map[String, JsValue] = uriToPath.map {
      case (uri, path) => uri -> JsString(path.toString)
    }
    FileUtils.writeFileContent(
        jobMeta.workerPaths.getSerializedUriToPathFile(ensureParentExists = true),
        JsObject(utiToPathJs).prettyPrint
    )
  }

  private def deserializeUriToPath(): Map[String, Path] = {
    val uriToPathFile = jobMeta.workerPaths.getSerializedUriToPathFile()
    FileUtils.readFileContent(uriToPathFile).parseJson match {
      case JsObject(uriToPath) =>
        uriToPath.map {
          case (uri, JsString(path)) => uri -> Paths.get(path)
          case other                 => throw new Exception(s"unexpected path ${other}")
        }
      case _ =>
        throw new Exception(s"Malformed environment serialized to disk ${uriToPathFile}")
    }
  }

  private def serializePathToUri(pathToUri: Map[Path, String]): Unit = {
    val pathToUriJs: Map[String, JsValue] = pathToUri.map {
      case (path, uri) => path.toString -> JsString(uri)
    }
    FileUtils.writeFileContent(
        jobMeta.workerPaths.getSerializedPathToUriFile(ensureParentExists = true),
        JsObject(pathToUriJs).prettyPrint
    )
  }

  private def deserializePathToUri(): Map[Path, String] = {
    val pathToUriFile = jobMeta.workerPaths.getSerializedPathToUriFile()
    FileUtils.readFileContent(pathToUriFile).parseJson match {
      case JsObject(pathToUri) =>
        pathToUri.map {
          case (path, JsString(uri)) => Paths.get(path) -> uri
          case other                 => throw new Exception(s"unexpected uri ${other}")
        }
      case _ =>
        throw new Exception(s"Malformed environment serialized to disk ${pathToUriFile}")
    }
  }

  private def serializeLocalizer(localizer: SafeLocalizationDisambiguator): Unit = {
    FileUtils.writeFileContent(
        jobMeta.workerPaths.getSerializedLocalizerFile(ensureParentExists = true),
        localizer.toJson.prettyPrint
    )
  }

  private def deserializeLocalizer(): SafeLocalizationDisambiguator = {
    SafeLocalizationDisambiguator.fromJson(
        FileUtils.readFileContent(jobMeta.workerPaths.getSerializedLocalizerFile()).parseJson
    )
  }

  /**
    * Returns the IR type and value for each task input, including default values
    * for any missing optional parameters.
    */
  protected def getInputsWithDefaults: Map[String, (Type, Value)]

  /**
    * Should we try to stream the file(s) associated with the given input parameter?
    */
  protected def streamFileForInput(parameterName: String): Boolean

<<<<<<< HEAD
  /**
    * Returns all schema types referenced in the inputs.
    */
  protected def getSchemas: Map[String, TSchema]

  /**
    * Evaluates input values and creates manifests for dxfuse and/or dxda to localize all
    * input files. Input files and directories are represented as URIs
    * (dx://proj-xxxx:file-yyyy::/A/B/C.txt). Input directories (VFolder and VListing types)
    * are updated recursively so that the listings are determined for all source directories.
    * Then, all the files are extracted from the inputs recursively and added to either the
    * dxfuse or dxda manifest, depending on the value of `streamFiles` and whether streaming
    * has been enabled individually for any of the inputs. The evaluated inputs and a mapping
    * from source URIs to local paths are stored to transient files for use by the next phase.
    * TODO: handle InitialWorkDir
    */
  def localizeInputs(): Unit = {
    if (logger.isVerbose) {
      trace(s"dxCompiler version: ${getVersion}")
      trace(s"Task source code:\n${jobMeta.sourceCode}", traceLengthLimit)
      printDirTree()
      trace(s"localizeInputs debugLevel=${logger.traceLevel}")
    }

    object PathsToLocalize {
      var virtualFiles: Vector[StringFileNode] = Vector.empty
      var localFiles: Set[LocalFileSource] = Set.empty
      var filesToStream: Set[AddressableFileNode] = Set.empty
      var filesToDownload: Set[AddressableFileNode] = Set.empty

      case class PathValueHandler(stream: Boolean) {
        // Updates all `VFolder` values (including those nested within `value`) to
        // set their `listing`s if missing. Also extracts all file `VFile` values into
        // a `PathsToLocalize` object as follows:
        // * If `contents` is non-empty, the file is added to `virtualFiles`
        // * If `address` resolves to a `LocalFileSource`, the file is added to `localFiles`
        // * Otherwise, if `stream` is true, the file is added to `filesToStream`, otherwise
        //   it is added to `filesToDownload`
        def updateListingsAndExtractFiles(value: Value,
                                          t: Option[Type] = None,
                                          optional: Boolean = false): Option[Value] = {
          // creates a listing of VFile/VFolders from a nested listing of FileSources
          def createListing(value: Vector[FileSource]): Vector[PathValue] = {
            value.map {
              case fs: AddressableFileSource if fs.isDirectory && fs.isListable =>
                val items = createListing(fs.listing())
                VFolder(fs.address, listing = Some(items))
              case fs: AddressableFileSource if fs.isDirectory =>
                VFolder(fs.address)
              case fs: LocalFileSource =>
                localFiles += fs
                VFile(fs.address)
              case fs: AddressableFileSource =>
                if (stream) {
                  filesToStream += fs
                } else {
                  filesToDownload += fs
                }
                VFile(fs.address)
            }
=======
  protected def getSchemas: Map[String, TSchema]

  def localizeInputFiles: (Map[String, (Type, Value)],
                           Map[AddressableFileNode, Path],
                           Option[DxdaManifest],
                           Option[DxfuseManifest]) = {

    assert(jobMeta.workerPaths.getInputFilesDir() != jobMeta.workerPaths.getDxfuseMountDir())

    val inputs = getInputsWithDefaults

    val (localFilesToPath, filesToStream, filesToDownload) =
      inputs.foldLeft(
          (Map.empty[AddressableFileNode, Path],
           Set.empty[AddressableFileNode],
           Set.empty[AddressableFileNode])
      ) {
        case ((localFilesToPath, filesToStream, filesToDownload), (name, (_, irValue))) =>
          val (local, remote) = extractFiles(irValue, fileResolver).foldLeft(
              (Map.empty[AddressableFileNode, Path], Set.empty[AddressableFileNode])
          ) {
            case ((local, remote), fs: LocalFileSource) =>
              // The file is already on the local disk, there is no need to download it.
              // TODO: make sure this file is NOT in the applet input/output directories.
              (local + (fs -> fs.canonicalPath), remote)
            case ((local, remote), other) =>
              (local, remote + other)
>>>>>>> 54b67c50
          }

          // updates a listing by ensuring all VFolders have their listing set
          def updateListing(items: Vector[PathValue]): Vector[PathValue] = {
            items.map { path =>
              updateListingsAndExtractFiles(path) match {
                case Some(p: PathValue) => p
                case other              => throw new Exception(s"expected PathValue, not ${other}")
              }
            }
          }

          (t, value) match {
            case (Some(TFile) | None, file: VFile) if file.contents.nonEmpty =>
              virtualFiles :+= StringFileNode(file.contents.get, file.uri)
              Some(file.copy(contents = None))
            case (Some(TFile) | None, file: VFile) =>
              fileResolver.resolve(file.uri) match {
                case fs if !fs.exists =>
                  throw new Exception(s"File-type input does not exist: ${fs}")
                case fs if fs.isDirectory =>
                  throw new Exception(s"File-type input is a directory: ${fs}")
                case fs: LocalFileSource => localFiles += fs
                case fs if stream        => filesToStream += fs
                case fs                  => filesToDownload += fs
              }
              val updatedSecondaryFiles = updateListing(file.secondaryFiles)
              Some(file.copy(secondaryFiles = updatedSecondaryFiles))
            case (Some(TDirectory) | None, folder: VFolder) =>
              // fill in the listing if it is not provided
              Option
                .when(folder.listing.isEmpty)(fileResolver.resolveDirectory(folder.uri))
                .map {
                  case fs if !fs.exists =>
                    throw new Exception(s"Directory-type input does not exist: ${fs}")
                  case fs if !fs.isDirectory =>
                    throw new Exception(s"Directory-type input is not a directory: ${fs}")
                  case fs if !fs.isListable =>
                    throw new Exception(s"Cannot get listing for Directory-type input: ${fs}")
                  case fs => fs.listing(recursive = true)
                }
                .filter(_.nonEmpty)
                .map { listing =>
                  // fill in the listing if it is not provided
                  val updatedListing = createListing(listing)
                  folder.copy(listing = Some(updatedListing))
                }
                .orElse(Some(folder))
            case (Some(TDirectory) | None, listing: VListing) =>
              val updatedItems = updateListing(listing.items)
              Some(listing.copy(items = updatedItems))
            case _ => None
          }
        }
      }
    }

    // Make sure all VFolder inputs have their `listing`s set. We do this to ensure that
    // only the files present in the folder at the beginning of task execution are localized
    // into the inputs folder, and any changes to the directory during runtime aren't
    // synchronized to the worker. This step also extracts all the files from the inputs
    // that need to be localized.
    // TODO: it would be nice to extract dx:// links from VString values - this will happen
    //  in the case where the container is a dx file and being passed in as an input
    //  parameter - so that they could be downloaded using dxda. However, this would also
    //  require some way for the downloaded image tarball to be discovered and loaded. For now,
    //  we rely on DockerUtils to download the image (via DxFileSource, which uses the dx API
    //  to download the file).
    val inputs = getInputsWithDefaults.map {
      case (name, (t, v)) =>
        // whether to stream all the files/directories associated with this input
        val stream = streamFiles == StreamFiles.All ||
          (streamFiles == StreamFiles.PerFile && streamFileForInput(name))
        val handler = PathsToLocalize.PathValueHandler(stream)
        name -> (t, Value.transform(v, Some(t), handler.updateListingsAndExtractFiles))
    }
    serializeInputs(getSchemas, inputs)

    // localize virtual files to /home/dnanexus/virtual
    logger.traceLimited(s"Virtual files = ${PathsToLocalize.virtualFiles}")
    val virtualUriToPath = PathsToLocalize.virtualFiles.map { fs =>
      val localPath = fs.localizeToDir(jobMeta.workerPaths.getVirtualFilesDir(ensureExists = true))
      fs.name -> localPath
    }.toMap

    // local files already have a path
    val localUriToPath = PathsToLocalize.localFiles.map(fs => fs.address -> fs.canonicalPath).toMap

    // This object handles mapping FileSources to local paths and deals with file name
    // collisions in the manner specified by the WDL spec. All remote input files except those
    // streamed by dxfuse are placed in subfolders of the /home/dnanexus/inputs directory.
    val downloadLocalizer = SafeLocalizationDisambiguator.create(
        rootDir = jobMeta.workerPaths.getInputFilesDir(),
        separateDirsBySource = true,
        createDirs = true,
        disambiguationDirLimit = TaskExecutor.MaxDisambiguationDirs,
        logger = logger
    )
    // Build dxda manifest to localize all non-streaming remote files
    logger.traceLimited(s"Files to download: ${PathsToLocalize.filesToDownload}")
    val downloadFileSourceToPath: Map[AddressableFileNode, Path] =
      downloadLocalizer.getLocalPaths(PathsToLocalize.filesToDownload)
    val downloadUriToPath = downloadFileSourceToPath.map {
      case (fs, path) => fs.address -> path
    }
    DxdaManifestBuilder(dxApi, logger)
      .apply(downloadFileSourceToPath.collect {
        case (dxFs: DxFileSource, localPath) => dxFs.dxFile -> localPath
      })
      .foreach {
        case DxdaManifest(manifestJs) =>
          FileUtils.writeFileContent(jobMeta.workerPaths.getDxdaManifestFile(),
                                     manifestJs.prettyPrint)
      }

    // build dxfuse manifest to localize all straming remote files and folders
    logger.traceLimited(s"Files to stream: ${PathsToLocalize.filesToStream}")
    // use a different localizer for the dxfuse mount point
    val streamingLocalizer = SafeLocalizationDisambiguator.create(
        rootDir = jobMeta.workerPaths.getDxfuseMountDir(),
        existingPaths = downloadLocalizer.getLocalizedPaths,
        separateDirsBySource = true,
        createDirs = false,
        disambiguationDirLimit = TaskExecutor.MaxDisambiguationDirs,
        logger = logger
    )
    val streamFileSourceToPath: Map[AddressableFileNode, Path] =
      streamingLocalizer.getLocalPaths(PathsToLocalize.filesToStream)
    val streamUriToPath = streamFileSourceToPath.map {
      case (fs, path) => fs.address -> path
    }
    DxfuseManifestBuilder(jobMeta.workerPaths, dxApi, logger)
      .apply(streamFileSourceToPath.collect {
        case (dxFs: DxFileSource, localPath) => dxFs.dxFile -> localPath
      })
      .foreach {
        case DxfuseManifest(manifestJs) =>
          FileUtils.writeFileContent(jobMeta.workerPaths.getDxfuseManifestFile(),
                                     manifestJs.prettyPrint)
      }

    val allUriToPath = virtualUriToPath ++ localUriToPath ++ downloadUriToPath ++ streamUriToPath
    serializeUriToPath(allUriToPath)
    serializeLocalizer(downloadLocalizer)
  }

  //  val uriToPath: Map[String, String] = (fileSourceToPath ++ folderSourceToPath).map {
  //    case (dxFs: DxFileSource, path)       => dxFs.address -> path.toString
  //    case (dxFs: DxFolderSource, path)     => dxFs.address -> path.toString
  //    case (localFs: LocalFileSource, path) => localFs.originalPath.toString -> path.toString
  //    case (other, _)                       => throw new RuntimeException(s"unsupported file source ${other}")
  //  }.toMap

  def finalizeInputs(): Unit = {
    val (schemas, inputs) = deserializeInputs()
    val uriToPath = deserializeUriToPath()
    val localizer = deserializeLocalizer()
    logger.traceLimited(s"InstantiateCommand, env = ${inputs}, uriToPath = ${uriToPath}")

    // Go through all the inputs and finalize files, folders and listings.
    // For a file that is not in the context of a folder:
    // * If it is a local file, we link it into a disambiguation dir, naming it with
    //   its basename if it has one.
    // * Otherwise, if it has a basename, we create a link with the new name in
    //   the same folder to the original file, throwing an exception if there is
    //   a naming collision.
    // * If it has secondary files, they are linked into the same directory as
    //   the main file, creating any subfolders, and throwing an exception if there
    //   is a naming collision.
    // For a directory or listing, we create a new disambiguation dir and recursively
    // link in all the files it contains, creating any subfolders.
    object PathToUri {
      var pathToUri: Map[Path, String] = Map.empty
      val inputDirs =
        Vector(jobMeta.workerPaths.getInputFilesDir(), jobMeta.workerPaths.getDxfuseMountDir())

      def finalizeValue(value: Value, t: Option[Type], parent: Option[Path]): Option[Value] = {
        def finalizeListing(listing: Vector[PathValue], listingParent: Path): Vector[PathValue] = {
          listing.map { value =>
            finalizeValue(value, None, Some(listingParent)) match {
              case Some(p: PathValue) => p
              case other              => throw new Exception(s"expected PathValue, not ${other}")
            }
          }
        }

        (t, value) match {
          case (Some(TFile) | None, f: VFile) =>
            val path = uriToPath(f.uri)
            val parentDir = parent.getOrElse(path.getParent)
            val newPath =
              if (parent.nonEmpty || !inputDirs.exists(path.startsWith) || f.basename.nonEmpty) {
                // Either we are localizing into a specific directory, the path is a local or a
                // virtual file, or it is a remote file that needs its name changed - use the
                // localizer to determine the new path and then create a symbolic link.
                val sourcePath = f.basename.map(parentDir.resolve).getOrElse(path)
                val newPath = localizer.getLocalPath(fileResolver.fromPath(sourcePath))
                Files.createSymbolicLink(newPath, path)
              } else {
                path
              }
            pathToUri += (newPath -> f.uri)
            // recursively resolve the secondary files, linking them to be adjacent to the main file
            val newSecondaryFiles = finalizeListing(f.secondaryFiles, parentDir)
            Some(f.copy(uri = newPath.toString, secondaryFiles = newSecondaryFiles))
          case (Some(TDirectory) | None, f: VFolder) if f.listing.isDefined =>
            val fs = (fileResolver.resolveDirectory(f.uri), f.basename) match {
              case (fs, Some(basename)) =>
                fs.getParent
                  .map(_.resolve(basename))
                  .getOrElse(throw new Exception("cannot rename root directory"))
              case (fs, None) => fs
            }
            val path = localizer.getLocalPath(fs, parent)
            pathToUri += (path -> f.uri)
            val newListing = finalizeListing(f.listing.get, path)
            Some(f.copy(uri = path.toString, listing = Some(newListing)))
          case (Some(TDirectory) | None, l: VListing) =>
            // a listing is a virtual directory and is unique (i.e. we never want two
            // listings pointing at the same physical directory), so we source it from
            // a temp dir
            val tempDir = Files.createTempDirectory("listing")
            tempDir.toFile.deleteOnExit()
            val fs = fileResolver.fromPath(tempDir.resolve(l.basename), isDirectory = Some(true))
            val path = localizer.getLocalPath(fs, parent)
            val newListing = finalizeListing(l.items, path)
            Some(l.copy(items = newListing))
          case _ => None
        }
      }

      def handler(value: Value, t: Option[Type], optional: Boolean): Option[Value] = {
        finalizeValue(value, t, None)
      }
    }

    val finalizedInputs = inputs.map {
      case (name, (t, v)) =>
        name -> (t, Value.transform(v, Some(t), PathToUri.handler))
    }

    serializeInputs(schemas, finalizedInputs)
    serializePathToUri(PathToUri.pathToUri)
  }

  /**
    * Generates and writes command script(s) to disk.
    * @param localizedInputs task inputs with localized files
    * @return localizedInputs updated with any additional (non-input) variables that
    *         may be required to evaluate the outputs.
    */
  protected def writeCommandScript(
      localizedInputs: Map[String, (Type, Value)]
  ): Map[String, (Type, Value)]

  /**
    * Updates inputs with localized paths, then evaluates the command script and
    * writes it to disk. Inputs are supplemented with any local file paths created
    * when evaluating the command script and are serialized for use in the next phase.
    */
  def instantiateCommand(): Unit = {
    val (schemas, localizedInputs) = deserializeInputs()
    logger.traceLimited(s"InstantiateCommand, env = ${localizedInputs}")
    // evaluate the command block and write the command script
    val updatedInputs = writeCommandScript(localizedInputs)
    // write the updated env to disk
    serializeInputs(schemas, updatedInputs)
  }

  /**
    * Evaluates the outputs of the task. Returns mapping of output parameter
    * name to (type, value) and to (Set of tags, and Map of properties), where tags
    * and properites only apply to output files (or collections thereof).
    * @param localizedInputs the job inputs, with files localized to the worker
    */
  protected def evaluateOutputs(
      localizedInputs: Map[String, (Type, Value)]
  ): (Map[String, (Type, Value)], Map[String, (Set[String], Map[String, String])])
<<<<<<< HEAD

  def delocalizeOutputs(): Unit = {
    if (logger.isVerbose) {
      trace(s"delocalizeOutputs debugLevel=${logger.traceLevel}")
      printDirTree()
    }

    // load the cached localized inputs and path mappings
    val (_, localizedInputs) = deserializeInputs()
    val localPathToUri = deserializePathToUri()
    val uriToSourcePath = deserializeUriToPath()

    // evaluate output expressions
    val (localizedOutputs, tagsAndProperties) = evaluateOutputs(localizedInputs)

    // extract all files to upload
    def extractPaths(value: Value,
                     t: Option[Type],
                     optional: Boolean,
                     ctx: Vector[Path]): Option[Vector[Path]] = {
      (t, value) match {
        case (Some(TFile) | None, f: VFile) if f.contents.isDefined =>
          // a file literal
          val name = f.basename.getOrElse(f.uri)

        case _ => None
      }
    }

    val outputFiles = localizedOutputs.map {
      case (name, (t, v)) => name -> Value.walk(v, Some(t), Vector.empty[Path], extractPaths)
    }

    // upload files
    jobMeta.uploadOutputFiles(outputFiles, tagsAndProperties)

    // replace local paths with remote URIs

  }

  /**
    * Collection of files associated with an input value.
    * @param virutalFiles VFiles that have a `contents` attribute - these are
    *                     localized by writing the contents to a file
    * @param realFiles local/remote files
    * @param folders local/remove folders - these are localized by streaming/
    *                downloading the folder recursively
    */
  private case class PathValues(virutalFiles: Vector[VFile] = Vector.empty,
                                realFiles: Vector[(AddressableFileNode, VFile)] = Vector.empty,
                                folders: Vector[(AddressableFileSource, VFolder)] = Vector.empty)

  private lazy val virtualOutputDir =
    Files.createTempDirectory(jobMeta.workerPaths.getOutputFilesDir(ensureExists = true), "virtual")

  private def extractPaths(v: Value, fillInListings: Boolean): PathValues = {
    def extractArray(values: Vector[Value]): PathValues = {
      values.map(extractPaths(_, fillInListings)).foldLeft(PathValues()) {
        case (pathsAccu, paths) =>
          PathValues(pathsAccu.virutalFiles ++ paths.virutalFiles,
                     pathsAccu.realFiles ++ paths.realFiles,
                     pathsAccu.folders ++ paths.folders)
      }
    }
    def createListing(value: Vector[FileSource]): Vector[PathValue] = {
      value.collect {
        case fs: AddressableFileSource if fs.isDirectory && fs.isListable =>
          VFolder(fs.address, listing = Some(createListing(fs.listing())))
        case fs: AddressableFileSource if fs.isDirectory => VFolder(fs.address)
        case fs: AddressableFileSource                   => VFile(fs.address)
      }
    }
    v match {
      case file: VFile if file.contents.nonEmpty =>
        PathValues(virutalFiles = Vector(file))
      case file: VFile =>
        val secondaryPaths = extractArray(file.secondaryFiles)
        val fileSource = fileResolver.resolve(file.uri)
        secondaryPaths.copy(realFiles = secondaryPaths.realFiles :+ (fileSource -> file))
      case folder: VFolder =>
        val folderSource = fileResolver.resolveDirectory(folder.uri)
        // fill in the listing if it is not provided
        val updatedFolder = if (folder.listing.isEmpty && folderSource.isListable) {
          folder.copy(listing = Some(createListing(folderSource.listing(recursive = true))))
        } else {
          folder
        }
        PathValues(folders = Vector(folderSource -> updatedFolder))
      case listing: VListing => extractArray(listing.items)
      case VArray(items)     => extractArray(items)
      case VHash(m)          => extractArray(m.values.toVector)
      case _                 => PathValues()
    }
  }

  // TODO: handle secondary files - put in same output folder as the primary
  private def extractOutputPaths(
      name: String,
      v: Value,
      t: Type
  ): (Vector[(AddressableFileNode, VFile)], Vector[(AddressableFileSource, VFolder)]) = {
    def getLocalFileSource(varName: String,
                           fs: AddressableFileSource,
                           optional: Boolean): Option[LocalFileSource] = {
      fs match {
        case localFs: LocalFileSource if optional && !Files.exists(localFs.canonicalPath) =>
          // ignore optional, non-existent files
          None
        case localFs: LocalFileSource if !Files.exists(localFs.canonicalPath) =>
          throw new Exception(
              s"required output file ${varName} does not exist at ${localFs.canonicalPath}"
          )
        case localFs: LocalFileSource =>
          Some(localFs)
        case other =>
          throw new RuntimeException(s"${varName} specifies non-local file ${other}")
      }
    }

    def inner(
        innerName: String,
        innerValue: Value,
        innerType: Type,
        optional: Boolean
    ): (Vector[(LocalFileSource, VFile)], Vector[(LocalFileSource, VFolder)]) = {
      (innerType, innerValue) match {
        case (TOptional(_), VNull) =>
          (Vector.empty, Vector.empty)
        case (TOptional(optType), _) =>
          inner(innerName, innerValue, optType, optional = true)
        case (TFile, f: VFile) if f.contents.isDefined =>
          val path = f.basename
            .map(virtualOutputDir.resolve)
            .getOrElse(Files.createTempFile(virtualOutputDir, "virtual", ""))
          val resolved = FileUtils.writeFileContent(path, f.contents.get)
          (Vector(fileResolver.fromPath(resolved) -> f), Vector.empty)
        case (TFile, f: VFile) =>
          (getLocalFileSource(innerName, fileResolver.resolve(f.uri), optional)
             .map(_ -> f)
             .toVector,
           Vector.empty)
        case (TFile, VString(path)) =>
          (getLocalFileSource(innerName, fileResolver.resolve(path), optional)
             .map(_ -> VFile(path))
             .toVector,
           Vector.empty)
        case (TDirectory, f: VFolder) =>
          (Vector.empty,
           getLocalFileSource(innerName, fileResolver.resolveDirectory(f.uri), optional)
             .map(_ -> f)
             .toVector)
        case (TDirectory, f: VListing) =>
          val (files, folders) = f.items.zipWithIndex.map {
            case (p: PathValue, index) =>
              inner(s"${innerName}/${index}", p, TDirectory, optional)
          }.unzip
          (files.flatten, folders.flatten)
        case (TArray(_, nonEmpty), VArray(array)) if nonEmpty && array.isEmpty =>
          throw new Exception(s"Non-empty array ${name} has empty value")
        case (TArray(elementType, _), VArray(array)) =>
          val (files, folders) = array.zipWithIndex.map {
            case (element, index) =>
              inner(s"${innerName}[${index}]", element, elementType, optional = false)
          }.unzip
          (files.flatten, folders.flatten)
        case (TSchema(name, memberTypes), VHash(members)) =>
          val (files, folders) = memberTypes
            .map {
              case (key, t) =>
                (t, members.get(key)) match {
                  case (TOptional(_), None) =>
                    (Vector.empty, Vector.empty)
                  case (_, None) =>
                    throw new Exception(s"missing non-optional member ${key} of struct ${name}")
                  case (_, Some(v)) =>
                    inner(s"${name}.${key}", v, t, optional = false)
                }
            }
            .toVector
            .unzip
          (files.flatten, folders.flatten)
        case (THash, VHash(members)) =>
          val (files, folders) = members.toVector.map {
            case (key, value) =>
              val fileSources = extractPaths(value)
              val files = fileSources.realFiles.flatMap {
                case (fs, file) =>
                  getLocalFileSource(s"${innerName}.${key}", fs, optional = true)
                    .map(_ -> file)
                    .toVector
              }
              val folders = fileSources.folders.flatMap {
                case (fs, folder) =>
                  getLocalFileSource(s"${innerName}.${key}", fs, optional = true)
                    .map(_ -> folder)
                    .toVector
              }
              (files, folders)
          }.unzip
          (files.flatten, folders.flatten)
        case _ =>
          (Vector.empty, Vector.empty)
      }
    }

    inner(name, v, t, optional = false)
  }
=======
>>>>>>> 54b67c50

  def delocalizeOutputs(): Unit = {
    if (logger.isVerbose) {
      trace(s"Epilog debugLevel=${logger.traceLevel}")
      printDirTree()
    }
<<<<<<< HEAD

    // load the cached localized inputs - folders have no listings
    val (_, localizedInputs) = deserializeInputs()
    // evaluate output expressions
    val localizedOutputs = evaluateOutputs(localizedInputs)
    // extract files/folders from the outputs
    val (localOutputFiles, localOutputFolders) = localizedOutputs.map {
      case (name, (irType, irValue)) => extractOutputPaths(name, irValue, irType)
    }.unzip

    <<<<<<< HEAD
    // Build a map of all the addresses in the output values that might
    // map to the same (absolute) local path. An output may be a file/folder
    // that was an input (or nested within an input folder) - these do not
    // need to be re-uploaded. Since the input directories are read-only (i.e.
    // there is no possibility the user created a new file there), we just need
    // to check whether the local file/folder has a path starting with one of
    // the input directories to determine if it needs to be uploaded.
    val (fileSourceToPath, folderSourceToPath) = deserializeFileSourceToPath()
    val inputDirs =
      Set(jobMeta.workerPaths.getInputFilesDir(), jobMeta.workerPaths.getDxfuseMountDir())
    val delocalizingPathToFile = localOutputFiles.flatten.toMap.collect {
      case (local: LocalFileSource, file) if !inputDirs.exists(local.canonicalPath.startsWith) =>
        local.canonicalPath -> file
    }
    val delocalizingPathToFolder = localOutputFolders.flatten.toMap.collect {
      case (local: LocalFileSource, folder) if !inputDirs.exists(local.canonicalPath.startsWith) =>
        local.canonicalPath -> folder
    }

    // Upload the files/directories, and map their local paths to their remote URIs.
    // If using manifests, we need to upload the files directly to the project.
    val destFolder = Option.when(jobMeta.useManifests)(jobMeta.manifestFolder)

    def ensureAbsolute(basename: String): String = {
      destFolder.map(f => s"${f}/${basename}").getOrElse(s"/${basename}")
    }

    // Gets all the file/folder paths from a listing
    // TODO: deal with secondary files
    // TODO: deal with basenames
    def getListingPaths(root: Path, pathValue: PathValue): Set[Path] = {
      def getPath(uri: String): Path = {
        // uri should be a relative path or an absolute path that is a
        // child of root
        fileResolver.resolve(uri) match {
          case local: LocalFileSource if local.canonicalPath.isAbsolute =>
            local.canonicalPath
          case local: LocalFileSource =>
            root.resolve(local.canonicalPath)
          case other =>
            throw new Exception(s"not a LocalFileSource ${other}")
        }
      }
      pathValue match {
        case f: VFile if f.contents.isEmpty => Set(getPath(f.uri))
        case f: VFolder if f.listing.isDefined =>
          f.listing.get.flatMap(l => getListingPaths(getPath(f.uri), l)).toSet
        case f: VFolder => Set(getPath(f.uri))
        case other =>
          throw new Exception(s"unsupported listing item ${other}")
      }
    }

    case class Directory(path: Path,
                         var files: Map[String, DxFile] = Map.empty,
                         var subdirs: Map[String, Directory] = Map.empty) {
      def addFile(name: String, dxFile: DxFile): Unit = {
        files += (name -> dxFile)
      }

      def addSubdir(name: String, path: Path): Directory = {
        val subdir = Directory(path)
        subdirs += (name -> subdir)
        subdir
      }
    }

    // creates a hierarchical listing from a collection of DxFiles with no
    // guaranteed ordering
    def createListing(root: Path, files: Map[Path, DxFile]): Directory = {
      val rootDir = Directory(root)
      var dirs: Map[Path, Directory] = Map(root -> rootDir)

      def getDir(parent: Path): Directory = {
        if (parent == null) {
          throw new Exception(s"${parent} is not a child of ${root}")
        }
        dirs.getOrElse(parent, {
          val grandparent = getDir(parent)
          val dir = grandparent.addSubdir(parent.getFileName.toString, parent)
          dirs += (parent -> dir)
          dir
        })
      }

      files.foreach {
        case (path, dxFile) => getDir(path.getParent).addFile(path.getFileName.toString, dxFile)
      }

      rootDir
    }

    val dxProtocol = fileResolver.getProtocolForScheme("dx") match {
      case proto: DxFileAccessProtocol => proto
      case other =>
        throw new Exception(s"unexpected dx protocol ${other}")
    }

    // upload files
    val fileToDelocalizedUri: Map[Path, DxFileSource] = fileUploader
      .uploadFilesWithDestination(
          delocalizingPathToFile.map {
            case (path, file) =>
              val basename = file.basename.getOrElse(path.getFileName.toString)
              path -> ensureAbsolute(basename)
          },
          wait = waitOnUpload
      )
      .map {
        case (path, dxFile) => path -> dxProtocol.fromDxFile(dxFile)
      }

    // upload folders - use listing to restrict the files/subfolders that are uploaded
    val folderToDelocalizedUriAndListing: Map[Path, (DxFolderSource, Directory)] = {
      val (dirs, listings) = delocalizingPathToFolder.map {
        case (path, folder) =>
          val basename = folder.basename.getOrElse(path.getFileName.toString)
          // if the VFolder has a listing, restrict the upload to only those files/folders
          val listingPaths = getListingPaths(path, folder)
          (path -> ensureAbsolute(basename),
           Option.unless(listingPaths.isEmpty)(path -> listingPaths))
      }.unzip
      val jobFolder = Paths.get(jobMeta.folder)
      fileUploader
        .uploadDirectoriesWithDestination(dirs.toMap,
                                          wait = waitOnUpload,
                                          listings = listings.flatten.toMap)
        .map {
          case (path, (projectId, folder, files)) =>
            // the folder is in the job/analysis container, which is relative to the
            // job/analysis output folder, so we need to resolve here
            // TODO: currently, this only works for one level of job nesting -
            //  we probably need to get all the output folders all the way up
            //  the job tree and join them all
            val containerFolder = Paths.get(folder)
            val baseFolder = jobFolder.resolve(if (containerFolder.isAbsolute) {
              Paths.get("/").relativize(containerFolder)
            } else {
              containerFolder
            })
            // create the output listing - this is necessary because the output
            // object must contain dx links for all the uploaded files or the
            // files will not be added to the job output (and thus not cloned
            // into the project)
            path -> (
                dxProtocol.fromDxFolder(projectId, baseFolder.toString),
                createListing(path, files)
            )
        }
    }
    =======
    // extract files from the outputs
    val localOutputFileSources = localizedOutputs.flatMap {
      case (name, (irType, irValue, tags, properties)) =>
        extractOutputFiles(name, irValue, irType).map(fs => (fs, tags, properties))
    }.toVector

    // Build a map of all the string values in the output values that might
    // map to the same (absolute) local path. Some of the outputs may be files
    // that were inputs (in `fileSourceToPath`) - these do not need to be
    // re-uploaded. The `localPath`s will be the same but the `originalPath`s
    // may be different.
=======
    val (_, localizedInputs, fileSourceToPath) = readEnv()
    val (localizedOutputs, tagsAndProperties) = evaluateOutputs(localizedInputs)

    // Extract files from the outputs and build a map of all the string values
    // in the output values that might map to the same (absolute) local path.
    // Some of the outputs may be files that were inputs (in `fileSourceToPath`) -
    // these do not need to be re-uploaded. The `localPath`s will be the same but
    // the `originalPath`s may be different.
>>>>>>> 54b67c50
    val inputAddresses = fileSourceToPath.keySet.map(_.address)
    val inputPaths = fileSourceToPath.values.toSet
    val filesToUpload = localizedOutputs.map {
      case (name, (irType, irValue)) =>
        name -> extractOutputFiles(name, irValue, irType, fileResolver)
          .collect {
            case local: LocalFileSource
                if !(
                    inputAddresses.contains(local.address) ||
                      inputPaths.contains(local.canonicalPath)
                ) =>
              local
          }
    }

<<<<<<< HEAD
    // upload the files, and map their local paths to their remote URIs
    val delocalizedPathToUri =
      fileUploader.upload(filesToUpload.values.toSet, wait = waitOnUpload).map {
        case (path, dxFile) => path -> dxFile.asUri
      }
    >>>>>>> develop

    // Replace the local paths in the output values with URIs. For a file/folder
    // that is located in the inputs folder, we search in the localized inputs
    // for the file/folder or its nearest ancestor directory. For files/folders
    // that were generated on the worker, we need to do two look-ups: first to
    // get the absolute Path associated with the file value (which may be relative
    // or absolute), and second to get the URI associated with the Path. Returns
    // an Optional[String] because optional outputs may not be specified.
    val inputFileToSource = fileSourceToPath
      .collect {
        case (fs: AddressableFileNode, path) =>
          Map(fs.address -> fs, path.toString -> fs)
      }
      .flatten
      .toMap
    val delocalizingFileUriToPath = delocalizingPathToFile.map {
      case (path, file) => file.uri -> path
    }
    val inputFolderToSource = folderSourceToPath
      .collect {
        case (fs: AddressableFileSource, path) =>
          Map(fs.address -> fs, path.toString -> fs)
      }
      .flatten
      .toMap
    val delocalizingFolderUriToPath = delocalizingPathToFolder.map {
      case (path, folder) => folder.uri -> path
    }

    // Replace the URIs with remote file paths
    def pathTranslator(v: Value, t: Option[Type], optional: Boolean): Option[PathValue] = {
      def resolveInputSource(fs: AddressableFileSource): Option[AddressableFileSource] = {
        fs.getParent.flatMap { parent =>
          inputFolderToSource
            .get(parent.address)
            .orElse(resolveInputSource(parent))
            .map(_.resolve(fs.name))
        }
      }
      def translateFileUri(uri: String): Option[String] = {
        inputFileToSource
          .get(uri) // look for the local URI directly in the inputs
          .orElse(resolveInputSource(fileResolver.resolve(uri))) // look for the local URI nested in an input folder
          .orElse( // look for the local URI in the set that were uploaded
              delocalizingFileUriToPath
                .get(uri) match {
                case Some(path) => fileToDelocalizedUri.get(path)
                case _          => None
              }
          ) match {
          case Some(fs)         => Some(fs.address)
          case None if optional => None
          case _                => throw new Exception(s"Did not localize file ${uri}")
        }
      }
      def translateFolderUri(uri: String): Option[(String, Directory)] = {
        inputFolderToUri
          .get(uri)
          .orElse(delocalizingFolderUriToPath.get(uri) match {
            case Some(path) => folderToDelocalizedUriAndListing.get(path)
            case _          => None
          }) match {
          case x @ Some(_)      => x
          case None if optional => None
          case _                => throw new Exception(s"Did not localize folder ${uri}")
=======
    val delocalizedOutputs = if (filesToUpload.nonEmpty) {
      // upload the files, and map their local paths to their remote URIs
      val delocalizedPathToUri = jobMeta
        .uploadOutputFiles(filesToUpload.map {
          case (name, localFileSources) => name -> localFileSources.map(_.canonicalPath)
        }, tagsAndProperties)
        .map {
          case (path, dxFile) => path -> dxFile.asUri
        }

      // Replace the local paths in the output values with URIs. For files that
      // were inputs, we can resolve them using a mapping of input values to URIs;
      // for files that were generated on the worker, this requires two look-ups:
      // first to get the absoulte Path associated with the file value (which may
      // be relative or absolute), and second to get the URI associated with the
      // Path. Returns an Optional[String] because optional outputs may be null.
      val inputValueToUri = fileSourceToPath
        .collect {
          case (fs: AddressableFileNode, path) =>
            Map(fs.address -> fs.address, path.toString -> fs.address)
>>>>>>> 54b67c50
        }
        .flatten
        .toMap
      val delocalizingUriToPath =
        filesToUpload.values.flatten.map(local => local.address -> local.canonicalPath).toMap

      def resolveUri(value: String): Option[String] = {
        inputValueToUri
          .get(value)
          .orElse(delocalizingUriToPath.get(value) match {
            case Some(path) => delocalizedPathToUri.get(path)
            case _          => None
          })
      }
<<<<<<< HEAD
      (t, v) match {
        case (_, f: VFile) =>
          translateFileUri(f.uri).map { newUri =>
            val newSecondaryFiles =
              f.secondaryFiles.flatMap(pathTranslator(_, None, optional = false))
            f.copy(uri = newUri, secondaryFiles = newSecondaryFiles)
          }
        case (Some(TFile), VString(uri))      => translateFileUri(uri).map(VFile(_))
        case (Some(TDirectory), VString(uri)) => translateFolderUri(uri).map(VFolder(_))
        case (_, f: VFolder) =>
          translateFolderUri(f.uri).map(newUri => f.copy(uri = newUri))
        case (_, l: VListing) =>
          val newListing = l.items.map(pathTranslator(_, None, optional = optional))
          if (newListing.forall(_.isEmpty)) {
            None
          } else if (newListing.exists(_.isEmpty)) {
            val notLocalized = l.items.zip(newListing).collect {
              case (old, None) => old
            }
            throw new Exception(
                s"some listing entries were not localized: ${notLocalized.mkString(",")}"
            )
          } else {
            Some(l.copy(items = newListing.flatten))
          }
        case _ => None
      }
    }
=======
>>>>>>> 54b67c50

      delocalizeOutputFiles(localizedOutputs, resolveUri)
    } else {
      localizedOutputs
    }

    // serialize the outputs to the job output file
    jobMeta.writeOutputs(delocalizedOutputs)
  }

  /**
    * Returns a mapping of output field names IR types.
    */
  protected def outputTypes: Map[String, Type]

  /**
    * Launches a sub-job with the same inputs and the dynamically calculated
    * instance type.
    */
  def relaunch(): Unit = {
    // Run a sub-job with the "body" entry point, and the required instance type
    val dxSubJob: DxJob =
      jobMeta.dxApi.runSubJob("body",
                              Some(getRequestedInstanceType),
                              JsObject(jobMeta.rawJsInputs),
                              Vector.empty,
                              jobMeta.delayWorkspaceDestruction)
    jobMeta.writeExecutionOutputLinks(dxSubJob, outputTypes)
  }

  def apply(action: TaskAction.TaskAction): String = {
    try {
      // setup the utility directories that the task-runner employs
      jobMeta.workerPaths.createCleanDirs()

      if (action == TaskAction.CheckInstanceType) {
        // special operation to check if this task is on the right instance type
        checkInstanceType.toString
      } else {
        action match {
          case TaskAction.LocalizeInputs     => localizeInputs()
          case TaskAction.FinalizeInputs     => finalizeInputs()
          case TaskAction.InstantiateCommand => instantiateCommand()
          case TaskAction.DelocalizeOutputs  => delocalizeOutputs()
          case TaskAction.Relaunch           => relaunch()
          case _ =>
            throw new Exception(s"Invalid executor action ${action}")
        }
        s"success ${action}"
      }
    } catch {
      case e: Throwable =>
        jobMeta.error(e)
        throw e
    }
  }
}<|MERGE_RESOLUTION|>--- conflicted
+++ resolved
@@ -1,12 +1,8 @@
 package dx.executor
 
-<<<<<<< HEAD
 import java.nio.file.{Files, Path, Paths}
+
 import dx.api.{DxFile, DxJob, InstanceTypeRequest}
-=======
-import java.nio.file.{Path, Paths}
-import dx.api.{DxJob, InstanceTypeRequest}
->>>>>>> 54b67c50
 import dx.core.getVersion
 import dx.core.io.{
   DxdaManifest,
@@ -18,8 +14,6 @@
 import dx.core.ir.{Type, TypeSerde, Value, ValueSerde}
 import dx.core.ir.Type._
 import dx.core.ir.Value._
-import dx.util.protocols.{DxFileAccessProtocol, DxFileSource, DxFolderSource}
-import spray.json._
 import dx.util.{
   AddressableFileNode,
   AddressableFileSource,
@@ -32,6 +26,8 @@
   SysUtils,
   TraceLevel
 }
+import dx.util.protocols.{DxFileAccessProtocol, DxFileSource, DxFolderSource}
+import spray.json._
 
 object TaskAction extends Enum {
   type TaskAction = Value
@@ -242,7 +238,6 @@
     */
   protected def streamFileForInput(parameterName: String): Boolean
 
-<<<<<<< HEAD
   /**
     * Returns all schema types referenced in the inputs.
     */
@@ -303,35 +298,6 @@
                 }
                 VFile(fs.address)
             }
-=======
-  protected def getSchemas: Map[String, TSchema]
-
-  def localizeInputFiles: (Map[String, (Type, Value)],
-                           Map[AddressableFileNode, Path],
-                           Option[DxdaManifest],
-                           Option[DxfuseManifest]) = {
-
-    assert(jobMeta.workerPaths.getInputFilesDir() != jobMeta.workerPaths.getDxfuseMountDir())
-
-    val inputs = getInputsWithDefaults
-
-    val (localFilesToPath, filesToStream, filesToDownload) =
-      inputs.foldLeft(
-          (Map.empty[AddressableFileNode, Path],
-           Set.empty[AddressableFileNode],
-           Set.empty[AddressableFileNode])
-      ) {
-        case ((localFilesToPath, filesToStream, filesToDownload), (name, (_, irValue))) =>
-          val (local, remote) = extractFiles(irValue, fileResolver).foldLeft(
-              (Map.empty[AddressableFileNode, Path], Set.empty[AddressableFileNode])
-          ) {
-            case ((local, remote), fs: LocalFileSource) =>
-              // The file is already on the local disk, there is no need to download it.
-              // TODO: make sure this file is NOT in the applet input/output directories.
-              (local + (fs -> fs.canonicalPath), remote)
-            case ((local, remote), other) =>
-              (local, remote + other)
->>>>>>> 54b67c50
           }
 
           // updates a listing by ensuring all VFolders have their listing set
@@ -610,7 +576,6 @@
   protected def evaluateOutputs(
       localizedInputs: Map[String, (Type, Value)]
   ): (Map[String, (Type, Value)], Map[String, (Set[String], Map[String, String])])
-<<<<<<< HEAD
 
   def delocalizeOutputs(): Unit = {
     if (logger.isVerbose) {
@@ -651,528 +616,494 @@
 
   }
 
-  /**
-    * Collection of files associated with an input value.
-    * @param virutalFiles VFiles that have a `contents` attribute - these are
-    *                     localized by writing the contents to a file
-    * @param realFiles local/remote files
-    * @param folders local/remove folders - these are localized by streaming/
-    *                downloading the folder recursively
-    */
-  private case class PathValues(virutalFiles: Vector[VFile] = Vector.empty,
-                                realFiles: Vector[(AddressableFileNode, VFile)] = Vector.empty,
-                                folders: Vector[(AddressableFileSource, VFolder)] = Vector.empty)
-
-  private lazy val virtualOutputDir =
-    Files.createTempDirectory(jobMeta.workerPaths.getOutputFilesDir(ensureExists = true), "virtual")
-
-  private def extractPaths(v: Value, fillInListings: Boolean): PathValues = {
-    def extractArray(values: Vector[Value]): PathValues = {
-      values.map(extractPaths(_, fillInListings)).foldLeft(PathValues()) {
-        case (pathsAccu, paths) =>
-          PathValues(pathsAccu.virutalFiles ++ paths.virutalFiles,
-                     pathsAccu.realFiles ++ paths.realFiles,
-                     pathsAccu.folders ++ paths.folders)
-      }
-    }
-    def createListing(value: Vector[FileSource]): Vector[PathValue] = {
-      value.collect {
-        case fs: AddressableFileSource if fs.isDirectory && fs.isListable =>
-          VFolder(fs.address, listing = Some(createListing(fs.listing())))
-        case fs: AddressableFileSource if fs.isDirectory => VFolder(fs.address)
-        case fs: AddressableFileSource                   => VFile(fs.address)
-      }
-    }
-    v match {
-      case file: VFile if file.contents.nonEmpty =>
-        PathValues(virutalFiles = Vector(file))
-      case file: VFile =>
-        val secondaryPaths = extractArray(file.secondaryFiles)
-        val fileSource = fileResolver.resolve(file.uri)
-        secondaryPaths.copy(realFiles = secondaryPaths.realFiles :+ (fileSource -> file))
-      case folder: VFolder =>
-        val folderSource = fileResolver.resolveDirectory(folder.uri)
-        // fill in the listing if it is not provided
-        val updatedFolder = if (folder.listing.isEmpty && folderSource.isListable) {
-          folder.copy(listing = Some(createListing(folderSource.listing(recursive = true))))
-        } else {
-          folder
-        }
-        PathValues(folders = Vector(folderSource -> updatedFolder))
-      case listing: VListing => extractArray(listing.items)
-      case VArray(items)     => extractArray(items)
-      case VHash(m)          => extractArray(m.values.toVector)
-      case _                 => PathValues()
-    }
-  }
-
-  // TODO: handle secondary files - put in same output folder as the primary
-  private def extractOutputPaths(
-      name: String,
-      v: Value,
-      t: Type
-  ): (Vector[(AddressableFileNode, VFile)], Vector[(AddressableFileSource, VFolder)]) = {
-    def getLocalFileSource(varName: String,
-                           fs: AddressableFileSource,
-                           optional: Boolean): Option[LocalFileSource] = {
-      fs match {
-        case localFs: LocalFileSource if optional && !Files.exists(localFs.canonicalPath) =>
-          // ignore optional, non-existent files
-          None
-        case localFs: LocalFileSource if !Files.exists(localFs.canonicalPath) =>
-          throw new Exception(
-              s"required output file ${varName} does not exist at ${localFs.canonicalPath}"
-          )
-        case localFs: LocalFileSource =>
-          Some(localFs)
-        case other =>
-          throw new RuntimeException(s"${varName} specifies non-local file ${other}")
-      }
-    }
-
-    def inner(
-        innerName: String,
-        innerValue: Value,
-        innerType: Type,
-        optional: Boolean
-    ): (Vector[(LocalFileSource, VFile)], Vector[(LocalFileSource, VFolder)]) = {
-      (innerType, innerValue) match {
-        case (TOptional(_), VNull) =>
-          (Vector.empty, Vector.empty)
-        case (TOptional(optType), _) =>
-          inner(innerName, innerValue, optType, optional = true)
-        case (TFile, f: VFile) if f.contents.isDefined =>
-          val path = f.basename
-            .map(virtualOutputDir.resolve)
-            .getOrElse(Files.createTempFile(virtualOutputDir, "virtual", ""))
-          val resolved = FileUtils.writeFileContent(path, f.contents.get)
-          (Vector(fileResolver.fromPath(resolved) -> f), Vector.empty)
-        case (TFile, f: VFile) =>
-          (getLocalFileSource(innerName, fileResolver.resolve(f.uri), optional)
-             .map(_ -> f)
-             .toVector,
-           Vector.empty)
-        case (TFile, VString(path)) =>
-          (getLocalFileSource(innerName, fileResolver.resolve(path), optional)
-             .map(_ -> VFile(path))
-             .toVector,
-           Vector.empty)
-        case (TDirectory, f: VFolder) =>
-          (Vector.empty,
-           getLocalFileSource(innerName, fileResolver.resolveDirectory(f.uri), optional)
-             .map(_ -> f)
-             .toVector)
-        case (TDirectory, f: VListing) =>
-          val (files, folders) = f.items.zipWithIndex.map {
-            case (p: PathValue, index) =>
-              inner(s"${innerName}/${index}", p, TDirectory, optional)
-          }.unzip
-          (files.flatten, folders.flatten)
-        case (TArray(_, nonEmpty), VArray(array)) if nonEmpty && array.isEmpty =>
-          throw new Exception(s"Non-empty array ${name} has empty value")
-        case (TArray(elementType, _), VArray(array)) =>
-          val (files, folders) = array.zipWithIndex.map {
-            case (element, index) =>
-              inner(s"${innerName}[${index}]", element, elementType, optional = false)
-          }.unzip
-          (files.flatten, folders.flatten)
-        case (TSchema(name, memberTypes), VHash(members)) =>
-          val (files, folders) = memberTypes
-            .map {
-              case (key, t) =>
-                (t, members.get(key)) match {
-                  case (TOptional(_), None) =>
-                    (Vector.empty, Vector.empty)
-                  case (_, None) =>
-                    throw new Exception(s"missing non-optional member ${key} of struct ${name}")
-                  case (_, Some(v)) =>
-                    inner(s"${name}.${key}", v, t, optional = false)
-                }
-            }
-            .toVector
-            .unzip
-          (files.flatten, folders.flatten)
-        case (THash, VHash(members)) =>
-          val (files, folders) = members.toVector.map {
-            case (key, value) =>
-              val fileSources = extractPaths(value)
-              val files = fileSources.realFiles.flatMap {
-                case (fs, file) =>
-                  getLocalFileSource(s"${innerName}.${key}", fs, optional = true)
-                    .map(_ -> file)
-                    .toVector
-              }
-              val folders = fileSources.folders.flatMap {
-                case (fs, folder) =>
-                  getLocalFileSource(s"${innerName}.${key}", fs, optional = true)
-                    .map(_ -> folder)
-                    .toVector
-              }
-              (files, folders)
-          }.unzip
-          (files.flatten, folders.flatten)
-        case _ =>
-          (Vector.empty, Vector.empty)
-      }
-    }
-
-    inner(name, v, t, optional = false)
-  }
-=======
->>>>>>> 54b67c50
-
-  def delocalizeOutputs(): Unit = {
-    if (logger.isVerbose) {
-      trace(s"Epilog debugLevel=${logger.traceLevel}")
-      printDirTree()
-    }
-<<<<<<< HEAD
-
-    // load the cached localized inputs - folders have no listings
-    val (_, localizedInputs) = deserializeInputs()
-    // evaluate output expressions
-    val localizedOutputs = evaluateOutputs(localizedInputs)
-    // extract files/folders from the outputs
-    val (localOutputFiles, localOutputFolders) = localizedOutputs.map {
-      case (name, (irType, irValue)) => extractOutputPaths(name, irValue, irType)
-    }.unzip
-
-    <<<<<<< HEAD
-    // Build a map of all the addresses in the output values that might
-    // map to the same (absolute) local path. An output may be a file/folder
-    // that was an input (or nested within an input folder) - these do not
-    // need to be re-uploaded. Since the input directories are read-only (i.e.
-    // there is no possibility the user created a new file there), we just need
-    // to check whether the local file/folder has a path starting with one of
-    // the input directories to determine if it needs to be uploaded.
-    val (fileSourceToPath, folderSourceToPath) = deserializeFileSourceToPath()
-    val inputDirs =
-      Set(jobMeta.workerPaths.getInputFilesDir(), jobMeta.workerPaths.getDxfuseMountDir())
-    val delocalizingPathToFile = localOutputFiles.flatten.toMap.collect {
-      case (local: LocalFileSource, file) if !inputDirs.exists(local.canonicalPath.startsWith) =>
-        local.canonicalPath -> file
-    }
-    val delocalizingPathToFolder = localOutputFolders.flatten.toMap.collect {
-      case (local: LocalFileSource, folder) if !inputDirs.exists(local.canonicalPath.startsWith) =>
-        local.canonicalPath -> folder
-    }
-
-    // Upload the files/directories, and map their local paths to their remote URIs.
-    // If using manifests, we need to upload the files directly to the project.
-    val destFolder = Option.when(jobMeta.useManifests)(jobMeta.manifestFolder)
-
-    def ensureAbsolute(basename: String): String = {
-      destFolder.map(f => s"${f}/${basename}").getOrElse(s"/${basename}")
-    }
-
-    // Gets all the file/folder paths from a listing
-    // TODO: deal with secondary files
-    // TODO: deal with basenames
-    def getListingPaths(root: Path, pathValue: PathValue): Set[Path] = {
-      def getPath(uri: String): Path = {
-        // uri should be a relative path or an absolute path that is a
-        // child of root
-        fileResolver.resolve(uri) match {
-          case local: LocalFileSource if local.canonicalPath.isAbsolute =>
-            local.canonicalPath
-          case local: LocalFileSource =>
-            root.resolve(local.canonicalPath)
-          case other =>
-            throw new Exception(s"not a LocalFileSource ${other}")
-        }
-      }
-      pathValue match {
-        case f: VFile if f.contents.isEmpty => Set(getPath(f.uri))
-        case f: VFolder if f.listing.isDefined =>
-          f.listing.get.flatMap(l => getListingPaths(getPath(f.uri), l)).toSet
-        case f: VFolder => Set(getPath(f.uri))
-        case other =>
-          throw new Exception(s"unsupported listing item ${other}")
-      }
-    }
-
-    case class Directory(path: Path,
-                         var files: Map[String, DxFile] = Map.empty,
-                         var subdirs: Map[String, Directory] = Map.empty) {
-      def addFile(name: String, dxFile: DxFile): Unit = {
-        files += (name -> dxFile)
-      }
-
-      def addSubdir(name: String, path: Path): Directory = {
-        val subdir = Directory(path)
-        subdirs += (name -> subdir)
-        subdir
-      }
-    }
-
-    // creates a hierarchical listing from a collection of DxFiles with no
-    // guaranteed ordering
-    def createListing(root: Path, files: Map[Path, DxFile]): Directory = {
-      val rootDir = Directory(root)
-      var dirs: Map[Path, Directory] = Map(root -> rootDir)
-
-      def getDir(parent: Path): Directory = {
-        if (parent == null) {
-          throw new Exception(s"${parent} is not a child of ${root}")
-        }
-        dirs.getOrElse(parent, {
-          val grandparent = getDir(parent)
-          val dir = grandparent.addSubdir(parent.getFileName.toString, parent)
-          dirs += (parent -> dir)
-          dir
-        })
-      }
-
-      files.foreach {
-        case (path, dxFile) => getDir(path.getParent).addFile(path.getFileName.toString, dxFile)
-      }
-
-      rootDir
-    }
-
-    val dxProtocol = fileResolver.getProtocolForScheme("dx") match {
-      case proto: DxFileAccessProtocol => proto
-      case other =>
-        throw new Exception(s"unexpected dx protocol ${other}")
-    }
-
-    // upload files
-    val fileToDelocalizedUri: Map[Path, DxFileSource] = fileUploader
-      .uploadFilesWithDestination(
-          delocalizingPathToFile.map {
-            case (path, file) =>
-              val basename = file.basename.getOrElse(path.getFileName.toString)
-              path -> ensureAbsolute(basename)
-          },
-          wait = waitOnUpload
-      )
-      .map {
-        case (path, dxFile) => path -> dxProtocol.fromDxFile(dxFile)
-      }
-
-    // upload folders - use listing to restrict the files/subfolders that are uploaded
-    val folderToDelocalizedUriAndListing: Map[Path, (DxFolderSource, Directory)] = {
-      val (dirs, listings) = delocalizingPathToFolder.map {
-        case (path, folder) =>
-          val basename = folder.basename.getOrElse(path.getFileName.toString)
-          // if the VFolder has a listing, restrict the upload to only those files/folders
-          val listingPaths = getListingPaths(path, folder)
-          (path -> ensureAbsolute(basename),
-           Option.unless(listingPaths.isEmpty)(path -> listingPaths))
-      }.unzip
-      val jobFolder = Paths.get(jobMeta.folder)
-      fileUploader
-        .uploadDirectoriesWithDestination(dirs.toMap,
-                                          wait = waitOnUpload,
-                                          listings = listings.flatten.toMap)
-        .map {
-          case (path, (projectId, folder, files)) =>
-            // the folder is in the job/analysis container, which is relative to the
-            // job/analysis output folder, so we need to resolve here
-            // TODO: currently, this only works for one level of job nesting -
-            //  we probably need to get all the output folders all the way up
-            //  the job tree and join them all
-            val containerFolder = Paths.get(folder)
-            val baseFolder = jobFolder.resolve(if (containerFolder.isAbsolute) {
-              Paths.get("/").relativize(containerFolder)
-            } else {
-              containerFolder
-            })
-            // create the output listing - this is necessary because the output
-            // object must contain dx links for all the uploaded files or the
-            // files will not be added to the job output (and thus not cloned
-            // into the project)
-            path -> (
-                dxProtocol.fromDxFolder(projectId, baseFolder.toString),
-                createListing(path, files)
-            )
-        }
-    }
-    =======
-    // extract files from the outputs
-    val localOutputFileSources = localizedOutputs.flatMap {
-      case (name, (irType, irValue, tags, properties)) =>
-        extractOutputFiles(name, irValue, irType).map(fs => (fs, tags, properties))
-    }.toVector
-
-    // Build a map of all the string values in the output values that might
-    // map to the same (absolute) local path. Some of the outputs may be files
-    // that were inputs (in `fileSourceToPath`) - these do not need to be
-    // re-uploaded. The `localPath`s will be the same but the `originalPath`s
-    // may be different.
-=======
-    val (_, localizedInputs, fileSourceToPath) = readEnv()
-    val (localizedOutputs, tagsAndProperties) = evaluateOutputs(localizedInputs)
-
-    // Extract files from the outputs and build a map of all the string values
-    // in the output values that might map to the same (absolute) local path.
-    // Some of the outputs may be files that were inputs (in `fileSourceToPath`) -
-    // these do not need to be re-uploaded. The `localPath`s will be the same but
-    // the `originalPath`s may be different.
->>>>>>> 54b67c50
-    val inputAddresses = fileSourceToPath.keySet.map(_.address)
-    val inputPaths = fileSourceToPath.values.toSet
-    val filesToUpload = localizedOutputs.map {
-      case (name, (irType, irValue)) =>
-        name -> extractOutputFiles(name, irValue, irType, fileResolver)
-          .collect {
-            case local: LocalFileSource
-                if !(
-                    inputAddresses.contains(local.address) ||
-                      inputPaths.contains(local.canonicalPath)
-                ) =>
-              local
-          }
-    }
-
-<<<<<<< HEAD
-    // upload the files, and map their local paths to their remote URIs
-    val delocalizedPathToUri =
-      fileUploader.upload(filesToUpload.values.toSet, wait = waitOnUpload).map {
-        case (path, dxFile) => path -> dxFile.asUri
-      }
-    >>>>>>> develop
-
-    // Replace the local paths in the output values with URIs. For a file/folder
-    // that is located in the inputs folder, we search in the localized inputs
-    // for the file/folder or its nearest ancestor directory. For files/folders
-    // that were generated on the worker, we need to do two look-ups: first to
-    // get the absolute Path associated with the file value (which may be relative
-    // or absolute), and second to get the URI associated with the Path. Returns
-    // an Optional[String] because optional outputs may not be specified.
-    val inputFileToSource = fileSourceToPath
-      .collect {
-        case (fs: AddressableFileNode, path) =>
-          Map(fs.address -> fs, path.toString -> fs)
-      }
-      .flatten
-      .toMap
-    val delocalizingFileUriToPath = delocalizingPathToFile.map {
-      case (path, file) => file.uri -> path
-    }
-    val inputFolderToSource = folderSourceToPath
-      .collect {
-        case (fs: AddressableFileSource, path) =>
-          Map(fs.address -> fs, path.toString -> fs)
-      }
-      .flatten
-      .toMap
-    val delocalizingFolderUriToPath = delocalizingPathToFolder.map {
-      case (path, folder) => folder.uri -> path
-    }
-
-    // Replace the URIs with remote file paths
-    def pathTranslator(v: Value, t: Option[Type], optional: Boolean): Option[PathValue] = {
-      def resolveInputSource(fs: AddressableFileSource): Option[AddressableFileSource] = {
-        fs.getParent.flatMap { parent =>
-          inputFolderToSource
-            .get(parent.address)
-            .orElse(resolveInputSource(parent))
-            .map(_.resolve(fs.name))
-        }
-      }
-      def translateFileUri(uri: String): Option[String] = {
-        inputFileToSource
-          .get(uri) // look for the local URI directly in the inputs
-          .orElse(resolveInputSource(fileResolver.resolve(uri))) // look for the local URI nested in an input folder
-          .orElse( // look for the local URI in the set that were uploaded
-              delocalizingFileUriToPath
-                .get(uri) match {
-                case Some(path) => fileToDelocalizedUri.get(path)
-                case _          => None
-              }
-          ) match {
-          case Some(fs)         => Some(fs.address)
-          case None if optional => None
-          case _                => throw new Exception(s"Did not localize file ${uri}")
-        }
-      }
-      def translateFolderUri(uri: String): Option[(String, Directory)] = {
-        inputFolderToUri
-          .get(uri)
-          .orElse(delocalizingFolderUriToPath.get(uri) match {
-            case Some(path) => folderToDelocalizedUriAndListing.get(path)
-            case _          => None
-          }) match {
-          case x @ Some(_)      => x
-          case None if optional => None
-          case _                => throw new Exception(s"Did not localize folder ${uri}")
-=======
-    val delocalizedOutputs = if (filesToUpload.nonEmpty) {
-      // upload the files, and map their local paths to their remote URIs
-      val delocalizedPathToUri = jobMeta
-        .uploadOutputFiles(filesToUpload.map {
-          case (name, localFileSources) => name -> localFileSources.map(_.canonicalPath)
-        }, tagsAndProperties)
-        .map {
-          case (path, dxFile) => path -> dxFile.asUri
-        }
-
-      // Replace the local paths in the output values with URIs. For files that
-      // were inputs, we can resolve them using a mapping of input values to URIs;
-      // for files that were generated on the worker, this requires two look-ups:
-      // first to get the absoulte Path associated with the file value (which may
-      // be relative or absolute), and second to get the URI associated with the
-      // Path. Returns an Optional[String] because optional outputs may be null.
-      val inputValueToUri = fileSourceToPath
-        .collect {
-          case (fs: AddressableFileNode, path) =>
-            Map(fs.address -> fs.address, path.toString -> fs.address)
->>>>>>> 54b67c50
-        }
-        .flatten
-        .toMap
-      val delocalizingUriToPath =
-        filesToUpload.values.flatten.map(local => local.address -> local.canonicalPath).toMap
-
-      def resolveUri(value: String): Option[String] = {
-        inputValueToUri
-          .get(value)
-          .orElse(delocalizingUriToPath.get(value) match {
-            case Some(path) => delocalizedPathToUri.get(path)
-            case _          => None
-          })
-      }
-<<<<<<< HEAD
-      (t, v) match {
-        case (_, f: VFile) =>
-          translateFileUri(f.uri).map { newUri =>
-            val newSecondaryFiles =
-              f.secondaryFiles.flatMap(pathTranslator(_, None, optional = false))
-            f.copy(uri = newUri, secondaryFiles = newSecondaryFiles)
-          }
-        case (Some(TFile), VString(uri))      => translateFileUri(uri).map(VFile(_))
-        case (Some(TDirectory), VString(uri)) => translateFolderUri(uri).map(VFolder(_))
-        case (_, f: VFolder) =>
-          translateFolderUri(f.uri).map(newUri => f.copy(uri = newUri))
-        case (_, l: VListing) =>
-          val newListing = l.items.map(pathTranslator(_, None, optional = optional))
-          if (newListing.forall(_.isEmpty)) {
-            None
-          } else if (newListing.exists(_.isEmpty)) {
-            val notLocalized = l.items.zip(newListing).collect {
-              case (old, None) => old
-            }
-            throw new Exception(
-                s"some listing entries were not localized: ${notLocalized.mkString(",")}"
-            )
-          } else {
-            Some(l.copy(items = newListing.flatten))
-          }
-        case _ => None
-      }
-    }
-=======
->>>>>>> 54b67c50
-
-      delocalizeOutputFiles(localizedOutputs, resolveUri)
-    } else {
-      localizedOutputs
-    }
-
-    // serialize the outputs to the job output file
-    jobMeta.writeOutputs(delocalizedOutputs)
-  }
+//  /**
+//    * Collection of files associated with an input value.
+//    * @param virutalFiles VFiles that have a `contents` attribute - these are
+//    *                     localized by writing the contents to a file
+//    * @param realFiles local/remote files
+//    * @param folders local/remove folders - these are localized by streaming/
+//    *                downloading the folder recursively
+//    */
+//  private case class PathValues(virutalFiles: Vector[VFile] = Vector.empty,
+//                                realFiles: Vector[(AddressableFileNode, VFile)] = Vector.empty,
+//                                folders: Vector[(AddressableFileSource, VFolder)] = Vector.empty)
+//
+//  private lazy val virtualOutputDir =
+//    Files.createTempDirectory(jobMeta.workerPaths.getOutputFilesDir(ensureExists = true), "virtual")
+//
+//  private def extractPaths(v: Value, fillInListings: Boolean): PathValues = {
+//    def extractArray(values: Vector[Value]): PathValues = {
+//      values.map(extractPaths(_, fillInListings)).foldLeft(PathValues()) {
+//        case (pathsAccu, paths) =>
+//          PathValues(pathsAccu.virutalFiles ++ paths.virutalFiles,
+//                     pathsAccu.realFiles ++ paths.realFiles,
+//                     pathsAccu.folders ++ paths.folders)
+//      }
+//    }
+//    def createListing(value: Vector[FileSource]): Vector[PathValue] = {
+//      value.collect {
+//        case fs: AddressableFileSource if fs.isDirectory && fs.isListable =>
+//          VFolder(fs.address, listing = Some(createListing(fs.listing())))
+//        case fs: AddressableFileSource if fs.isDirectory => VFolder(fs.address)
+//        case fs: AddressableFileSource                   => VFile(fs.address)
+//      }
+//    }
+//    v match {
+//      case file: VFile if file.contents.nonEmpty =>
+//        PathValues(virutalFiles = Vector(file))
+//      case file: VFile =>
+//        val secondaryPaths = extractArray(file.secondaryFiles)
+//        val fileSource = fileResolver.resolve(file.uri)
+//        secondaryPaths.copy(realFiles = secondaryPaths.realFiles :+ (fileSource -> file))
+//      case folder: VFolder =>
+//        val folderSource = fileResolver.resolveDirectory(folder.uri)
+//        // fill in the listing if it is not provided
+//        val updatedFolder = if (folder.listing.isEmpty && folderSource.isListable) {
+//          folder.copy(listing = Some(createListing(folderSource.listing(recursive = true))))
+//        } else {
+//          folder
+//        }
+//        PathValues(folders = Vector(folderSource -> updatedFolder))
+//      case listing: VListing => extractArray(listing.items)
+//      case VArray(items)     => extractArray(items)
+//      case VHash(m)          => extractArray(m.values.toVector)
+//      case _                 => PathValues()
+//    }
+//  }
+//
+//  // TODO: handle secondary files - put in same output folder as the primary
+//  private def extractOutputPaths(
+//      name: String,
+//      v: Value,
+//      t: Type
+//  ): (Vector[(AddressableFileNode, VFile)], Vector[(AddressableFileSource, VFolder)]) = {
+//    def getLocalFileSource(varName: String,
+//                           fs: AddressableFileSource,
+//                           optional: Boolean): Option[LocalFileSource] = {
+//      fs match {
+//        case localFs: LocalFileSource if optional && !Files.exists(localFs.canonicalPath) =>
+//          // ignore optional, non-existent files
+//          None
+//        case localFs: LocalFileSource if !Files.exists(localFs.canonicalPath) =>
+//          throw new Exception(
+//              s"required output file ${varName} does not exist at ${localFs.canonicalPath}"
+//          )
+//        case localFs: LocalFileSource =>
+//          Some(localFs)
+//        case other =>
+//          throw new RuntimeException(s"${varName} specifies non-local file ${other}")
+//      }
+//    }
+//
+//    def inner(
+//        innerName: String,
+//        innerValue: Value,
+//        innerType: Type,
+//        optional: Boolean
+//    ): (Vector[(LocalFileSource, VFile)], Vector[(LocalFileSource, VFolder)]) = {
+//      (innerType, innerValue) match {
+//        case (TOptional(_), VNull) =>
+//          (Vector.empty, Vector.empty)
+//        case (TOptional(optType), _) =>
+//          inner(innerName, innerValue, optType, optional = true)
+//        case (TFile, f: VFile) if f.contents.isDefined =>
+//          val path = f.basename
+//            .map(virtualOutputDir.resolve)
+//            .getOrElse(Files.createTempFile(virtualOutputDir, "virtual", ""))
+//          val resolved = FileUtils.writeFileContent(path, f.contents.get)
+//          (Vector(fileResolver.fromPath(resolved) -> f), Vector.empty)
+//        case (TFile, f: VFile) =>
+//          (getLocalFileSource(innerName, fileResolver.resolve(f.uri), optional)
+//             .map(_ -> f)
+//             .toVector,
+//           Vector.empty)
+//        case (TFile, VString(path)) =>
+//          (getLocalFileSource(innerName, fileResolver.resolve(path), optional)
+//             .map(_ -> VFile(path))
+//             .toVector,
+//           Vector.empty)
+//        case (TDirectory, f: VFolder) =>
+//          (Vector.empty,
+//           getLocalFileSource(innerName, fileResolver.resolveDirectory(f.uri), optional)
+//             .map(_ -> f)
+//             .toVector)
+//        case (TDirectory, f: VListing) =>
+//          val (files, folders) = f.items.zipWithIndex.map {
+//            case (p: PathValue, index) =>
+//              inner(s"${innerName}/${index}", p, TDirectory, optional)
+//          }.unzip
+//          (files.flatten, folders.flatten)
+//        case (TArray(_, nonEmpty), VArray(array)) if nonEmpty && array.isEmpty =>
+//          throw new Exception(s"Non-empty array ${name} has empty value")
+//        case (TArray(elementType, _), VArray(array)) =>
+//          val (files, folders) = array.zipWithIndex.map {
+//            case (element, index) =>
+//              inner(s"${innerName}[${index}]", element, elementType, optional = false)
+//          }.unzip
+//          (files.flatten, folders.flatten)
+//        case (TSchema(name, memberTypes), VHash(members)) =>
+//          val (files, folders) = memberTypes
+//            .map {
+//              case (key, t) =>
+//                (t, members.get(key)) match {
+//                  case (TOptional(_), None) =>
+//                    (Vector.empty, Vector.empty)
+//                  case (_, None) =>
+//                    throw new Exception(s"missing non-optional member ${key} of struct ${name}")
+//                  case (_, Some(v)) =>
+//                    inner(s"${name}.${key}", v, t, optional = false)
+//                }
+//            }
+//            .toVector
+//            .unzip
+//          (files.flatten, folders.flatten)
+//        case (THash, VHash(members)) =>
+//          val (files, folders) = members.toVector.map {
+//            case (key, value) =>
+//              val fileSources = extractPaths(value)
+//              val files = fileSources.realFiles.flatMap {
+//                case (fs, file) =>
+//                  getLocalFileSource(s"${innerName}.${key}", fs, optional = true)
+//                    .map(_ -> file)
+//                    .toVector
+//              }
+//              val folders = fileSources.folders.flatMap {
+//                case (fs, folder) =>
+//                  getLocalFileSource(s"${innerName}.${key}", fs, optional = true)
+//                    .map(_ -> folder)
+//                    .toVector
+//              }
+//              (files, folders)
+//          }.unzip
+//          (files.flatten, folders.flatten)
+//        case _ =>
+//          (Vector.empty, Vector.empty)
+//      }
+//    }
+//
+//    inner(name, v, t, optional = false)
+//  }
+//
+//    // load the cached localized inputs - folders have no listings
+//    val (_, localizedInputs) = deserializeInputs()
+//    // evaluate output expressions
+//    val localizedOutputs = evaluateOutputs(localizedInputs)
+//    // extract files/folders from the outputs
+//    val (localOutputFiles, localOutputFolders) = localizedOutputs.map {
+//      case (name, (irType, irValue)) => extractOutputPaths(name, irValue, irType)
+//    }.unzip
+//
+//    <<<<<<< HEAD
+//    // Build a map of all the addresses in the output values that might
+//    // map to the same (absolute) local path. An output may be a file/folder
+//    // that was an input (or nested within an input folder) - these do not
+//    // need to be re-uploaded. Since the input directories are read-only (i.e.
+//    // there is no possibility the user created a new file there), we just need
+//    // to check whether the local file/folder has a path starting with one of
+//    // the input directories to determine if it needs to be uploaded.
+//    val (fileSourceToPath, folderSourceToPath) = deserializeFileSourceToPath()
+//    val inputDirs =
+//      Set(jobMeta.workerPaths.getInputFilesDir(), jobMeta.workerPaths.getDxfuseMountDir())
+//    val delocalizingPathToFile = localOutputFiles.flatten.toMap.collect {
+//      case (local: LocalFileSource, file) if !inputDirs.exists(local.canonicalPath.startsWith) =>
+//        local.canonicalPath -> file
+//    }
+//    val delocalizingPathToFolder = localOutputFolders.flatten.toMap.collect {
+//      case (local: LocalFileSource, folder) if !inputDirs.exists(local.canonicalPath.startsWith) =>
+//        local.canonicalPath -> folder
+//    }
+//
+//    // Upload the files/directories, and map their local paths to their remote URIs.
+//    // If using manifests, we need to upload the files directly to the project.
+//    val destFolder = Option.when(jobMeta.useManifests)(jobMeta.manifestFolder)
+//
+//    def ensureAbsolute(basename: String): String = {
+//      destFolder.map(f => s"${f}/${basename}").getOrElse(s"/${basename}")
+//    }
+//
+//    // Gets all the file/folder paths from a listing
+//    // TODO: deal with secondary files
+//    // TODO: deal with basenames
+//    def getListingPaths(root: Path, pathValue: PathValue): Set[Path] = {
+//      def getPath(uri: String): Path = {
+//        // uri should be a relative path or an absolute path that is a
+//        // child of root
+//        fileResolver.resolve(uri) match {
+//          case local: LocalFileSource if local.canonicalPath.isAbsolute =>
+//            local.canonicalPath
+//          case local: LocalFileSource =>
+//            root.resolve(local.canonicalPath)
+//          case other =>
+//            throw new Exception(s"not a LocalFileSource ${other}")
+//        }
+//      }
+//      pathValue match {
+//        case f: VFile if f.contents.isEmpty => Set(getPath(f.uri))
+//        case f: VFolder if f.listing.isDefined =>
+//          f.listing.get.flatMap(l => getListingPaths(getPath(f.uri), l)).toSet
+//        case f: VFolder => Set(getPath(f.uri))
+//        case other =>
+//          throw new Exception(s"unsupported listing item ${other}")
+//      }
+//    }
+//
+//    case class Directory(path: Path,
+//                         var files: Map[String, DxFile] = Map.empty,
+//                         var subdirs: Map[String, Directory] = Map.empty) {
+//      def addFile(name: String, dxFile: DxFile): Unit = {
+//        files += (name -> dxFile)
+//      }
+//
+//      def addSubdir(name: String, path: Path): Directory = {
+//        val subdir = Directory(path)
+//        subdirs += (name -> subdir)
+//        subdir
+//      }
+//    }
+//
+//    // creates a hierarchical listing from a collection of DxFiles with no
+//    // guaranteed ordering
+//    def createListing(root: Path, files: Map[Path, DxFile]): Directory = {
+//      val rootDir = Directory(root)
+//      var dirs: Map[Path, Directory] = Map(root -> rootDir)
+//
+//      def getDir(parent: Path): Directory = {
+//        if (parent == null) {
+//          throw new Exception(s"${parent} is not a child of ${root}")
+//        }
+//        dirs.getOrElse(parent, {
+//          val grandparent = getDir(parent)
+//          val dir = grandparent.addSubdir(parent.getFileName.toString, parent)
+//          dirs += (parent -> dir)
+//          dir
+//        })
+//      }
+//
+//      files.foreach {
+//        case (path, dxFile) => getDir(path.getParent).addFile(path.getFileName.toString, dxFile)
+//      }
+//
+//      rootDir
+//    }
+//
+//    val dxProtocol = fileResolver.getProtocolForScheme("dx") match {
+//      case proto: DxFileAccessProtocol => proto
+//      case other =>
+//        throw new Exception(s"unexpected dx protocol ${other}")
+//    }
+//
+//    // upload files
+//    val fileToDelocalizedUri: Map[Path, DxFileSource] = fileUploader
+//      .uploadFilesWithDestination(
+//          delocalizingPathToFile.map {
+//            case (path, file) =>
+//              val basename = file.basename.getOrElse(path.getFileName.toString)
+//              path -> ensureAbsolute(basename)
+//          },
+//          wait = waitOnUpload
+//      )
+//      .map {
+//        case (path, dxFile) => path -> dxProtocol.fromDxFile(dxFile)
+//      }
+//
+//    // upload folders - use listing to restrict the files/subfolders that are uploaded
+//    val folderToDelocalizedUriAndListing: Map[Path, (DxFolderSource, Directory)] = {
+//      val (dirs, listings) = delocalizingPathToFolder.map {
+//        case (path, folder) =>
+//          val basename = folder.basename.getOrElse(path.getFileName.toString)
+//          // if the VFolder has a listing, restrict the upload to only those files/folders
+//          val listingPaths = getListingPaths(path, folder)
+//          (path -> ensureAbsolute(basename),
+//           Option.unless(listingPaths.isEmpty)(path -> listingPaths))
+//      }.unzip
+//      val jobFolder = Paths.get(jobMeta.folder)
+//      fileUploader
+//        .uploadDirectoriesWithDestination(dirs.toMap,
+//                                          wait = waitOnUpload,
+//                                          listings = listings.flatten.toMap)
+//        .map {
+//          case (path, (projectId, folder, files)) =>
+//            // the folder is in the job/analysis container, which is relative to the
+//            // job/analysis output folder, so we need to resolve here
+//            // TODO: currently, this only works for one level of job nesting -
+//            //  we probably need to get all the output folders all the way up
+//            //  the job tree and join them all
+//            val containerFolder = Paths.get(folder)
+//            val baseFolder = jobFolder.resolve(if (containerFolder.isAbsolute) {
+//              Paths.get("/").relativize(containerFolder)
+//            } else {
+//              containerFolder
+//            })
+//            // create the output listing - this is necessary because the output
+//            // object must contain dx links for all the uploaded files or the
+//            // files will not be added to the job output (and thus not cloned
+//            // into the project)
+//            path -> (
+//                dxProtocol.fromDxFolder(projectId, baseFolder.toString),
+//                createListing(path, files)
+//            )
+//        }
+//    }
+//
+//    // Build a map of all the string values in the output values that might
+//    // map to the same (absolute) local path. Some of the outputs may be files
+//    // that were inputs (in `fileSourceToPath`) - these do not need to be
+//    // re-uploaded. The `localPath`s will be the same but the `originalPath`s
+//    // may be different.
+//
+//    val inputAddresses = fileSourceToPath.keySet.map(_.address)
+//    val inputPaths = fileSourceToPath.values.toSet
+//    val filesToUpload = localizedOutputs.map {
+//      case (name, (irType, irValue)) =>
+//        name -> extractOutputFiles(name, irValue, irType, fileResolver)
+//          .collect {
+//            case local: LocalFileSource
+//                if !(
+//                    inputAddresses.contains(local.address) ||
+//                      inputPaths.contains(local.canonicalPath)
+//                ) =>
+//              local
+//          }
+//    }
+//
+//    // Replace the local paths in the output values with URIs. For a file/folder
+//    // that is located in the inputs folder, we search in the localized inputs
+//    // for the file/folder or its nearest ancestor directory. For files/folders
+//    // that were generated on the worker, we need to do two look-ups: first to
+//    // get the absolute Path associated with the file value (which may be relative
+//    // or absolute), and second to get the URI associated with the Path. Returns
+//    // an Optional[String] because optional outputs may not be specified.
+//    val inputFileToSource = fileSourceToPath
+//      .collect {
+//        case (fs: AddressableFileNode, path) =>
+//          Map(fs.address -> fs, path.toString -> fs)
+//      }
+//      .flatten
+//      .toMap
+//    val delocalizingFileUriToPath = delocalizingPathToFile.map {
+//      case (path, file) => file.uri -> path
+//    }
+//    val inputFolderToSource = folderSourceToPath
+//      .collect {
+//        case (fs: AddressableFileSource, path) =>
+//          Map(fs.address -> fs, path.toString -> fs)
+//      }
+//      .flatten
+//      .toMap
+//    val delocalizingFolderUriToPath = delocalizingPathToFolder.map {
+//      case (path, folder) => folder.uri -> path
+//    }
+//
+//    // Replace the URIs with remote file paths
+//    def pathTranslator(v: Value, t: Option[Type], optional: Boolean): Option[PathValue] = {
+//      def resolveInputSource(fs: AddressableFileSource): Option[AddressableFileSource] = {
+//        fs.getParent.flatMap { parent =>
+//          inputFolderToSource
+//            .get(parent.address)
+//            .orElse(resolveInputSource(parent))
+//            .map(_.resolve(fs.name))
+//        }
+//      }
+//      def translateFileUri(uri: String): Option[String] = {
+//        inputFileToSource
+//          .get(uri) // look for the local URI directly in the inputs
+//          .orElse(resolveInputSource(fileResolver.resolve(uri))) // look for the local URI nested in an input folder
+//          .orElse( // look for the local URI in the set that were uploaded
+//              delocalizingFileUriToPath
+//                .get(uri) match {
+//                case Some(path) => fileToDelocalizedUri.get(path)
+//                case _          => None
+//              }
+//          ) match {
+//          case Some(fs)         => Some(fs.address)
+//          case None if optional => None
+//          case _                => throw new Exception(s"Did not localize file ${uri}")
+//        }
+//      }
+//      def translateFolderUri(uri: String): Option[(String, Directory)] = {
+//        inputFolderToUri
+//          .get(uri)
+//          .orElse(delocalizingFolderUriToPath.get(uri) match {
+//            case Some(path) => folderToDelocalizedUriAndListing.get(path)
+//            case _          => None
+//          }) match {
+//          case x @ Some(_)      => x
+//          case None if optional => None
+//          case _                => throw new Exception(s"Did not localize folder ${uri}")
+//
+//    val delocalizedOutputs = if (filesToUpload.nonEmpty) {
+//      // upload the files, and map their local paths to their remote URIs
+//      val delocalizedPathToUri = jobMeta
+//        .uploadOutputFiles(filesToUpload.map {
+//          case (name, localFileSources) => name -> localFileSources.map(_.canonicalPath)
+//        }, tagsAndProperties)
+//        .map {
+//          case (path, dxFile) => path -> dxFile.asUri
+//        }
+//
+//      // Replace the local paths in the output values with URIs. For files that
+//      // were inputs, we can resolve them using a mapping of input values to URIs;
+//      // for files that were generated on the worker, this requires two look-ups:
+//      // first to get the absoulte Path associated with the file value (which may
+//      // be relative or absolute), and second to get the URI associated with the
+//      // Path. Returns an Optional[String] because optional outputs may be null.
+//      val inputValueToUri = fileSourceToPath
+//        .collect {
+//          case (fs: AddressableFileNode, path) =>
+//            Map(fs.address -> fs.address, path.toString -> fs.address)
+//
+//        }
+//        .flatten
+//        .toMap
+//      val delocalizingUriToPath =
+//        filesToUpload.values.flatten.map(local => local.address -> local.canonicalPath).toMap
+//
+//      def resolveUri(value: String): Option[String] = {
+//        inputValueToUri
+//          .get(value)
+//          .orElse(delocalizingUriToPath.get(value) match {
+//            case Some(path) => delocalizedPathToUri.get(path)
+//            case _          => None
+//          })
+//      }
+//
+//      (t, v) match {
+//        case (_, f: VFile) =>
+//          translateFileUri(f.uri).map { newUri =>
+//            val newSecondaryFiles =
+//              f.secondaryFiles.flatMap(pathTranslator(_, None, optional = false))
+//            f.copy(uri = newUri, secondaryFiles = newSecondaryFiles)
+//          }
+//        case (Some(TFile), VString(uri))      => translateFileUri(uri).map(VFile(_))
+//        case (Some(TDirectory), VString(uri)) => translateFolderUri(uri).map(VFolder(_))
+//        case (_, f: VFolder) =>
+//          translateFolderUri(f.uri).map(newUri => f.copy(uri = newUri))
+//        case (_, l: VListing) =>
+//          val newListing = l.items.map(pathTranslator(_, None, optional = optional))
+//          if (newListing.forall(_.isEmpty)) {
+//            None
+//          } else if (newListing.exists(_.isEmpty)) {
+//            val notLocalized = l.items.zip(newListing).collect {
+//              case (old, None) => old
+//            }
+//            throw new Exception(
+//                s"some listing entries were not localized: ${notLocalized.mkString(",")}"
+//            )
+//          } else {
+//            Some(l.copy(items = newListing.flatten))
+//          }
+//        case _ => None
+//      }
+//    }
+//
+//      delocalizeOutputFiles(localizedOutputs, resolveUri)
+//    } else {
+//      localizedOutputs
+//    }
+//
+//    // serialize the outputs to the job output file
+//    jobMeta.writeOutputs(delocalizedOutputs)
+//  }
 
   /**
     * Returns a mapping of output field names IR types.
