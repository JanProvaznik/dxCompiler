--- conflicted
+++ resolved
@@ -2,10 +2,8 @@
 
 ## in develop 
 
-<<<<<<< HEAD
 * WDL: (WDL >= 1.1) Fix for nested workflows when compiled in the unlocked mode: optional inputs with `None` as default are coerced correctly.
 * WDL: manifest mode correctly handles non-fully qualified file IDs (updated dxScala: api)
-=======
 * WDL: (WDL >= 1.1) Fix for nested workflows when compiled in the unlocked mode: optional inputs with `None` as default are coerced correctly.  
 * CWL: Fix for merging optional source inputs. If an input is a collection (e.g. an array), where some items are the type of `"null"`, it is correctly merged when MultipleInputFeatureRequirement is specified.
 * CWL: Fix for making target step argument for cwltool.
@@ -13,7 +11,6 @@
 * CWL: fix casting cwl types from scatter to scatter.
 * CWL: Fix for parameter mapping for output stage of the workflow.
 
->>>>>>> 108bdd36
 
 ## 2.10.2 2022-05-17
 
