# Release Notes

## in develop

* Excludes apps from `bundledDepends`
* Localizes files declared in WDL task private variables
* Respects runtime definition in native task stub
<<<<<<< HEAD
* Fixes archiving of executables - tags them as "archived" rather than renaming them
=======
* Fixes error when parsing a field name with multiple `stage-*` prefixes (specifically with stage number >= 10)
>>>>>>> a8ed1890

## 2.8.0 2021-11-29

* Indicates whether static instance type selection was used in workflow description annotations and metadata
* Supports cloning workflows between projects, a prerequisite for publishing global workflows
* Fixes dxda manifest downloads for tasks

## 2.7.2 2021-11-20

* Uses manifest files for large subjob inputs
* Uses dxda to bulk-download manifest files
* Increases number of retries when downloading single manifest files
* Fixes error when parsing a field name with multiple `stage-*` prefixes
* Allows file-to-string coercion for WDL inputs

### Dependency updates

#### dxApi 0.12.0

* Enables `retryLimit` to be set for `DxApi.uploadFile` and `DxApi.downloadFile`

## 2.7.1 2021-11-18

* Fixes issue where jobs fail due to out-of-disk error due to excessive logging
* Adds option to specify native app information in `runtime` section (or `hints` for WDL 2.0)
* Fixes regression where default instance type was overridden when calling a native app

### Dependency updates

#### dxCommon 0.9.0

* Adds option to `Logger.trace*` to show beginning and/or end of log when limiting trace length

#### dxApi 0.11.0

* Fixes `DxApi.resolveApp` to handle app name with with version (e.g. `bwa_mem/1.0.0`)
* Adds `version` field to `DxAppDescribe`

#### wdlTools 0.17.4

* Fixes `eval.Meta.get` to respect override values

## 2.7.0 2021-11-10

* Handles empty scatters in WDL workflows
* Reserved parameters are now placed in the "Reserved for dxCompiler" parameter group (only affects the display of the app/workflow in the UI)
* Enables other metadata (title, description, version, etc.) to be set via extras.json
* When using manifests, passes any expression values from the helper applet to the called applet workflow so they are added to the output manifest
* When an applet calls executables, adds executables to `bundledDepends` to support cloning of workflows
* Executor creates hard- rather than soft-links in the input directory, so that linked files are accessible from within containers
* Fixes bug where default input values were not overridden for task inside subworkflow
* Adds support for specifying native app(let) in `runtime` section
* Fixes some type conversion bugs related to CWL `Any` type

### Dependency updates

#### dxApi 0.10.1

* Fixes `resolveProject` to handle `container-` objects
* Improves error message when API call failes due to connection error

#### cwlScala 0.7.1

* Handles error when listing folder during path value finalization

#### wdlTools 0.17.2

* Fixes infinite loop when calling `wdlTools.eval.Runtime.contains` with "docker" or "container"

## 2.6.0 2021-10-11

* Implements `Directory` support for CWL and for WDL development/2.0
* Implements CWL `secondaryFiles` support
* Implements CWL workflow support
* **Breaking Change**: the inputs folder is now modified to be read-only for non-streaming files (this has always been the case for streaming files). This means that tasks that create files in the inputs folder will no longer work. For example, a task that creates an index file in place for an input BAM file should be changed from:
    ```wdl
    command <<<
    samtools index ~{mybam}
    >>>
    ```
  to
    ```wdl
    command <<<
    mkdir bams
    ln -s ~{mybam} bams/~{basename(mybam)}
    samtools index bams/~{basename(mybam)}
    >>>
    ```

### Dependency updates

#### wdlTools 0.17.1
* Fixes parsing of placeholder options in draft-2 and 1.0 such that `default` and `sep` are no longer treated as reserved words

#### cwlScala 0.7.0
* **Breaking Change**: `Sink.linkMerge` is now `Option`al
* Introduces `ParserResult` class, which is returned from all `Parser.parse*` methods
* For packed workflows, parses out `$schemas` and `$namespaces`
* Updates to latest cwljava, which fixes several parsing errors
* Fixes `CwlType.flatten` to correctly handle duplicate types
* Treats scatter sources as identifiers
* Automatically renames the `main` process if its name collides with another process
* Fixes evalution of compound parameter references
* Set `CommandLineTool.successCodes` to `Set(0)` if not specified
* Fixes deserialization of optional fields
* Uses the source file name as the process name when processing a `$graph` where the top-level element ID is 'main'
* Fixes evaluation for Directory-type values with listings
* Fixes parsing of LoadListingEnum values
* Adds option to `Parser.parseFile` and `Parser.parseString` to specify that the CWL file is in "packed" form
* Updates to latest cwljava, which fixes parsing of anonymous schemas in packed documents
* Correctly handles identifiers with namespaces from imported documents
* Fixes error when trying to finalize a File value without location or path
* Updates dxCommon to 0.2.15-SNAPSHOT
* Uses `FileSource.listing` to determine directory listing during finalization
* Updates to dxCommon 0.7.0
* *Breaking change*: schema types now have `id: Option[Identifier]` rather than `name: Option[String]`
* Parser can now handle `$graph` style CWL documents
* Adds dependency on `dxCommon` library  
* Improves finalization of file values
* Fixes coercion of StringValue to CwlEnum
* other bugfixes
* Adds `EvaluatorContext.createInputs` to create an `EvaluatorContext` from input values
* Performs "finalization" of input values (setting of missing attributes on File and Directory values) when using `EvaluatorContext.createInputs` or `EvaluatorContext.createStaticInputs`
* Parser bugfixes
* Incorporate `cwljava/39`, which fixes workflow parsing issues
* Allow duplicate Requirements/Hints and specify priority rules
* *Breaking change*: added new `CwlMulti` type and removed all uses of `Vector[CwlType]`

## 2.5.0 2021-09-14

* Docker image dependencies that are DNAnexus platform files are included in applet's bundledDepends
* Adds `-instanceTypeSelection` compiler option to allow disabling compile-type instance type selection
* Adds `-defaultInstanceType` option
* Adds support for new London region, `aws:eu-west-2-g`
* Fixes `-projectWideReuse`
* Fixes evaluation of `outputs` when one declaration depends on another

### Dependency updates

dxCommon 0.8.0
* Adds `getTargetDir` methods to `LocalizationDisambiguator`
* Fixes use of `localizationDir` together with `force` in `SafeLocalizationDisambiguator`
* Adds `FileSource.resolveDirectory` as a separate method from `resolve`

dxApi 0.10.0
* Removes price-based selection of instance types in favor of rank-based selection
* Fixes parsing of non-file-type default values that are reference-type links
* Fixes parsing of parameter defaults/suggestions/choices that are of type `Hash`

dxFileAccessProtocols 0.5.0
* Implements `resolveDirectory` method

wdlTools 0.17.0
* **Breaking Change** `Eval.applyMap` is changed to `Eval.applyAll` and takes a `Vector` rather than `Map` argument. This is done to ensure the expressions are evaluated in order in case there are dependencies between them.
* Fixes parsing of `runtime.returnCodes`

## 2.4.10 2021-08-16

* Fixes issue with using `File` declarations in scatter/conditional blocks
* Updates dxda to 0.5.7
* Handles empty scatters

## 2.4.9 2021-08-09

* Files that are generated by calling functions in worklfow expressions are now uploaded to the platform
* `dxni` now makes optional any input parameter for which the native app(let) has a default value 
* Jobs now fail on out-of-disk errors
* Updated dxda and dxfuse to latest versions
* Updated dxCommon and dxApi dependencies

## 2.4.8 2021-07-13

* Fixes issue where an optional variable inside a conditional could have an inferred type of `T??`, which is illegal and results in a runtime error
* Specifies operating system when selecting optimal instance type
* Fixes issue with references between output variables
* Uses an output stage if there is an output parameter with a literal value (DNAnexus output parameters do not support default values)
* Fixes issue where compiling with `-execTree [pretty|json]` did not print the workflow tree
* Adds support for specifying app metadata in the hints section in WDL development version
* All compile-time calls to `findDataObjects` now search the context project for any file with no project specified
* All runtime calls to `findDataObjects` now search the job/analysis workspace first before searching the source project(s)
* Better handles insufficient permissions when requesting instance type price list

## 2.4.7 2021-06-09

* Fixes issue with using struct types in workflow outputs
* Fixes issue with array with optional item type

## 2.4.6 2021-05-27

* Fixes regression in WDL code generator where long expressions within placeholders are line-wrapped incorrectly

## 2.4.5 2021-05-25

* An applet that contains multiple scatter or conditional blocks will now have a name that is the concatenation of all the block names 
* Fixes multiple issues with WDL code generator
* Fixes issue with referencing struct fields/call outputs in declarations within nested blocks

## 2.4.4 2021-05-10

* Escapes WDL strings in generated code
* Fixes issues with using expressions in placeholder option values
* Fixes error when evaluating array element access for an optional value
* Fixes localization of files in identically named folders in different projects
* Fixes localization of files with the same name in the same folder
* Encodes/decodes `dx://` URIs to handle project/file names with spaces

## 2.4.3 2021-04-23

* Fixes an issue where a file input from an different project than where the workflow is compiled is localized to an invalid path
* File downloads (including Docker images) no longer fail when retried after a previous failure
* Adds the `-waitOnUpload` compiler option, which causes all file uploads to block until they complete
* Fixes an issue where tasks with outputs that are collections of files (e.g. `Array[File]`) are compiled with an incorrect default input value
* Fixes an issue where using a field of a struct as a call input causes a runtime error, e.g.
    ```wdl
    struct MyStruct {
      String s
    }
    workflow wf {
      input {
        MyStruct my
      }
      call mytask { input: s = my.s }
    }
    ```

## 2.4.2 2021-04-20

* `-imports` now works correctly - `import` statements can reference files that are relative to an import directory rather than the main document
* Coercion from `Object` to `Map` is now allowed - this enables the result of `read_json` to be assigned to a variable of type `Map`
* Strings with escape sequences are now processed correctly - to preserve escape sequences in a string, they need to be "double-escaped"
  - For example, to pass a regular expression containing a tab character to the second argument of the `sub` function:
      ```wdl
      String s1 = "hello\tBob"
      String s2 = sub(s1, "\\t", " ")
      ```
  - Another common example is passing a read group to `bwa mem`. Whether the string is defined in WDL, in a JSON input file, or on the command line, it needs to be "double-escaped":
      ```wdl
      String rg = "@RG\\tID:${sample_name}\\tSM:${sample_name}\\tLB:${sample_name}\\tPL:ILLUMINA"
      
      command <<<
      bwa -R "~{rg}" ...
      >>>
      ```
* Fixes an issue where indentation is stripped out of some commands
* The default reorg applet now polls the analysis until it is fully updated before proceeding. For custom reorg applets, see the updated code in the [example](doc/CustomReorgAppletExample.md).
* Fixes an issue with nested scatters that reference private variables from outer scopes, e.g.
    ```wdl
    workflow wf {
      input {
        Array[String] samples
        Array[File] files
      } 
      scatter (i in range(length(samples))) {
        scatter (j in range(length(files))) {
          call mytask { 
            input: sample = samples[i], file = files[j]
          }
        }  
      }
    }  
    ```

## 2.4.1 2021-03-25

* Fixes AWS ECR issues: bundles AWS CLI with executor rather than installing at runtime

## 2.4.0 2021-03-18

* Adds `-useManifests` option to generate applets and workflows whose inputs and outputs are manifest files
* Fixes issue with using both streaming and non-streaming file inputs in the same task
* Fixes issue with scatter as the first element of a workflow
* Updates to wdlTools 0.12.7, which provides compatibility for some non-complaint syntax allowed by Cromwell
* Fixes `-separateOutputs` for scatter jobs

## 2.3.1 2021-03-03

* Fixes issue with call arguments that access fields of private declarations
* Fixes issue with passing null to optional call parameters
* Fixes common applet naming issue with complex nested workflows
* **Experimental**: * adds `-useManifests` option to generate applets and workflows whose inputs and outputs are manifest files

## 2.3.0 2021-02-23

* Adds `-separateOutputs` option to store output from each call in a separate folder
* Fixes issue with referencing optional variables in the command block
* Ignores default values from native app stubs that can cause errors during compilation

## 2.2.1 2021-02-17

* Fix: native tasks now use instance type from native app/let, not wrapper task

## 2.2.0 2021-02-12

* DxNI handles native app(let)s with optional non-file object inputs
* Sevaral additions/changes to extras.json:  
  * Adds support for Amazon ECR repositories
  * Adds support for configuring the chunk size for scatters (how many scatter jobs run concurrently)
  * All top-level keys are now camel-case (old-style names are still recognized)

## 2.1.1 2021-02-09

* Adds support for WDL v1.1
* Fixes errors due to expression evaluator not handling values wrapped in V\_Optional
* Fixes errors related to compound references
* Updated wdlTools 0.12.3. This update enforces uniqueness of variable names within the same scope
* Avoids unnecessarily generating sub-workflow output applets
* Fixes issue with task command blocks that begin with a placeholder
* Upgraded dxfuse to 0.24.0

## 2.1.0 2021-02-04

* Update CWL parser to fix compilation of WDL tools with imports
* Add CWL tool compilance tests to integration test suite
* Fixes a bug where structs were out of order in generated code. This bug was due to an unnecessary conversion of a Vector to Map in CodeGenerator, which disordered the items.
* Fixes an issue with resolving nested field references. There were two issues here: i. Unnecessarily including outputs that are direct pass-throughs of inputs in the closure when determining the inputs to an Output stage. ii. A bug in the resolution of deeply nested field references in wdlTools.eval.Eval that is fixed in 0.11.18.
* Added an implementation of the manifest format for WDL.
* Update wdlTools to 0.12.1, dxCommon to 0.2.5, dxApi to 0.1.8, cwlScala to 0.3.4

## 2.0.1 2021-01-22

* Implement translator and executor for CWL (tools only)
* Fix map keys and values being out of order
* Fix to EvalException: identifier not found
* Fix to passing non-optional empty arrays
* Update and fix documentation and WDL examples
* Upgrade [dxfuse](https://github.com/dnanexus/dxfuse/releases) to 0.23.3, which now mounts in a read-only mode by default

## 2.0.0 Release Notes Summary

A summary of changes in the 2.0.0 version of dxCompiler comparing to the dxWDL version 1.47.2 (after which the first 2.0.0-rc version was introduced):

User-facing changes:
* Changed the name and all references from dxWDL to dxCompiler, dxCompiler-\*.jar is now used to compile an application or a workflow
* Replaced Cromwell WOM (parser, type checker and evaluator) with [wdlTools](https://github.com/dnanexus/wdlTools), a library maintained by DNAnexus
* Added support for per-workflow and per-scatter chunk size settings to extras.json
* Added `streamFiles` compile option
* Updated the mechanism of comparing instance types to select the cheapest one for execution
* Improved file resolving and caching
* Optimized bulk description of files by replacing `system/describeDataObjects` with `system/findDataObjects` API call and scoping file search to projects
* Increased file name disambiguation directory size limit to 5000
* Increased number of retries for the DNAnexus API requests to 10

Development and codebase changes:
* Reorganized dxCompiler code into subprojects
  * core: shared code between front-end and back-end
  * compiler: the front-end
  * executorCommon: shared code between executors
  * executorWdl: the WDL executor
  * executorCwl: the CWL executor
* Separated the compiler from executor packages
* Moved API code to a separate dxApi library
* Moved DxFileAccessProtocol to a separate protocols library
* Moved parts of the code to a separate dxCommon library
* Moved WDL type serialization code to wdlTools
* Added archive format and implemented UDFs (user-defined functions) for archiving and unarchiving inputs
* Changed the way the applet\_resources folder is used: common binaries are stored in sub-folders by version, each executor is built in its own sub-folder
* Replaced Travis with Github Actions for unit and integration testing

## 2.0.0 2020-12-17

* Reorganizes dxCompiler code into subprojects, splits codebase into 5 subprojects:
  * core: shared code between front-end and back-end
  * compiler: the front-end
  * executorCommon: shared code between executors
  * executorWdl: the WDL executor
  * executorCwl: the CWL executor
* A few classes were moved into different packages to clear up invalid dependencies (e.g. code in core depending on a class in compiler)
* Changes (almost) all references from dxWDL to dxCompiler
* Updates build and test scripts to handle the new layout
* Changes the way the applet\_resources folder is used: common binaries are stored in sub-folders by version, each executor is built in its own sub-folder
* Updates to latest wdlTools (0.11.8)
* Adds archive format
* Implements udfs for archive and unarchive
* Updates to dxApi 0.1.6 - fixes parsing of DxFindDataObjects workflow results
* Fixes errors encountered for repeated compilation
* Skips epilog if there are no applet outputs
* Fixes conversion of Map schema to WDL Map type - unwrap key and value array types
* Fixes comment parsing bug in WDL v2
 
## 2.0.0-rc6 2020-11-20

- Upgrades wdlTools to 0.11.0
- Fixes the issue with type-checking struct-typed objects
- Adds hooks for user-defined functions, which is needed for the new archive/unarchive operations that will be added
- Uses file name when creating names for scatter jobs
- Uses dnanexus-executable.json to get type information about applet input/output parameters, and uses it to type-check the actual inputs/outputs. Ignores hash types, which might be JSON objects or schemas
- Adds `streamFiles` compile option
- Moves API code to dxApi library
- Moves DxFileAccessProtocol to separate protocols library
- Moves WDL type serialization code to wdlTools
- Makes array type-checking less strict (to coerce between empty and non-empty array types)

## 2.0.0-rc5 2020-11-13

- Upgrades wdlTools to 0.10.5
- Adds dxCommon dependency
- Sets either a default or null value for missing optional block inputs, and throws an exception if there are any missing required block inputs
- Addresses the situation where a call input references a field of the scatter variable
- Updates the mechanism of comparing instance types to select the cheapest one for execution
- Fixes to the "x appears with two different callable definitions" compilation error
- Increases disambiguation dir limit to 5000
- Simplifies job names

## 2.0.0-rc4 2020-10-15

- Upgrade wdlTools to 0.6.1
- Upgrade dxda to 0.5.4
- Increase number of API retries to 10
- Fix to the "x appears with two different callable definitions" compilation error
- Add missing required fields to findXXX/describe
- Fix name regexp in DxFindDataObjects
- Additional fixes and improvements

## 2.0.0-rc3 2020-09-16

- Major code reorganization to separate the compiler from executor
- Upgrade of dxda to v0.5.4 and dxfuse - to v0.22.4

## 2.0.0-rc2 2020-07-30

- Mostly internal changes and code re-organization, in preparation for adding CWL support

## 2.0.0-rc 2020-06-25

- Replaced WOM with `wdlTools`
- TODO:
    - Publish wdlTools to MavenCentral and update `build.sbt`
    - Map `parameter_meta` output parameters, remove note in ExpertOptions
    - Update `Internals.md`
- Replaced Travis with Github Actions for unit testing
- Optimized bulk description of files by replacing `system/describeDataObjects` with `system/findDataObjects` API call and scoping file search to projects

## 1.47.2 2020-06-05
- Upgrade dx-download-agent (includes a fix to the early database close issue) 
- Fix to describing billTo of a project

## 1.47.1 2020-05-26
- Log dxda and dxfuse version in applet execution

## 1.47 2020-05-14
- Improvements to `exectree` option
- Upgrade dxfuse to v0.22.2
- Bug fix in dx-download-agent (https://github.com/dnanexus/dxda/issues/34)

## 1.46.4 2020-04-08
- Limit scatters to 500 elements. Running more than that risks causing platform problems.
- Uprade dxfuse to v0.22.1

## 1.46.3 2020-03-27
- fixed bug when describing a live (non-archived) hidden file.
- Uprade dxfuse to v0.21

## 1.46.2 2020-03-18
- Do not use any of the test instances, or any instance with less than 2 CPUs and 3GiB or RAM for auxiliarly WDL jobs.

## 1.46.1 2020-03-17
- Do not use AWS nano instances for auxiliarly WDL jobs. They are not strong enough for the task.

## 1.46 2020-03-12
- Recognize DNAnexus-specific keys in task and workflow metadata
- Recognize workflow parameter metadata
- Optionally load task and workflow descriptions from README files
- Updated dx-download-agent that reduces memory consumption. This is noticible on small instances with a limited amount of memory.

## 1.45 2020-03-03
- Upgrade packages to:
  - dxfuse v20
  - dx-download-agent with support for symbolic links
  - Cromwell v49
- Retry `docker login` if it fails
- Allow DxNI to work with an [app](https://github.com/dnanexus/dxWDL/issues/364)
- DNAx symbolic links can now be used as input files, the dx-download-agent is able to download them. You will need to specifically allow network access to applets that use symbolic links, otherwise they will won't be able to reach external URLs. For example, the `extras.json` file below sets the timeout policy to 8 hours and allows network access.

```
{
  "default_task_dx_attributes" : {
    "runSpec": {
      "timeoutPolicy": {
        "*": {
          "hours": 8
        }
      },
      "access" : {
        "network": [
          "*"
        ]
      }
    }
  }
}
```

## 1.44 2020-02-21
- Added support for additional parameter metadata:
  - group
  - label
  - choices
  - suggestions
  - dx_type
- Fixed bug in project-wide-reuse option.

## 1.43 2020-02-11
- Providing a tree structure representing a compiled workflow via `--execTree pretty`
- For the json structure use `--execTree json`
- Added support for the parameter_meta: patterns to take an object: [docs/ExpertOptions](doc/ExpertOptions.md#parameter_meta-section)
- Support the `ignoreReuse` and `delayWorkflowDestruction` in the extras file. More details are in the [expert options](https://github.com/dnanexus/dxWDL/blob/DEVEX-1499-support-job-reuse-flag/doc/ExpertOptions.md#job-reuse).


## 1.42 2020-01-23
- Providing a JSON structure representing a compiled workflow. This can be done with the command line flag `--execTree`. For example:

```
java -jar dxWDL-v1.42.jar compile CODE.wdl --project project-xxxx --execTree
```

- Bug fix for case where the number of executions is large and requires multiple queries.

## 1.41 2020-01-21
- Added support for `patterns` and `help` in the `parameter_meta` section of a WDL task. For more information, see [docs/ExpertOptions](doc/ExpertOptions.md#parameter_meta-section)
- Upgrade to Cromwell v48
- Upgrade to dxfuse v0.17
- Added support for a `path` command line argument to `dxni`.

```
java -jar dxWDL-v1.41.jar dxni --path /MY_APPLETS/assemble --project project-xxxx --language wdl_v1.0 --output headers.wdl
```

- Using `scalafmt` to normalize code indentation.
- Check if a file is archived prior to downloading or streaming it. Such a file cannot be read, and will cause a
"403 forbidden" http error code.


## 1.40 2019-12-19
- Replaced the dxjava package with scala code. The dnanexus calls now go through the low-level DXAPI java
module.


## 1.37.1 2019-12-18
- Bug fix for calling a task inside a scatter with an optional that is not provided.

## 1.37 2019-12-16

- Fix issue with invalid WOM when compiling workflows containing sub-workflow with expression in output block while using custom reorg applet.
- Warning message for custom reorg applet will only show when `--verbosity` is set.
- Minor changes.

## 1.36.1 2019-11-22

- Upgraded to dxfuse version [0.13](https://github.com/dnanexus/dxfuse/releases/tag/v0.13)
- Making dxfuse startup script more robust

## 1.36 2019-11-18
Added a mechanism for a custom reorganization applet, it can be used instead of the built in --reorg option.
You can use it to reorganize workflow file results after it completes.

Please refer to [docs/ExpertOptions.md](doc/ExpertOptions.md#adding-config-file-based-reorg-applet-at-compilation-time)

## 1.35.1
- Object form of streaming syntax. This allows several annotations for an input/output
parameter. In addition to the previously supported:
```
parameter_meta {
  foo: stream
}
```

You can also write:
```
parameter_meta {
  foo: {
    stream: true
  }
}
```
- New version of dxfuse (v0.12)
- The checksum of an applet/workflow does not include the dxWDL version. This means that upgrading to
a new dxWDL version does not require recompiling everything.

## 1.35 2019-10-24
- Support for GPU instances.

If you want an instance that has a GPU chipset, set the `gpu` attribute to true. For example:
```
runtime {
   memory: "4 GB"
   cpu : 4
   gpu : true
}
```


## 1.34 2019-10-17
- Bug fix for handling of structs when creating task headers

## 1.33 2019-10-15
- Upgrade to Cromwell 47
- Protect 300MiB of memory for dxfuse, if it is running. We don't want it killed by the OOM if the user
processes use too much memory. This works only when using docker images.
- Fixed bug with comparision of tasks.

## 1.32 2019-10-04
- Upgrade to Cromwell 46.1
- Retrying docker pull at runtime.
- Improved release script. Copies to geographically distributed regions with an app.
- Fixed bug [#313](https://github.com/dnanexus/dxWDL/issues/313).

## 1.31 2019-09-30

- Renaming dxfs2 to [dxfuse](https://github.com/dnanexus/dxfuse). This
  is the official name for the DNAx FUSE filesystem.
- [Prefer](https://github.com/dnanexus/dxWDL/issues/309) v2 instances over v1 instances.
- Improving marshalling of WDL values to JSON.
- Allow a WDL input that is a map where the key is a file.

## 1.30
- Using dxfs2 to stream files. This replaces `dx cat`, which was the previous solution.

## 1.22
- Upgrade to Cromwell version 46
- Removed a runtime assert that was too strict. It was checking that the type of a WDL value *V* had a static WDL type *T*. However, the real question was whether *V* could be casted type *T*.

## 1.21.1
- Writing out a better description when raising a runtime assertion because WOM types don't match.

## 1.21
- Documented syntax limitation for task/workflow [bracket placement](README.md#Strict-syntax).
- Upgraded to sbt 1.3.0
- Improvements to the download agent

## 1.20b
- The default timeout limit for tasks is 48 hours. It can be overriden by setting a different timeout in the [extras file](./doc/ExpertOptions.md#Setting-dnanexus-specific-attributes-for-tasks).
- Fixing a bug where the database is locked, in the [dx-download-agent](https://github.com/dnanexus/dxda/).

## 1.20a
- An experimental version of dx-download-agent
- Upgrade to Cromwell 45.1

## 1.20
- Experimental version of the download-agent. Trying to reduce download failures at the beginning of a job. For internal use only.

## 1.19
- Bug fix for DxNI error
- Limit the size of the name of jobs in a scatter
- Upgrade to Cromwell v45
- Nested scatters are supported

## 1.18
- Correctly identify WDL calls with no arguments
- Dealing with the case where a WDL file imports a file, that imports another file
- Making checksums deterministic, this ensures that a compilation process will not be repeated unnecessarily.
- Added the dxWDL version number to the properties.
- Optimized queries that if a workflow/applet has already been compiled. This is done by limiting
the possible names of the data object we are searching for. We add a regular expression to the
query, bounding the legal names.

## 1.17
**Fixed**
- Setting recurse to false, when searching for existing applets and
  workflows. Fix contributed by Jeff Tratner.
- An optional output file, that does not exist, is returned as `None`.
For example, examine task `foo`.

```wdl
version 1.0
task foo {
    command {}
    output {
        File? f = "A.txt"
        Array[File?] fa = ["X.txt", "Y.txt"]
    }
}
```

Running it will return:
```
{
    "fa" : [null, null]
}
```
Note that `f` is missing. When passing through the DNAx
system, it is removed becaues it is optional and null.


## 1.16
**Fixed**
- [Bug 284](https://github.com/dnanexus/dxWDL/issues/284), dropping a default when
calling a subworkflow.

## 1.15

Improved find-data-objects queries, reducing the time to check if an
applet (or workflow) already exists on the platform. This is used when
deciding if an applet should be built, rebuilt, or archived.

To speed the query so it works on large projects with thousands of
applets and workflows, we limited the search to data objects generated
by dxWDL. These have a `dxWDL_checksum` property. This runs the risk
of missing cases where an applet name is already in use by a regular
dnanexus applet/workflow. We assume this is an unusual case. To fix this,
the existing applet can be moved or renamed.

## 1.14

**Fixed**
- Binary and decimal units are respected when specifying memory. For example, GB is 10<sup>9</sup> bytes, and GiB is 2<sup>30</sup> bytes. This follows the [memory spec](https://github.com/openwdl/wdl/blob/master/versions/1.0/SPEC.md#memory).

**Added**
- Initial support for the development WDL version, 1.1 (or 2.0). This does not include the directory type.

## 1.13
**Fixed**
- [Bug 274](https://github.com/dnanexus/dxWDL/issues/274), losing pipe symbols ('|') at the beginning of a line.

**Changed**
- Upgrade to Cromwell 44, with support for JSON-like values in meta sections

**Added**
- Ability to put a list of upstream projects into the [extras file](./doc/ExpertOptions.md#Setting-dnanexus-specific-attributes-for-tasks).

## 1.12
**Fixed**
- Tolerate platform applets/workflows with input/output specs that use non WDL types. For example, an array of applets.
- Bug when accessing call results that were not executed. For example, in `path_not_taken` the `compare` call is not made. This, incorrectly, causes an exception to be raised while evaluating `equality`.
```
version 1.0

workflow path_not_taken {
    if (false) {
        call compare
    }
    output {
        Boolean? equality = compare.equality
    }
}

task compare {
    command {}
    output {
        Boolean equality = true
    }
}
```

**Changed**
- Removed warning for variables that cannot be set from the inputs file. These are messages like this:
```
Argument unify.contig_shards, is not treated as an input, it cannot be set
Argument etl.shards, is not treated as an input, it cannot be set
Argument seq.iter_compare, is not treated as an input, it cannot be set
```
Top level call argument can now be set.

## 1.11
**Fixed**
- Default values specified for top-level calls using a JSON file.
- [Bug 272](https://github.com/dnanexus/dxWDL/issues/272)
- Runtime error when using an array of WDL structs

**Changed**
- Upgrade to Cromwell v43
- Replaced internal implementation of finding source lines for calls, with Cromwell/WOM implementation.

## 1.10
**Fixed**
- Handling of pair type in a JSON input file
- Allow overriding default values in calls from the input file. For example, in a workflow like:

```wdl
version 1.0

workflow override {
    call etl { input: a = 3 }
    output {
        Int result = etl.result
    }
}

task etl {
    input {
        Int a
        Int b = 10
    }
    command {}
    output {
        Int result = a + b
    }
}
```

We can now set b to a value other than 10, with an input file like this:

```
{
  "override.etl.b" : 5
}
```

**New**
- Support for compressed docker images (gzip)

**Changed**
- Upgrade to Cromwell v42


## 1.09
**Fixed**
- The `-p` flag was not respected
- Environment not passed correctly during compilation.
- Sorting structs by dependencies

## 1.08
**Fixed**
- [bug 259](https://github.com/dnanexus/dxWDL/issues/259). Unified the code for resolving platform paths.
- Error when downloading a file that resides in a container, rather than a project.
- Imports specified from the command line

**Changed**
- Merged `DxPath` and `DxBulkResolve` modules.

## 1.06
- Upgrade to Cromwell v41
- Mark auxiliary workflows and applets as hidden. This is a step in the direction of supporting copying of a workflow from one project to another.
- Added unit tests for the `WomValueAnalysis` module, which checks if WOM expressions are constant.
- Reducing reliance on the dxjava library, calling the DXAPI directly.
- Merged fork of the dxjava library back into the dx-toolkit.
- Use the dx-download-agent (dxda) instead of `dx download` in tasks.
- Fix for bug (https://github.com/dnanexus/dxWDL/issues/254)
- Fix for bug occurring when a `struct` is imported twice

## 1.05
- Got DxNI to work for DNAnexus apps, not just applets.
- Added links to applets that are referenced inside WDL fragments. This should allow, at some point, copying workflows between projects.
- Moved applet meta-information into the `details` field. This makes dx:applets more readable.
- Wrote unit-tests for the `WdlVarLinks` module.
- Batching file-describe, and file-resolve calls.

## 1.04
- Precalculate instance types. There are tasks that calculate the instance type they need in the runtime section. If the task call is made from a workflow fragment, we can calculate the instance type then and there. This allows launching directly in the correct instance type, instead of launching an additional job.
- Fixed bug in expression evaluation at runtime (https://github.com/dnanexus/dxWDL/issues/240)
- Improved unit-test coverage

## 1.03
- Bug fixes related to optional arguments (https://github.com/dnanexus/dxWDL/issues/235).

## 1.02
- Removed the instance-type database, and wom source code from the inputs of applets.
- Added the WDL source code to workflow and applet objects on the platform. It is stored in the details field, and
can be easily [retrieved](./doc/ExpertOptions.md#Getting-WDL-sources). It has been removed from the generated applet bash script.
- Initial support for the `struct` type
- Check that the reserved substring '___' is not used in the source WDL code. This sequence is used
  to translate dots ('.') into DNAx inputs and outputs. Dots are invalid symbols there.
- Bug fixes: https://github.com/dnanexus/dxWDL/issues/224, https://github.com/dnanexus/dxWDL/issues/227, https://github.com/dnanexus/dxWDL/issues/228

## 1.01
- Ensure that native docker uses the machine's hostname (i.e., the job ID) as
  the hostname, matching the previous behavior of dx-docker. This allows
  setting the job ID in error messages, helping debugging. Contributed by Jeff Tratner.

## 1.00
- Support for WDL version 1.0, as well as draft-2. There are two features
that are not yet supported: `struct`, and nested scatters. Work is ongoing
to address these omissions.

## 0.81.5
- Adding debug information to conversions from JSON to WDL variables. This helps
track down runtime problems with missing variables that a task is expecting. Previously,
we didn't know which variable was having a problem.

## 0.81.4
- Bug fix for complex cases where WDL files import each other.

## 0.81.3
- Bug fix for native docker. There was a problem when a docker image was using an internally defined
user; it didn't have the necessary permissions to create output files on the worker.

## 0.81.2
- Support NTLM proxies. If your organization is configured with an NTLM proxy,
you can use it like this:
```
$ export HTTP_PROXY_METHOD=ntlm
$ export HTTP_PROXY_DOMAIN = acme.com
$ export HTTP_PROXY = https://john_smith:welcome1@proxy.acme.com:8080
$ java -jar dxWDL.jar ...
```


## 0.81.1
- Supporting proxy configuration with user and password. For example:
```
$ export HTTPS_PROXY = https://john_smith:welcome1@proxy.acme.com:8080
```

## 0.81

- [Proxy configuration](./doc/ExpertOptions.md#Proxy-configurations). If your organization interposes a proxy between the internal machines and external hosts, you can set the environment variable `HTTP_PROXY` (or `HTTPS_PROXY`) to point to the proxy. The compiler will pass all of its dnanexus API calls through that proxy. For example, if you perform the following on the command line shell:

```bash
$ export HTTP_PROXY = proxy.acme.com:8080
$ java -jar dxWDL.jar ...
```

the compiler will route all requests through the machine `proxy.acme.com` on port `8080`.

## 0.80

- Native docker is now the default. If you still want to use [dx-docker](https://wiki.dnanexus.com/Developer-Tutorials/Using-Docker-Images), the `-useDxDocker` flag is available. In order to store a docker image on the platform, you can do `docker save`, and upload the tarball to a file. More details are provided in the [export options](./doc/ExpertOptions.md#Docker).

- The compiler emits a warning for partialy defined workflow outputs. For example, in workflow `foo`, the output `add.result` is partial, because it is not assigned to a variable. Partial definitions are discarded during compilation, hence the warning.

```wdl
workflow foo {
  call add { ... }
  output {
     add.result
  }
}
```

To avoid this problem, rewrite like this:

```wdl
workflow foo {
  call add { ... }
  output {
     Int r = add.result
  }
}
```

- Update test scripts for python3

## 0.79.1

- Version [docker-based runner script](https://github.com/dnanexus/dxWDL/tree/master/scripts/compiler_image/run-dxwdl-docker)
- Do not call sudo in runner script, in case system is set up not to require
  sudo to run Docker.
- Rename run script to `run-dxwdl-docker`

```
$ export DXWDL_VERSION=0.79.1
$ sudo run-dxwdl-docker compile /path/to/foo.wdl -project project-xxx
```

## 0.79
- Support [per task dx-attributes](./doc/ExpertOptions.md#Setting-dnanexus-specific-attributes-for-tasks).
- Report a warning for a non-empty runtime section in a native applet, instead of throwing an error. Note
that the WDL runtime section will be ignored, the native definitions will be used instead.
- Fix bug when using [spaces in output files](https://github.com/dnanexus/dxWDL/issues/181)
- Eliminate a job-describe API call from all tasks. This reduces overall platform load,
which is important in volume workflows.
- Support for [private docker registries](./doc/ExperOptions.md#Native-docker-and-private-registries)
- A [docker image](https://hub.docker.com/r/dnanexus/dxwdl) for
running the compiler without needing to install dependencies. You can
use the
[dxwdl](https://github.com/dnanexus/dxWDL/tree/master/scripts/compiler_image/dxwdl)
script to compile file `foo.wdl` like this:

```bash
$ runc.sh compile /path/to/foo.wdl -project project-xxxx
```

- Instructions for how to replace the built in
  [reorganize workflow outputs](./doc/ExpertOptions.md#Use-your-own-applet) applet,
  with your [own](./doc/ExpertOptions.md#Handling-intermediate-workflow-outputs).


## 0.78.1
- Support the `restartableEntryPoints` applet option in the `extras` file.

## 0.78
- Clone the dxWDL runtime asset to local project, to allow sub-jobs access to it.

## 0.77
- Improve user message when pretty printing an erroneous WDL file.
- New command line flag `--leaveWorkflowsOpen`, that leaves the toplevel workflow
open. This option is intended for power users, it allows modifying the workflow
after the compiler is done.
- Figure out the smallest instance from the *current* price list,
avoid the use of a hardcoded instance type. On the Azure cloud, an
applet failed because it tried using the hardcoded `mem1_ssd1_x4`
instance, which does not exist there (only on AWS).

## 0.76
- Handle using an asset that lives in another project by creating a local
record for it.

## 0.75
- Upgrade to Ubuntu 16.04
- Preparatory work for supporting WOM as a compilation intermediate representation.

## 0.74.1
- Removed inlining of tasks code into auxiliary applets. This was causing
a workflow to change when a task was modified, violating separate compilation,
and not allowing executable cloning to work.

## 0.74
- Improving test and release scripts.
- Adding printout for the dxWDL version to running applets and workflows
- Check and throw an exception if an asset is not in the current project. It
needs to be cloned.
- Supporting Amsterdam (azure:westeurope) and Berlin (aws:eu-central-1) regions.
- Fixed error in collecting results from an optional workflow branch.

## 0.72
- Put the project-wide reuse of applets under a special flag `projectWideReuse`.
- Improved the queries to find dx:executables on the target path.
- Improvements to the algorithm for splitting a WDL code block into parts.

## 0.71
- In an unlocked workflow, compile toplevel calls with no
subexpressions to dx stages. The
[expert options](./doc/ExpertOptions.md#toplevel-calls-compiled-as-stages)
page has a full description of the feature.
- Allow the compiler to reuse applets that have been archived. Such
applets are moved to a `.Archive` directory, and the creation date is
appended to the applet name, thereby modifying the applet name. The
name changes causes the search to fail. This was fixed by loosening the
search criterion.

## 0.70
- Upgrade to Cromwell 33.1
- Reuse applets and workflows inside a rpoject. The compiler now looks
for an applet/workflow with the correct name and checksum anywhere in
the project, not just in the target directory. This resolved
issue (https://github.com/dnanexus/dxWDL/issues/154).

## 0.69
- Support importing http URLs
- Simplified handling of imports and workflow decomposition
- Fixed issue (https://github.com/dnanexus/dxWDL/issues/148). This was a bug
occuring when three or more files with the same name were downloaded to
a task.
- Fixed issue (https://github.com/dnanexus/dxWDL/issues/146). This
occurred when (1) a workflow called a task, and (2) the task and the workflow had
an input with the same name but different types. For example, workflow
`w` calls task `PTAsays`, both use input `fruit`, but it has types
`Array[String]` and `String`.

```wdl
workflow w {
    Array[String] fruit = ["Banana", "Apple"]
    scatter (index in indices) {
        call PTAsays {
            input: fruit = fruit[index], y = " is good to eat"
        }
        call Add { input:  a = 2, b = 4 }
    }
}

task PTAsays {
    String fruit
    String y
     ...
}
```

## 0.68.1
- Fixing build and release scripts.
- Allowing non-priviliged users to find the dxWDL runtime asset in
the public repository.

## 0.68
- Throw an exception if a wrapper for a native platform call has
a non-empty runtime section.
- Use an SSD instance for the collect sub-jobs.
- Remove the runtime check for calling a task with missing values,
fix issue (https://github.com/dnanexus/dxWDL/issues/112). The check
is overly restrictive. The task could have a default, or, be able to
tolerate the missing argument.

## 0.67
- Color coding outputs, yellow for warnings, red for errors.
- Indenting information output in verbose mode
- Removing the use of `dx pwd`. The user needs to specify the
destination path on the command line. A way to avoid this, is to compile
from the dx-toolkit, with the upcoming `dx compile` command.


## 0.66.2
- Allow variable and task names to include the sub-string "last"
- Workflow fragment applets inherit access properties from the extras
file.

## 0.66.1
- Ignoring unknown runtime attributes in the extras file.

## 0.66
- Decomposing a workflow when there is a declaration after a call. For example,
workflow `foo` needs to be decomposed. The workflow fragment runner does not
handle dependencies, and cannot wait for the `add` call to complete.

```wdl
workflow foo {
    Array[Int] numbers

    scatter (i in numbers) {
        call add { input: a=i, b=1}
        Int m = add.result + 2
    }

    output {
        Array[Int] ms = m
    }
}
```

- Setting debug levels at runtime. The compiler flag `runtimeDebugLevel` can be set to 0, 1, or 2.
Level 2 is maximum verbosity, level 1 is the default, zero is minimal outputs.

- Upgrade to Cromwell version 32.

- Using headers to speed up the workflow decomposition step. The idea
is to represent a WDL file with header. When a file is imported, we
use the header, instead of pulling in the entire WDL code, including
its own imports.

- Support setting defaults in applets, not just workflows. This can be done with the `--defaults`
command line option, and a JSON file of WDL inputs.

## 0.65
- Optimization for the case of launching an instance where it is
calculated at runtime.

- Support dnanexus configuration options for tasks. Setting
the execution policy, timeout policies, and access
control can be achieved by specifying the default option in the
`default_taskdx_attributes` section of the `extras` file. For
example:

```json
{
  "default_task_dx_attributes" : {
    "runSpec": {
        "executionPolicy": {
          "restartOn": {
            "*": 3
          }
        },
        "timeoutPolicy": {
          "*": {
            "hours": 12
          }
        },
        "access" : {
          "project": "CONTRIBUTE",
          "allProjects": "VIEW",
          "network": [
            "*"
          ],
          "developer": true
        }
      }
  }
}
```

- Improved error message for namespace validation. Details are no longer hidden when
the `-quiet` flag is set.

- Reduced logging verbosity at runtime. Disabled printing of directory structure when running
tasks, as the directories could be very large.

- Added support for calling native DNAx apps. The command

```
java -jar dxWDL.jar dxni -apps -o my_apps.wdl
```

instructs the compiler to search for all the apps you can call, and create WDL
tasks for them.


## 0.64
- Support for setting defaults for all task runtime attributes has been added.
This is similar to the Cromwell style. The `extras` command line flag takes a JSON file
as an argument. For example, if `taskAttrs.json` is this file:
```json
{
    "default_runtime_attributes" : {
      "docker" : "quay.io/encode-dcc/atac-seq-pipeline:v1"
    }
}
```

Then adding it to the compilation command line will add the `atac-seq` docker image to all
tasks by default.
```
java -jar dxWDL-0.44.jar compile test/files.wdl -defaults test/files_input.json -extras taskAttrs.json
```

- Reduced the number of auxiliary jobs launched when a task specifies the instance type dynamically.
A task can do this is by specifiying runtime attributes with expressions.
- Added the value iterated on in scatters

## 0.63
- Upgrade to cromwell-31 WDL/WOM library
- Report multiple validation errors in one step; do not throw an exception for
the first one and stop.
- Reuse more of Cromwell's stdlib implementation
- Close generated dx workflows


## 0.62.2
- Bug fix for case where optional optional types were generated. For example, `Int??`.

## 0.62

- Nested scatters and if blocks
- Support for missing arguments has been removed, the compiler will generate
an error in such cases.


## 0.61.1

- When a WDL workflow has an empty outputs section, no outputs will be generated.

## 0.61

- Decomposing a large block into a sub-workflow, and a call. For
example, workflow `foobar` has a complex scatter block, one that has
more than one call. It is broken down into the top-level workflow
(`foobar`), and a subworkflow (`foobar_add`) that encapsulates the
inner block.

```
workflow foobar {
  Array[Int] ax

  scatter (x in ax) {
    Int y = x + 4
    call add { input: a=y, b=x }
    Int base = add.result
    call mul { input: a=base, n=x}
  }
  output {
    Array[Int] result = mul.result
  }
}

task add {
  Int a
  Int b
  command {}
  output {
    Int result = a + b
  }
}

task mul {
  Int a
  Int n
  command {}
  output {
    Int result = a ** b
  }
}
```

Two pieces are together equivalent to the original workflow.
```
workflow foobar {
  Array[Int] ax
  scatter (x in ax) {
    Int y = x + 4
    call foobar_add { x=x, y=y }
  }
  output {
    Array[Int] result = foobar_add.mul_result
  }
}

workflow foobar_add {
  Int x
  Int y

  call add { input: a=y, b=x }
  Int base = add.result
  call mul { input: a=base, n=x}

  output {
     Int add_result = add.result
     Int out_base = base
     Int mul_result = mul.result
   }
 }
```

- A current limitation is that subworkflows, created in this way, give errors
for missing variables.
- The allowed syntax for workflow outputs has been tightened. An output
declaration must have a type and and a value. For example, this is legal:
```
output {
   Int add_result = add.result
}
```

but this is not:
```
output {
   add.result
}
```

## 0.60.2
- Minor bug fixes

## 0.60.1
- Bug fix release

## 0.60
- Split README into introduction, and advanced options. This should, hopefully, make
the top level text easier for the beginner.
- A workflow can call another workflow (subworkflow). Currently,
  the UI support for this feature is undergoing improvements.
- The search path for import can be extended by using the `--imports` command line argument.
This is useful when the source WDL files are spread across several directories.

## 0.59
- Improved handling of pricing list
- Upgraded to the new wdl4s library, that now lives in the cromwell
  repository under cromwell-wdl. The cromwell version is 30.2.

## 0.58
- Adhering to WDL spec: a declaration set to a constant is
treated as an input. In the example, `contamination` is compiled to
a workflow input with a default of `0.75`.

```
workflow w {
  Float contamination = 0.75
}
```

- Improving naming of workflow stages, and how their appear in the UI.
- Fixed regression in compilation of stand-alone applets.
- Fixed bug when pretty-printing applets that use <<<,>>> instead of {,}

## 0.57
- Fixed bug in setting workflow defaults from JSON file
- Improved behavior of the `sub` and `size` stdlib functions
- Improved naming convention for scatter/if workflow stages.

## 0.56
- Access to arguments in calls inside scatters. This
feature was lost while supporting locked-down workflows.

```
task Add {
    Int a
    Int b
    command {}
    output {
        Int result = a + b
    }
}

workflow w {
    scatter (i in [1, 10, 100]) {
        call Add { input: a=i }
    }
}
```

For example, in workflow `w`, argument `b` is missing from the `Add`
call. It is now possible to set it it from the command line with `dx
run w -iscatter_1.Add_b=3`. With an inputs file, the syntax is:
`w.Add.b = 3`.

- Fixed bad interaction with the UI, where default values were omitted.

## 0.55
- Improved support for conditionals and optional values
- Automated tests for both locked and regular workflows
- Various minor bug fixes

## 0.54
- More accurate detection of the IO classes in dx:applets.
- Improved handling of WDL constants. For example, multi word
constants such as `["1", "2", "4"]`, and `4 + 11` are recognized as
such. When possible, they are evaluated at runtime.
- Revert default compilation to a regular workflow. It is possible to
compile to a locked-down workflow by specifying `-locked` on the
command line. To specify command workflow inputs from the command line
use:
```
dx run foo -i0.N=19
```


## 0.53
- Not closing dx:workflow objects, this is too restrictive.


## 0.52
- Uplift the code to use DNAnexus workflow inputs and outputs.
Running a workflow now has slighly easier command line syntax.
For example, if workflow `foo` takes an integer
argument `N`, then running it through the CLI is done like
this:

```
dx run foo -iN=19
```

- Revamp the conversions between dx:file and wdl:file. This allows
specifying dx files in defaults.
- Initial support for non-empty WDL array types, for example `Array[String]+`.
- Improved handling of optional values

- An experimental new syntax for specifying inputs where the workflow
is underspecified. WDL allows leaving required call inputs unassigned, and
specifying them from the input file. For example, workflow `math`
calls task `add`, but does not specify argument `b`. It can then
be specified from the input file as follows: `{ "math.add.b" : 3}`.

```
task add {
    Int a
    Int b
    output {
        Int result = a + b
    }
}

workflow math {
    call add { input: a = 3 }
    output {
       add.result
    }
}
```

The dx:workflow that is compiled from `math` can set this variable from
the command line as follows:
```
dx run math -iadd___b=5
```

This command line syntax may change in the future.

## 0.51
- Adding a `-quiet` flag to suppress warning and informational
  messages during compilation.
- Minor fixes

## 0.50
- Tasks that have an empty command section do not download files eagerly. For example,
if a task only looks at `size(file)`, it will not download the file at all.

```
task fileSize {
    File in_file

    command {}
    output {
        Float num_bytes = size(in_file)
    }
}
```

- Support docker images that reside on the platform.


## 0.49
- Removed limitation on maximal hourly price per instance. Some bioinformatics pipelines
regularly require heavy weight instances.
- Fixed several WDL typing issues
- Improving the internal representation of JSON objects given as input.

## 0.48
- Support string interpolation in workflow expressions
- Handle scatters where the called tasks return file arrays, and non-native
platform types. This is done by spawning a subjob to collect all the outputs
and bundle them.
- Azure us-west region is supported

## 0.47
- Support calling native DNAx applets from a WDL workflow. A helper utility
  is `dxni` (*Dx Native Interface*), it creates task wrappers for existing
  dx:applets.

## 0.46
- Allow applet/workflow inputs that are optional, and have a default.
- More friendly command line interface

## 0.45
- Default workflow inputs. The `--defaults` command line argument
embeds key-value pairs as workflow defaults. They can be overridden
at runtime if necessary.

## 0.44
- Use hashes instead of files for non-native dx types
- Do not use the help field in applet input/output arguments to carry
  WDL typing information.
- Fold small text files into the applet bash script. This speeds up the 'dx build'
  command, and avoids uploading them as separate platform files.
- Replace 'dx build' with direct API calls, additional compilation speedup.

## 0.43
- Speed up the creation of a dx:workflow. With one API call create
all the workflow stages, and add set the checksum property.
- Speeding up applet construction

## 0.42
- WDL objects: experimental
- Type coercion
- Faster compilation when applets already exist. Using bulk describe API, instead
  of looking up each applet separately.
- Adding checksum to dx:workflow objects, recompile only if it has not changed
- Specified behavior of input/output files in doc/Internals.md

## 0.41
- Minor fixes to streaming

## 0.40
- Upgrade to wdl4s version 0.15.
- Enable several compiler warnings, removing unused imports
- Bug fixes:
  * Wrong dx project name when using multiple shells, and
    different projects
  * Better handling of errors from background 'dx cat' processes.

## 0.39
- Streaming works with tasks that use docker

## 0.38
- Minor fixes, and better testing, for file streaming

## 0.37
- File download streaming

## 0.36
- Conditionals

## 0.35
- Support white space in destination argument
- Allow providing the dx instance type directly in the runtime attributes.

## 0.34
- Topological sorting of workflow. By default, check for circular
dependencies, and abort in case there are cycles. Optionally, sort the
calls to avoid forward references. This is useful for WDL scripts
that were not written by hand.
- Create an `output_section` applet for a compiled workflow. If
`--reorg` is specified on the command line, the applet also
reorganizes the output folder; it moves all intermediate results to
subfolder `intermediate`. Reorganization requires `CONTRIBUTE` level access,
which the user needs to have.
- Multi region support.

## 0.33
- Initial support for WDL pairs and maps
- Upgrade to wdl4s version 0.13
- Improve parsing for memory specifications
- Optionals can be passed as inputs and outputs from tasks.

## 0.32
- Support archive and force flags a la `dx build`. Applets and workflows
  are *not* deleted by default, the --force flag must be provided.
- If there are insufficient permissions to get the instance price list, we
  have a reasonable fallback option.
- Added namespace concept to intermediate representation.
- WDL pretty printer now retains output section.

## 0.31
- The compiler is packed into a single jar file
- Fixed glob bug

## 0.30
Bug fix release.

Corrected the checksum algorithm, to recurse through the directory
tree.

## 0.29
Improved support for scatters
  * Support an expression in a scatter collection.
  * Compile declarations before a scatter into the scatter
  applet. This optimization folds two applets into one.
  * Use wdl4s native name resolution to calculate scatter
  collection type.
  * Added documentation to doc/IR.md describing how scatters
  are compiled.

## 0.28
- Support for ragged file arrays
- Correctly handle an empty workflow output section
- Upgrade to wdl4s version 0.12
- Improvements to regression tests

## 0.27
- Support the import directive. This allows spreading definitions
  across multiple files.
- Using native wdl4s data structures, instead of pretty printing, for
  internal representation.

## 0.26
- Support passing unbound variables to calls inside scatters
- Implemented glob and size function for files
- Correctly handling empty arrays in task input/output
- Improved scatter linking. Got rid of runtime calls to get dx:applet descriptions.

## 0.25
- Allow a docker image to be specified as a parameter
- Use Travis containers for continuous integration
- Adding tests for instance type choice at runtime

## 0.24
- Support resource requirements (memory/disk) calculated from runtime variables.

## 0.23
- Rebuild an applet, only if the source code has changed. For example,
if an applet's WDL code changed, it will be rebuilt in the next compilation.

## 0.22
- Files are lazily downloaded in auxiliary applets, such as scatters. In
  tasks/applets, they are always downloaded.

## 0.21
- Adding linking information to applets that call other applets. This
ensures the correct applet-ids are invoked. No lookup by name
is performed at runtime.
- Minor bug fixes

## 0.20
- Separate compilation of workflows and tasks. A task is compiled to
single dx:applet, and a workflow is compiled to auxiliary applets and
a dx:workflow.
- WDL files containing only tasks, and no workflow, are supported
- Many improvements all around

## 0.13
- Upgrade to wdl4s v0.10
- Improving version number handling
- Minor improvements in debugging printout and error reporting

## 0.12
- The GATK pipeline compiles and runs (result not validated yet)
- Bug fixes:
  * Correct order of scatter output arrays
  * Improved handling of optionals

## 0.11
- Better compilation error messages
- Version checking
- Compiler verbose mode
- Renamed initial workflow stage to Common<|MERGE_RESOLUTION|>--- conflicted
+++ resolved
@@ -5,11 +5,8 @@
 * Excludes apps from `bundledDepends`
 * Localizes files declared in WDL task private variables
 * Respects runtime definition in native task stub
-<<<<<<< HEAD
 * Fixes archiving of executables - tags them as "archived" rather than renaming them
-=======
 * Fixes error when parsing a field name with multiple `stage-*` prefixes (specifically with stage number >= 10)
->>>>>>> a8ed1890
 
 ## 2.8.0 2021-11-29
 
