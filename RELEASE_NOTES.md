# Release Notes

## in develop

* Handles empty scatters in WDL workflows
<<<<<<< HEAD
* Reserved parameters are now placed in the "Reserved for dxCompiler" parameter group (only affects the display of the app/workflow in the UI)
=======
* Enables other metadata (title, description, version, etc) to be set via extras.json
* When using manifests, passes any expression values from the helper applet to the called applet workflow so they are added to the output manifest
* Where applet calls executables, adds executables to bundledDepends to support cloning of workflows
* Enables other metadata (title, description, version, etc) to be set via extras.json
>>>>>>> f742b8aa
* Creates hard- rather than soft-links in the input directory, so that linked files are accessible from within containers
* Fixes bug where default input values were not overridden for task inside subworkflow

## 2.6.0 2021-10-11

* Implements `Directory` support for CWL and for WDL development/2.0
* Implements CWL `secondaryFiles` support
* Implements CWL workflow support
* **Breaking Change**: the inputs folder is now modified to be read-only for non-streaming files (this has always been the case for streaming files). This means that tasks that create files in the inputs folder will no longer work. For example, a task that creates an index file in place for an input BAM file should be changed from:
    ```wdl
    command <<<
    samtools index ~{mybam}
    >>>
    ```
  to
    ```wdl
    command <<<
    mkdir bams
    ln -s ~{mybam} bams/~{basename(mybam)}
    samtools index bams/~{basename(mybam)}
    >>>
    ```

### Dependency updates

wdlTools 0.17.1
* Fixes parsing of placeholder options in draft-2 and 1.0 such that `default` and `sep` are no longer treated as reserved words

cwlScala 0.7.0
* **Breaking Change**: `Sink.linkMerge` is now `Option`al
* Introduces `ParserResult` class, which is returned from all `Parser.parse*` methods
* For packed workflows, parses out `$schemas` and `$namespaces`
* Updates to latest cwljava, which fixes several parsing errors
* Fixes `CwlType.flatten` to correctly handle duplicate types
* Treats scatter sources as identifiers
* Automatically renames the `main` process if its name collides with another process
* Fixes evalution of compound parameter references
* Set `CommandLineTool.successCodes` to `Set(0)` if not specified
* Fixes deserialization of optional fields
* Uses the source file name as the process name when processing a `$graph` where the top-level element ID is 'main'
* Fixes evaluation for Directory-type values with listings
* Fixes parsing of LoadListingEnum values
* Adds option to `Parser.parseFile` and `Parser.parseString` to specify that the CWL file is in "packed" form
* Updates to latest cwljava, which fixes parsing of anonymous schemas in packed documents
* Correctly handles identifiers with namespaces from imported documents
* Fixes error when trying to finalize a File value without location or path
* Updates dxCommon to 0.2.15-SNAPSHOT
* Uses `FileSource.listing` to determine directory listing during finalization
* Updates to dxCommon 0.7.0
* *Breaking change*: schema types now have `id: Option[Identifier]` rather than `name: Option[String]`
* Parser can now handle `$graph` style CWL documents
* Adds dependency on `dxCommon` library  
* Improves finalization of file values
* Fixes coercion of StringValue to CwlEnum
* other bugfixes
* Adds `EvaluatorContext.createInputs` to create an `EvaluatorContext` from input values
* Performs "finalization" of input values (setting of missing attributes on File and Directory values) when using `EvaluatorContext.createInputs` or `EvaluatorContext.createStaticInputs`
* Parser bugfixes
* Incorporate `cwljava/39`, which fixes workflow parsing issues
* Allow duplicate Requirements/Hints and specify priority rules
* *Breaking change*: added new `CwlMulti` type and removed all uses of `Vector[CwlType]`

## 2.5.0 2021-09-14

* Docker image dependencies that are DNAnexus platform files are included in applet's bundledDepends
* Adds `-instanceTypeSelection` compiler option to allow disabling compile-type instance type selection
* Adds `-defaultInstanceType` option
* Adds support for new London region, `aws:eu-west-2-g`
* Fixes `-projectWideReuse`
* Fixes evaluation of `outputs` when one declaration depends on another

### Dependency updates

dxCommon 0.8.0
* Adds `getTargetDir` methods to `LocalizationDisambiguator`
* Fixes use of `localizationDir` together with `force` in `SafeLocalizationDisambiguator`
* Adds `FileSource.resolveDirectory` as a separate method from `resolve`

dxApi 0.10.0
* Removes price-based selection of instance types in favor of rank-based selection
* Fixes parsing of non-file-type default values that are reference-type links
* Fixes parsing of parameter defaults/suggestions/choices that are of type `Hash`

dxFileAccessProtocols 0.5.0
* Implements `resolveDirectory` method

wdlTools 0.17.0
* **Breaking Change** `Eval.applyMap` is changed to `Eval.applyAll` and takes a `Vector` rather than `Map` argument. This is done to ensure the expressions are evaluated in order in case there are dependencies between them.
* Fixes parsing of `runtime.returnCodes`

## 2.4.10 2021-08-16

* Fixes issue with using `File` declarations in scatter/conditional blocks
* Updates dxda to 0.5.7
* Handles empty scatters

## 2.4.9 2021-08-09

* Files that are generated by calling functions in worklfow expressions are now uploaded to the platform
* `dxni` now makes optional any input parameter for which the native app(let) has a default value 
* Jobs now fail on out-of-disk errors
* Updated dxda and dxfuse to latest versions
* Updated dxCommon and dxApi dependencies

## 2.4.8 2021-07-13

* Fixes issue where an optional variable inside a conditional could have an inferred type of `T??`, which is illegal and results in a runtime error
* Specifies operating system when selecting optimal instance type
* Fixes issue with references between output variables
* Uses an output stage if there is an output parameter with a literal value (DNAnexus output parameters do not support default values)
* Fixes issue where compiling with `-execTree [pretty|json]` did not print the workflow tree
* Adds support for specifying app metadata in the hints section in WDL development version
* All compile-time calls to `findDataObjects` now search the context project for any file with no project specified
* All runtime calls to `findDataObjects` now search the job/analysis workspace first before searching the source project(s)
* Better handles insufficient permissions when requesting instance type price list

## 2.4.7 2021-06-09

* Fixes issue with using struct types in workflow outputs
* Fixes issue with array with optional item type

## 2.4.6 2021-05-27

* Fixes regression in WDL code generator where long expressions within placeholders are line-wrapped incorrectly

## 2.4.5 2021-05-25

* An applet that contains multiple scatter or conditional blocks will now have a name that is the concatenation of all the block names 
* Fixes multiple issues with WDL code generator
* Fixes issue with referencing struct fields/call outputs in declarations within nested blocks

## 2.4.4 2021-05-10

* Escapes WDL strings in generated code
* Fixes issues with using expressions in placeholder option values
* Fixes error when evaluating array element access for an optional value
* Fixes localization of files in identically named folders in different projects
* Fixes localization of files with the same name in the same folder
* Encodes/decodes `dx://` URIs to handle project/file names with spaces

## 2.4.3 2021-04-23

* Fixes an issue where a file input from an different project than where the workflow is compiled is localized to an invalid path
* File downloads (including Docker images) no longer fail when retried after a previous failure
* Adds the `-waitOnUpload` compiler option, which causes all file uploads to block until they complete
* Fixes an issue where tasks with outputs that are collections of files (e.g. `Array[File]`) are compiled with an incorrect default input value
* Fixes an issue where using a field of a struct as a call input causes a runtime error, e.g.
    ```wdl
    struct MyStruct {
      String s
    }
    workflow wf {
      input {
        MyStruct my
      }
      call mytask { input: s = my.s }
    }
    ```

## 2.4.2 2021-04-20

* `-imports` now works correctly - `import` statements can reference files that are relative to an import directory rather than the main document
* Coercion from `Object` to `Map` is now allowed - this enables the result of `read_json` to be assigned to a variable of type `Map`
* Strings with escape sequences are now processed correctly - to preserve escape sequences in a string, they need to be "double-escaped"
  - For example, to pass a regular expression containing a tab character to the second argument of the `sub` function:
      ```wdl
      String s1 = "hello\tBob"
      String s2 = sub(s1, "\\t", " ")
      ```
  - Another common example is passing a read group to `bwa mem`. Whether the string is defined in WDL, in a JSON input file, or on the command line, it needs to be "double-escaped":
      ```wdl
      String rg = "@RG\\tID:${sample_name}\\tSM:${sample_name}\\tLB:${sample_name}\\tPL:ILLUMINA"
      
      command <<<
      bwa -R "~{rg}" ...
      >>>
      ```
* Fixes an issue where indentation is stripped out of some commands
* The default reorg applet now polls the analysis until it is fully updated before proceeding. For custom reorg applets, see the updated code in the [example](doc/CustomReorgAppletExample.md).
* Fixes an issue with nested scatters that reference private variables from outer scopes, e.g.
    ```wdl
    workflow wf {
      input {
        Array[String] samples
        Array[File] files
      } 
      scatter (i in range(length(samples))) {
        scatter (j in range(length(files))) {
          call mytask { 
            input: sample = samples[i], file = files[j]
          }
        }  
      }
    }  
    ```

## 2.4.1 2021-03-25

* Fixes AWS ECR issues: bundles AWS CLI with executor rather than installing at runtime

## 2.4.0 2021-03-18

* Adds `-useManifests` option to generate applets and workflows whose inputs and outputs are manifest files
* Fixes issue with using both streaming and non-streaming file inputs in the same task
* Fixes issue with scatter as the first element of a workflow
* Updates to wdlTools 0.12.7, which provides compatibility for some non-complaint syntax allowed by Cromwell
* Fixes `-separateOutputs` for scatter jobs

## 2.3.1 2021-03-03

* Fixes issue with call arguments that access fields of private declarations
* Fixes issue with passing null to optional call parameters
* Fixes common applet naming issue with complex nested workflows
* **Experimental**: * adds `-useManifests` option to generate applets and workflows whose inputs and outputs are manifest files

## 2.3.0 2021-02-23

* Adds `-separateOutputs` option to store output from each call in a separate folder
* Fixes issue with referencing optional variables in the command block
* Ignores default values from native app stubs that can cause errors during compilation

## 2.2.1 2021-02-17

* Fix: native tasks now use instance type from native app/let, not wrapper task

## 2.2.0 2021-02-12

* DxNI handles native app(let)s with optional non-file object inputs
* Sevaral additions/changes to extras.json:  
  * Adds support for Amazon ECR repositories
  * Adds support for configuring the chunk size for scatters (how many scatter jobs run concurrently)
  * All top-level keys are now camel-case (old-style names are still recognized)

## 2.1.1 2021-02-09

* Adds support for WDL v1.1
* Fixes errors due to expression evaluator not handling values wrapped in V\_Optional
* Fixes errors related to compound references
* Updated wdlTools 0.12.3. This update enforces uniqueness of variable names within the same scope
* Avoids unnecessarily generating sub-workflow output applets
* Fixes issue with task command blocks that begin with a placeholder
* Upgraded dxfuse to 0.24.0

## 2.1.0 2021-02-04

* Update CWL parser to fix compilation of WDL tools with imports
* Add CWL tool compilance tests to integration test suite
* Fixes a bug where structs were out of order in generated code. This bug was due to an unnecessary conversion of a Vector to Map in CodeGenerator, which disordered the items.
* Fixes an issue with resolving nested field references. There were two issues here: i. Unnecessarily including outputs that are direct pass-throughs of inputs in the closure when determining the inputs to an Output stage. ii. A bug in the resolution of deeply nested field references in wdlTools.eval.Eval that is fixed in 0.11.18.
* Added an implementation of the manifest format for WDL.
* Update wdlTools to 0.12.1, dxCommon to 0.2.5, dxApi to 0.1.8, cwlScala to 0.3.4

## 2.0.1 2021-01-22

* Implement translator and executor for CWL (tools only)
* Fix map keys and values being out of order
* Fix to EvalException: identifier not found
* Fix to passing non-optional empty arrays
* Update and fix documentation and WDL examples
* Upgrade [dxfuse](https://github.com/dnanexus/dxfuse/releases) to 0.23.3, which now mounts in a read-only mode by default

## 2.0.0 Release Notes Summary

A summary of changes in the 2.0.0 version of dxCompiler comparing to the dxWDL version 1.47.2 (after which the first 2.0.0-rc version was introduced):

User-facing changes:
* Changed the name and all references from dxWDL to dxCompiler, dxCompiler-\*.jar is now used to compile an application or a workflow
* Replaced Cromwell WOM (parser, type checker and evaluator) with [wdlTools](https://github.com/dnanexus/wdlTools), a library maintained by DNAnexus
* Added support for per-workflow and per-scatter chunk size settings to extras.json
* Added `streamFiles` compile option
* Updated the mechanism of comparing instance types to select the cheapest one for execution
* Improved file resolving and caching
* Optimized bulk description of files by replacing `system/describeDataObjects` with `system/findDataObjects` API call and scoping file search to projects
* Increased file name disambiguation directory size limit to 5000
* Increased number of retries for the DNAnexus API requests to 10

Development and codebase changes:
* Reorganized dxCompiler code into subprojects
  * core: shared code between front-end and back-end
  * compiler: the front-end
  * executorCommon: shared code between executors
  * executorWdl: the WDL executor
  * executorCwl: the CWL executor
* Separated the compiler from executor packages
* Moved API code to a separate dxApi library
* Moved DxFileAccessProtocol to a separate protocols library
* Moved parts of the code to a separate dxCommon library
* Moved WDL type serialization code to wdlTools
* Added archive format and implemented UDFs (user-defined functions) for archiving and unarchiving inputs
* Changed the way the applet\_resources folder is used: common binaries are stored in sub-folders by version, each executor is built in its own sub-folder
* Replaced Travis with Github Actions for unit and integration testing

## 2.0.0 2020-12-17

* Reorganizes dxCompiler code into subprojects, splits codebase into 5 subprojects:
  * core: shared code between front-end and back-end
  * compiler: the front-end
  * executorCommon: shared code between executors
  * executorWdl: the WDL executor
  * executorCwl: the CWL executor
* A few classes were moved into different packages to clear up invalid dependencies (e.g. code in core depending on a class in compiler)
* Changes (almost) all references from dxWDL to dxCompiler
* Updates build and test scripts to handle the new layout
* Changes the way the applet\_resources folder is used: common binaries are stored in sub-folders by version, each executor is built in its own sub-folder
* Updates to latest wdlTools (0.11.8)
* Adds archive format
* Implements udfs for archive and unarchive
* Updates to dxApi 0.1.6 - fixes parsing of DxFindDataObjects workflow results
* Fixes errors encountered for repeated compilation
* Skips epilog if there are no applet outputs
* Fixes conversion of Map schema to WDL Map type - unwrap key and value array types
* Fixes comment parsing bug in WDL v2
 
## 2.0.0-rc6 2020-11-20

- Upgrades wdlTools to 0.11.0
- Fixes the issue with type-checking struct-typed objects
- Adds hooks for user-defined functions, which is needed for the new archive/unarchive operations that will be added
- Uses file name when creating names for scatter jobs
- Uses dnanexus-executable.json to get type information about applet input/output parameters, and uses it to type-check the actual inputs/outputs. Ignores hash types, which might be JSON objects or schemas
- Adds `streamFiles` compile option
- Moves API code to dxApi library
- Moves DxFileAccessProtocol to separate protocols library
- Moves WDL type serialization code to wdlTools
- Makes array type-checking less strict (to coerce between empty and non-empty array types)

## 2.0.0-rc5 2020-11-13

- Upgrades wdlTools to 0.10.5
- Adds dxCommon dependency
- Sets either a default or null value for missing optional block inputs, and throws an exception if there are any missing required block inputs
- Addresses the situation where a call input references a field of the scatter variable
- Updates the mechanism of comparing instance types to select the cheapest one for execution
- Fixes to the "x appears with two different callable definitions" compilation error
- Increases disambiguation dir limit to 5000
- Simplifies job names

## 2.0.0-rc4 2020-10-15

- Upgrade wdlTools to 0.6.1
- Upgrade dxda to 0.5.4
- Increase number of API retries to 10
- Fix to the "x appears with two different callable definitions" compilation error
- Add missing required fields to findXXX/describe
- Fix name regexp in DxFindDataObjects
- Additional fixes and improvements

## 2.0.0-rc3 2020-09-16

- Major code reorganization to separate the compiler from executor
- Upgrade of dxda to v0.5.4 and dxfuse - to v0.22.4

## 2.0.0-rc2 2020-07-30

- Mostly internal changes and code re-organization, in preparation for adding CWL support

## 2.0.0-rc 2020-06-25

- Replaced WOM with `wdlTools`
- TODO:
    - Publish wdlTools to MavenCentral and update `build.sbt`
    - Map `parameter_meta` output parameters, remove note in ExpertOptions
    - Update `Internals.md`
- Replaced Travis with Github Actions for unit testing
- Optimized bulk description of files by replacing `system/describeDataObjects` with `system/findDataObjects` API call and scoping file search to projects

## 1.47.2 2020-06-05
- Upgrade dx-download-agent (includes a fix to the early database close issue) 
- Fix to describing billTo of a project

## 1.47.1 2020-05-26
- Log dxda and dxfuse version in applet execution

## 1.47 2020-05-14
- Improvements to `exectree` option
- Upgrade dxfuse to v0.22.2
- Bug fix in dx-download-agent (https://github.com/dnanexus/dxda/issues/34)

## 1.46.4 2020-04-08
- Limit scatters to 500 elements. Running more than that risks causing platform problems.
- Uprade dxfuse to v0.22.1

## 1.46.3 2020-03-27
- fixed bug when describing a live (non-archived) hidden file.
- Uprade dxfuse to v0.21

## 1.46.2 2020-03-18
- Do not use any of the test instances, or any instance with less than 2 CPUs and 3GiB or RAM for auxiliarly WDL jobs.

## 1.46.1 2020-03-17
- Do not use AWS nano instances for auxiliarly WDL jobs. They are not strong enough for the task.

## 1.46 2020-03-12
- Recognize DNAnexus-specific keys in task and workflow metadata
- Recognize workflow parameter metadata
- Optionally load task and workflow descriptions from README files
- Updated dx-download-agent that reduces memory consumption. This is noticible on small instances with a limited amount of memory.

## 1.45 2020-03-03
- Upgrade packages to:
  - dxfuse v20
  - dx-download-agent with support for symbolic links
  - Cromwell v49
- Retry `docker login` if it fails
- Allow DxNI to work with an [app](https://github.com/dnanexus/dxWDL/issues/364)
- DNAx symbolic links can now be used as input files, the dx-download-agent is able to download them. You will need to specifically allow network access to applets that use symbolic links, otherwise they will won't be able to reach external URLs. For example, the `extras.json` file below sets the timeout policy to 8 hours and allows network access.

```
{
  "default_task_dx_attributes" : {
    "runSpec": {
      "timeoutPolicy": {
        "*": {
          "hours": 8
        }
      },
      "access" : {
        "network": [
          "*"
        ]
      }
    }
  }
}
```

## 1.44 2020-02-21
- Added support for additional parameter metadata:
  - group
  - label
  - choices
  - suggestions
  - dx_type
- Fixed bug in project-wide-reuse option.

## 1.43 2020-02-11
- Providing a tree structure representing a compiled workflow via `--execTree pretty`
- For the json structure use `--execTree json`
- Added support for the parameter_meta: patterns to take an object: [docs/ExpertOptions](doc/ExpertOptions.md#parameter_meta-section)
- Support the `ignoreReuse` and `delayWorkflowDestruction` in the extras file. More details are in the [expert options](https://github.com/dnanexus/dxWDL/blob/DEVEX-1499-support-job-reuse-flag/doc/ExpertOptions.md#job-reuse).


## 1.42 2020-01-23
- Providing a JSON structure representing a compiled workflow. This can be done with the command line flag `--execTree`. For example:

```
java -jar dxWDL-v1.42.jar compile CODE.wdl --project project-xxxx --execTree
```

- Bug fix for case where the number of executions is large and requires multiple queries.

## 1.41 2020-01-21
- Added support for `patterns` and `help` in the `parameter_meta` section of a WDL task. For more information, see [docs/ExpertOptions](doc/ExpertOptions.md#parameter_meta-section)
- Upgrade to Cromwell v48
- Upgrade to dxfuse v0.17
- Added support for a `path` command line argument to `dxni`.

```
java -jar dxWDL-v1.41.jar dxni --path /MY_APPLETS/assemble --project project-xxxx --language wdl_v1.0 --output headers.wdl
```

- Using `scalafmt` to normalize code indentation.
- Check if a file is archived prior to downloading or streaming it. Such a file cannot be read, and will cause a
"403 forbidden" http error code.


## 1.40 2019-12-19
- Replaced the dxjava package with scala code. The dnanexus calls now go through the low-level DXAPI java
module.


## 1.37.1 2019-12-18
- Bug fix for calling a task inside a scatter with an optional that is not provided.

## 1.37 2019-12-16

- Fix issue with invalid WOM when compiling workflows containing sub-workflow with expression in output block while using custom reorg applet.
- Warning message for custom reorg applet will only show when `--verbosity` is set.
- Minor changes.

## 1.36.1 2019-11-22

- Upgraded to dxfuse version [0.13](https://github.com/dnanexus/dxfuse/releases/tag/v0.13)
- Making dxfuse startup script more robust

## 1.36 2019-11-18
Added a mechanism for a custom reorganization applet, it can be used instead of the built in --reorg option.
You can use it to reorganize workflow file results after it completes.

Please refer to [docs/ExpertOptions.md](doc/ExpertOptions.md#adding-config-file-based-reorg-applet-at-compilation-time)

## 1.35.1
- Object form of streaming syntax. This allows several annotations for an input/output
parameter. In addition to the previously supported:
```
parameter_meta {
  foo: stream
}
```

You can also write:
```
parameter_meta {
  foo: {
    stream: true
  }
}
```
- New version of dxfuse (v0.12)
- The checksum of an applet/workflow does not include the dxWDL version. This means that upgrading to
a new dxWDL version does not require recompiling everything.

## 1.35 2019-10-24
- Support for GPU instances.

If you want an instance that has a GPU chipset, set the `gpu` attribute to true. For example:
```
runtime {
   memory: "4 GB"
   cpu : 4
   gpu : true
}
```


## 1.34 2019-10-17
- Bug fix for handling of structs when creating task headers

## 1.33 2019-10-15
- Upgrade to Cromwell 47
- Protect 300MiB of memory for dxfuse, if it is running. We don't want it killed by the OOM if the user
processes use too much memory. This works only when using docker images.
- Fixed bug with comparision of tasks.

## 1.32 2019-10-04
- Upgrade to Cromwell 46.1
- Retrying docker pull at runtime.
- Improved release script. Copies to geographically distributed regions with an app.
- Fixed bug [#313](https://github.com/dnanexus/dxWDL/issues/313).

## 1.31 2019-09-30

- Renaming dxfs2 to [dxfuse](https://github.com/dnanexus/dxfuse). This
  is the official name for the DNAx FUSE filesystem.
- [Prefer](https://github.com/dnanexus/dxWDL/issues/309) v2 instances over v1 instances.
- Improving marshalling of WDL values to JSON.
- Allow a WDL input that is a map where the key is a file.

## 1.30
- Using dxfs2 to stream files. This replaces `dx cat`, which was the previous solution.

## 1.22
- Upgrade to Cromwell version 46
- Removed a runtime assert that was too strict. It was checking that the type of a WDL value *V* had a static WDL type *T*. However, the real question was whether *V* could be casted type *T*.

## 1.21.1
- Writing out a better description when raising a runtime assertion because WOM types don't match.

## 1.21
- Documented syntax limitation for task/workflow [bracket placement](README.md#Strict-syntax).
- Upgraded to sbt 1.3.0
- Improvements to the download agent

## 1.20b
- The default timeout limit for tasks is 48 hours. It can be overriden by setting a different timeout in the [extras file](./doc/ExpertOptions.md#Setting-dnanexus-specific-attributes-for-tasks).
- Fixing a bug where the database is locked, in the [dx-download-agent](https://github.com/dnanexus/dxda/).

## 1.20a
- An experimental version of dx-download-agent
- Upgrade to Cromwell 45.1

## 1.20
- Experimental version of the download-agent. Trying to reduce download failures at the beginning of a job. For internal use only.

## 1.19
- Bug fix for DxNI error
- Limit the size of the name of jobs in a scatter
- Upgrade to Cromwell v45
- Nested scatters are supported

## 1.18
- Correctly identify WDL calls with no arguments
- Dealing with the case where a WDL file imports a file, that imports another file
- Making checksums deterministic, this ensures that a compilation process will not be repeated unnecessarily.
- Added the dxWDL version number to the properties.
- Optimized queries that if a workflow/applet has already been compiled. This is done by limiting
the possible names of the data object we are searching for. We add a regular expression to the
query, bounding the legal names.

## 1.17
**Fixed**
- Setting recurse to false, when searching for existing applets and
  workflows. Fix contributed by Jeff Tratner.
- An optional output file, that does not exist, is returned as `None`.
For example, examine task `foo`.

```wdl
version 1.0
task foo {
    command {}
    output {
        File? f = "A.txt"
        Array[File?] fa = ["X.txt", "Y.txt"]
    }
}
```

Running it will return:
```
{
    "fa" : [null, null]
}
```
Note that `f` is missing. When passing through the DNAx
system, it is removed becaues it is optional and null.


## 1.16
**Fixed**
- [Bug 284](https://github.com/dnanexus/dxWDL/issues/284), dropping a default when
calling a subworkflow.

## 1.15

Improved find-data-objects queries, reducing the time to check if an
applet (or workflow) already exists on the platform. This is used when
deciding if an applet should be built, rebuilt, or archived.

To speed the query so it works on large projects with thousands of
applets and workflows, we limited the search to data objects generated
by dxWDL. These have a `dxWDL_checksum` property. This runs the risk
of missing cases where an applet name is already in use by a regular
dnanexus applet/workflow. We assume this is an unusual case. To fix this,
the existing applet can be moved or renamed.

## 1.14

**Fixed**
- Binary and decimal units are respected when specifying memory. For example, GB is 10<sup>9</sup> bytes, and GiB is 2<sup>30</sup> bytes. This follows the [memory spec](https://github.com/openwdl/wdl/blob/master/versions/1.0/SPEC.md#memory).

**Added**
- Initial support for the development WDL version, 1.1 (or 2.0). This does not include the directory type.

## 1.13
**Fixed**
- [Bug 274](https://github.com/dnanexus/dxWDL/issues/274), losing pipe symbols ('|') at the beginning of a line.

**Changed**
- Upgrade to Cromwell 44, with support for JSON-like values in meta sections

**Added**
- Ability to put a list of upstream projects into the [extras file](./doc/ExpertOptions.md#Setting-dnanexus-specific-attributes-for-tasks).

## 1.12
**Fixed**
- Tolerate platform applets/workflows with input/output specs that use non WDL types. For example, an array of applets.
- Bug when accessing call results that were not executed. For example, in `path_not_taken` the `compare` call is not made. This, incorrectly, causes an exception to be raised while evaluating `equality`.
```
version 1.0

workflow path_not_taken {
    if (false) {
        call compare
    }
    output {
        Boolean? equality = compare.equality
    }
}

task compare {
    command {}
    output {
        Boolean equality = true
    }
}
```

**Changed**
- Removed warning for variables that cannot be set from the inputs file. These are messages like this:
```
Argument unify.contig_shards, is not treated as an input, it cannot be set
Argument etl.shards, is not treated as an input, it cannot be set
Argument seq.iter_compare, is not treated as an input, it cannot be set
```
Top level call argument can now be set.

## 1.11
**Fixed**
- Default values specified for top-level calls using a JSON file.
- [Bug 272](https://github.com/dnanexus/dxWDL/issues/272)
- Runtime error when using an array of WDL structs

**Changed**
- Upgrade to Cromwell v43
- Replaced internal implementation of finding source lines for calls, with Cromwell/WOM implementation.

## 1.10
**Fixed**
- Handling of pair type in a JSON input file
- Allow overriding default values in calls from the input file. For example, in a workflow like:

```wdl
version 1.0

workflow override {
    call etl { input: a = 3 }
    output {
        Int result = etl.result
    }
}

task etl {
    input {
        Int a
        Int b = 10
    }
    command {}
    output {
        Int result = a + b
    }
}
```

We can now set b to a value other than 10, with an input file like this:

```
{
  "override.etl.b" : 5
}
```

**New**
- Support for compressed docker images (gzip)

**Changed**
- Upgrade to Cromwell v42


## 1.09
**Fixed**
- The `-p` flag was not respected
- Environment not passed correctly during compilation.
- Sorting structs by dependencies

## 1.08
**Fixed**
- [bug 259](https://github.com/dnanexus/dxWDL/issues/259). Unified the code for resolving platform paths.
- Error when downloading a file that resides in a container, rather than a project.
- Imports specified from the command line

**Changed**
- Merged `DxPath` and `DxBulkResolve` modules.

## 1.06
- Upgrade to Cromwell v41
- Mark auxiliary workflows and applets as hidden. This is a step in the direction of supporting copying of a workflow from one project to another.
- Added unit tests for the `WomValueAnalysis` module, which checks if WOM expressions are constant.
- Reducing reliance on the dxjava library, calling the DXAPI directly.
- Merged fork of the dxjava library back into the dx-toolkit.
- Use the dx-download-agent (dxda) instead of `dx download` in tasks.
- Fix for bug (https://github.com/dnanexus/dxWDL/issues/254)
- Fix for bug occurring when a `struct` is imported twice

## 1.05
- Got DxNI to work for DNAnexus apps, not just applets.
- Added links to applets that are referenced inside WDL fragments. This should allow, at some point, copying workflows between projects.
- Moved applet meta-information into the `details` field. This makes dx:applets more readable.
- Wrote unit-tests for the `WdlVarLinks` module.
- Batching file-describe, and file-resolve calls.

## 1.04
- Precalculate instance types. There are tasks that calculate the instance type they need in the runtime section. If the task call is made from a workflow fragment, we can calculate the instance type then and there. This allows launching directly in the correct instance type, instead of launching an additional job.
- Fixed bug in expression evaluation at runtime (https://github.com/dnanexus/dxWDL/issues/240)
- Improved unit-test coverage

## 1.03
- Bug fixes related to optional arguments (https://github.com/dnanexus/dxWDL/issues/235).

## 1.02
- Removed the instance-type database, and wom source code from the inputs of applets.
- Added the WDL source code to workflow and applet objects on the platform. It is stored in the details field, and
can be easily [retrieved](./doc/ExpertOptions.md#Getting-WDL-sources). It has been removed from the generated applet bash script.
- Initial support for the `struct` type
- Check that the reserved substring '___' is not used in the source WDL code. This sequence is used
  to translate dots ('.') into DNAx inputs and outputs. Dots are invalid symbols there.
- Bug fixes: https://github.com/dnanexus/dxWDL/issues/224, https://github.com/dnanexus/dxWDL/issues/227, https://github.com/dnanexus/dxWDL/issues/228

## 1.01
- Ensure that native docker uses the machine's hostname (i.e., the job ID) as
  the hostname, matching the previous behavior of dx-docker. This allows
  setting the job ID in error messages, helping debugging. Contributed by Jeff Tratner.

## 1.00
- Support for WDL version 1.0, as well as draft-2. There are two features
that are not yet supported: `struct`, and nested scatters. Work is ongoing
to address these omissions.

## 0.81.5
- Adding debug information to conversions from JSON to WDL variables. This helps
track down runtime problems with missing variables that a task is expecting. Previously,
we didn't know which variable was having a problem.

## 0.81.4
- Bug fix for complex cases where WDL files import each other.

## 0.81.3
- Bug fix for native docker. There was a problem when a docker image was using an internally defined
user; it didn't have the necessary permissions to create output files on the worker.

## 0.81.2
- Support NTLM proxies. If your organization is configured with an NTLM proxy,
you can use it like this:
```
$ export HTTP_PROXY_METHOD=ntlm
$ export HTTP_PROXY_DOMAIN = acme.com
$ export HTTP_PROXY = https://john_smith:welcome1@proxy.acme.com:8080
$ java -jar dxWDL.jar ...
```


## 0.81.1
- Supporting proxy configuration with user and password. For example:
```
$ export HTTPS_PROXY = https://john_smith:welcome1@proxy.acme.com:8080
```

## 0.81

- [Proxy configuration](./doc/ExpertOptions.md#Proxy-configurations). If your organization interposes a proxy between the internal machines and external hosts, you can set the environment variable `HTTP_PROXY` (or `HTTPS_PROXY`) to point to the proxy. The compiler will pass all of its dnanexus API calls through that proxy. For example, if you perform the following on the command line shell:

```bash
$ export HTTP_PROXY = proxy.acme.com:8080
$ java -jar dxWDL.jar ...
```

the compiler will route all requests through the machine `proxy.acme.com` on port `8080`.

## 0.80

- Native docker is now the default. If you still want to use [dx-docker](https://wiki.dnanexus.com/Developer-Tutorials/Using-Docker-Images), the `-useDxDocker` flag is available. In order to store a docker image on the platform, you can do `docker save`, and upload the tarball to a file. More details are provided in the [export options](./doc/ExpertOptions.md#Docker).

- The compiler emits a warning for partialy defined workflow outputs. For example, in workflow `foo`, the output `add.result` is partial, because it is not assigned to a variable. Partial definitions are discarded during compilation, hence the warning.

```wdl
workflow foo {
  call add { ... }
  output {
     add.result
  }
}
```

To avoid this problem, rewrite like this:

```wdl
workflow foo {
  call add { ... }
  output {
     Int r = add.result
  }
}
```

- Update test scripts for python3

## 0.79.1

- Version [docker-based runner script](https://github.com/dnanexus/dxWDL/tree/master/scripts/compiler_image/run-dxwdl-docker)
- Do not call sudo in runner script, in case system is set up not to require
  sudo to run Docker.
- Rename run script to `run-dxwdl-docker`

```
$ export DXWDL_VERSION=0.79.1
$ sudo run-dxwdl-docker compile /path/to/foo.wdl -project project-xxx
```

## 0.79
- Support [per task dx-attributes](./doc/ExpertOptions.md#Setting-dnanexus-specific-attributes-for-tasks).
- Report a warning for a non-empty runtime section in a native applet, instead of throwing an error. Note
that the WDL runtime section will be ignored, the native definitions will be used instead.
- Fix bug when using [spaces in output files](https://github.com/dnanexus/dxWDL/issues/181)
- Eliminate a job-describe API call from all tasks. This reduces overall platform load,
which is important in volume workflows.
- Support for [private docker registries](./doc/ExperOptions.md#Native-docker-and-private-registries)
- A [docker image](https://hub.docker.com/r/dnanexus/dxwdl) for
running the compiler without needing to install dependencies. You can
use the
[dxwdl](https://github.com/dnanexus/dxWDL/tree/master/scripts/compiler_image/dxwdl)
script to compile file `foo.wdl` like this:

```bash
$ runc.sh compile /path/to/foo.wdl -project project-xxxx
```

- Instructions for how to replace the built in
  [reorganize workflow outputs](./doc/ExpertOptions.md#Use-your-own-applet) applet,
  with your [own](./doc/ExpertOptions.md#Handling-intermediate-workflow-outputs).


## 0.78.1
- Support the `restartableEntryPoints` applet option in the `extras` file.

## 0.78
- Clone the dxWDL runtime asset to local project, to allow sub-jobs access to it.

## 0.77
- Improve user message when pretty printing an erroneous WDL file.
- New command line flag `--leaveWorkflowsOpen`, that leaves the toplevel workflow
open. This option is intended for power users, it allows modifying the workflow
after the compiler is done.
- Figure out the smallest instance from the *current* price list,
avoid the use of a hardcoded instance type. On the Azure cloud, an
applet failed because it tried using the hardcoded `mem1_ssd1_x4`
instance, which does not exist there (only on AWS).

## 0.76
- Handle using an asset that lives in another project by creating a local
record for it.

## 0.75
- Upgrade to Ubuntu 16.04
- Preparatory work for supporting WOM as a compilation intermediate representation.

## 0.74.1
- Removed inlining of tasks code into auxiliary applets. This was causing
a workflow to change when a task was modified, violating separate compilation,
and not allowing executable cloning to work.

## 0.74
- Improving test and release scripts.
- Adding printout for the dxWDL version to running applets and workflows
- Check and throw an exception if an asset is not in the current project. It
needs to be cloned.
- Supporting Amsterdam (azure:westeurope) and Berlin (aws:eu-central-1) regions.
- Fixed error in collecting results from an optional workflow branch.

## 0.72
- Put the project-wide reuse of applets under a special flag `projectWideReuse`.
- Improved the queries to find dx:executables on the target path.
- Improvements to the algorithm for splitting a WDL code block into parts.

## 0.71
- In an unlocked workflow, compile toplevel calls with no
subexpressions to dx stages. The
[expert options](./doc/ExpertOptions.md#toplevel-calls-compiled-as-stages)
page has a full description of the feature.
- Allow the compiler to reuse applets that have been archived. Such
applets are moved to a `.Archive` directory, and the creation date is
appended to the applet name, thereby modifying the applet name. The
name changes causes the search to fail. This was fixed by loosening the
search criterion.

## 0.70
- Upgrade to Cromwell 33.1
- Reuse applets and workflows inside a rpoject. The compiler now looks
for an applet/workflow with the correct name and checksum anywhere in
the project, not just in the target directory. This resolved
issue (https://github.com/dnanexus/dxWDL/issues/154).

## 0.69
- Support importing http URLs
- Simplified handling of imports and workflow decomposition
- Fixed issue (https://github.com/dnanexus/dxWDL/issues/148). This was a bug
occuring when three or more files with the same name were downloaded to
a task.
- Fixed issue (https://github.com/dnanexus/dxWDL/issues/146). This
occurred when (1) a workflow called a task, and (2) the task and the workflow had
an input with the same name but different types. For example, workflow
`w` calls task `PTAsays`, both use input `fruit`, but it has types
`Array[String]` and `String`.

```wdl
workflow w {
    Array[String] fruit = ["Banana", "Apple"]
    scatter (index in indices) {
        call PTAsays {
            input: fruit = fruit[index], y = " is good to eat"
        }
        call Add { input:  a = 2, b = 4 }
    }
}

task PTAsays {
    String fruit
    String y
     ...
}
```

## 0.68.1
- Fixing build and release scripts.
- Allowing non-priviliged users to find the dxWDL runtime asset in
the public repository.

## 0.68
- Throw an exception if a wrapper for a native platform call has
a non-empty runtime section.
- Use an SSD instance for the collect sub-jobs.
- Remove the runtime check for calling a task with missing values,
fix issue (https://github.com/dnanexus/dxWDL/issues/112). The check
is overly restrictive. The task could have a default, or, be able to
tolerate the missing argument.

## 0.67
- Color coding outputs, yellow for warnings, red for errors.
- Indenting information output in verbose mode
- Removing the use of `dx pwd`. The user needs to specify the
destination path on the command line. A way to avoid this, is to compile
from the dx-toolkit, with the upcoming `dx compile` command.


## 0.66.2
- Allow variable and task names to include the sub-string "last"
- Workflow fragment applets inherit access properties from the extras
file.

## 0.66.1
- Ignoring unknown runtime attributes in the extras file.

## 0.66
- Decomposing a workflow when there is a declaration after a call. For example,
workflow `foo` needs to be decomposed. The workflow fragment runner does not
handle dependencies, and cannot wait for the `add` call to complete.

```wdl
workflow foo {
    Array[Int] numbers

    scatter (i in numbers) {
        call add { input: a=i, b=1}
        Int m = add.result + 2
    }

    output {
        Array[Int] ms = m
    }
}
```

- Setting debug levels at runtime. The compiler flag `runtimeDebugLevel` can be set to 0, 1, or 2.
Level 2 is maximum verbosity, level 1 is the default, zero is minimal outputs.

- Upgrade to Cromwell version 32.

- Using headers to speed up the workflow decomposition step. The idea
is to represent a WDL file with header. When a file is imported, we
use the header, instead of pulling in the entire WDL code, including
its own imports.

- Support setting defaults in applets, not just workflows. This can be done with the `--defaults`
command line option, and a JSON file of WDL inputs.

## 0.65
- Optimization for the case of launching an instance where it is
calculated at runtime.

- Support dnanexus configuration options for tasks. Setting
the execution policy, timeout policies, and access
control can be achieved by specifying the default option in the
`default_taskdx_attributes` section of the `extras` file. For
example:

```json
{
  "default_task_dx_attributes" : {
    "runSpec": {
        "executionPolicy": {
          "restartOn": {
            "*": 3
          }
        },
        "timeoutPolicy": {
          "*": {
            "hours": 12
          }
        },
        "access" : {
          "project": "CONTRIBUTE",
          "allProjects": "VIEW",
          "network": [
            "*"
          ],
          "developer": true
        }
      }
  }
}
```

- Improved error message for namespace validation. Details are no longer hidden when
the `-quiet` flag is set.

- Reduced logging verbosity at runtime. Disabled printing of directory structure when running
tasks, as the directories could be very large.

- Added support for calling native DNAx apps. The command

```
java -jar dxWDL.jar dxni -apps -o my_apps.wdl
```

instructs the compiler to search for all the apps you can call, and create WDL
tasks for them.


## 0.64
- Support for setting defaults for all task runtime attributes has been added.
This is similar to the Cromwell style. The `extras` command line flag takes a JSON file
as an argument. For example, if `taskAttrs.json` is this file:
```json
{
    "default_runtime_attributes" : {
      "docker" : "quay.io/encode-dcc/atac-seq-pipeline:v1"
    }
}
```

Then adding it to the compilation command line will add the `atac-seq` docker image to all
tasks by default.
```
java -jar dxWDL-0.44.jar compile test/files.wdl -defaults test/files_input.json -extras taskAttrs.json
```

- Reduced the number of auxiliary jobs launched when a task specifies the instance type dynamically.
A task can do this is by specifiying runtime attributes with expressions.
- Added the value iterated on in scatters

## 0.63
- Upgrade to cromwell-31 WDL/WOM library
- Report multiple validation errors in one step; do not throw an exception for
the first one and stop.
- Reuse more of Cromwell's stdlib implementation
- Close generated dx workflows


## 0.62.2
- Bug fix for case where optional optional types were generated. For example, `Int??`.

## 0.62

- Nested scatters and if blocks
- Support for missing arguments has been removed, the compiler will generate
an error in such cases.


## 0.61.1

- When a WDL workflow has an empty outputs section, no outputs will be generated.

## 0.61

- Decomposing a large block into a sub-workflow, and a call. For
example, workflow `foobar` has a complex scatter block, one that has
more than one call. It is broken down into the top-level workflow
(`foobar`), and a subworkflow (`foobar_add`) that encapsulates the
inner block.

```
workflow foobar {
  Array[Int] ax

  scatter (x in ax) {
    Int y = x + 4
    call add { input: a=y, b=x }
    Int base = add.result
    call mul { input: a=base, n=x}
  }
  output {
    Array[Int] result = mul.result
  }
}

task add {
  Int a
  Int b
  command {}
  output {
    Int result = a + b
  }
}

task mul {
  Int a
  Int n
  command {}
  output {
    Int result = a ** b
  }
}
```

Two pieces are together equivalent to the original workflow.
```
workflow foobar {
  Array[Int] ax
  scatter (x in ax) {
    Int y = x + 4
    call foobar_add { x=x, y=y }
  }
  output {
    Array[Int] result = foobar_add.mul_result
  }
}

workflow foobar_add {
  Int x
  Int y

  call add { input: a=y, b=x }
  Int base = add.result
  call mul { input: a=base, n=x}

  output {
     Int add_result = add.result
     Int out_base = base
     Int mul_result = mul.result
   }
 }
```

- A current limitation is that subworkflows, created in this way, give errors
for missing variables.
- The allowed syntax for workflow outputs has been tightened. An output
declaration must have a type and and a value. For example, this is legal:
```
output {
   Int add_result = add.result
}
```

but this is not:
```
output {
   add.result
}
```

## 0.60.2
- Minor bug fixes

## 0.60.1
- Bug fix release

## 0.60
- Split README into introduction, and advanced options. This should, hopefully, make
the top level text easier for the beginner.
- A workflow can call another workflow (subworkflow). Currently,
  the UI support for this feature is undergoing improvements.
- The search path for import can be extended by using the `--imports` command line argument.
This is useful when the source WDL files are spread across several directories.

## 0.59
- Improved handling of pricing list
- Upgraded to the new wdl4s library, that now lives in the cromwell
  repository under cromwell-wdl. The cromwell version is 30.2.

## 0.58
- Adhering to WDL spec: a declaration set to a constant is
treated as an input. In the example, `contamination` is compiled to
a workflow input with a default of `0.75`.

```
workflow w {
  Float contamination = 0.75
}
```

- Improving naming of workflow stages, and how their appear in the UI.
- Fixed regression in compilation of stand-alone applets.
- Fixed bug when pretty-printing applets that use <<<,>>> instead of {,}

## 0.57
- Fixed bug in setting workflow defaults from JSON file
- Improved behavior of the `sub` and `size` stdlib functions
- Improved naming convention for scatter/if workflow stages.

## 0.56
- Access to arguments in calls inside scatters. This
feature was lost while supporting locked-down workflows.

```
task Add {
    Int a
    Int b
    command {}
    output {
        Int result = a + b
    }
}

workflow w {
    scatter (i in [1, 10, 100]) {
        call Add { input: a=i }
    }
}
```

For example, in workflow `w`, argument `b` is missing from the `Add`
call. It is now possible to set it it from the command line with `dx
run w -iscatter_1.Add_b=3`. With an inputs file, the syntax is:
`w.Add.b = 3`.

- Fixed bad interaction with the UI, where default values were omitted.

## 0.55
- Improved support for conditionals and optional values
- Automated tests for both locked and regular workflows
- Various minor bug fixes

## 0.54
- More accurate detection of the IO classes in dx:applets.
- Improved handling of WDL constants. For example, multi word
constants such as `["1", "2", "4"]`, and `4 + 11` are recognized as
such. When possible, they are evaluated at runtime.
- Revert default compilation to a regular workflow. It is possible to
compile to a locked-down workflow by specifying `-locked` on the
command line. To specify command workflow inputs from the command line
use:
```
dx run foo -i0.N=19
```


## 0.53
- Not closing dx:workflow objects, this is too restrictive.


## 0.52
- Uplift the code to use DNAnexus workflow inputs and outputs.
Running a workflow now has slighly easier command line syntax.
For example, if workflow `foo` takes an integer
argument `N`, then running it through the CLI is done like
this:

```
dx run foo -iN=19
```

- Revamp the conversions between dx:file and wdl:file. This allows
specifying dx files in defaults.
- Initial support for non-empty WDL array types, for example `Array[String]+`.
- Improved handling of optional values

- An experimental new syntax for specifying inputs where the workflow
is underspecified. WDL allows leaving required call inputs unassigned, and
specifying them from the input file. For example, workflow `math`
calls task `add`, but does not specify argument `b`. It can then
be specified from the input file as follows: `{ "math.add.b" : 3}`.

```
task add {
    Int a
    Int b
    output {
        Int result = a + b
    }
}

workflow math {
    call add { input: a = 3 }
    output {
       add.result
    }
}
```

The dx:workflow that is compiled from `math` can set this variable from
the command line as follows:
```
dx run math -iadd___b=5
```

This command line syntax may change in the future.

## 0.51
- Adding a `-quiet` flag to suppress warning and informational
  messages during compilation.
- Minor fixes

## 0.50
- Tasks that have an empty command section do not download files eagerly. For example,
if a task only looks at `size(file)`, it will not download the file at all.

```
task fileSize {
    File in_file

    command {}
    output {
        Float num_bytes = size(in_file)
    }
}
```

- Support docker images that reside on the platform.


## 0.49
- Removed limitation on maximal hourly price per instance. Some bioinformatics pipelines
regularly require heavy weight instances.
- Fixed several WDL typing issues
- Improving the internal representation of JSON objects given as input.

## 0.48
- Support string interpolation in workflow expressions
- Handle scatters where the called tasks return file arrays, and non-native
platform types. This is done by spawning a subjob to collect all the outputs
and bundle them.
- Azure us-west region is supported

## 0.47
- Support calling native DNAx applets from a WDL workflow. A helper utility
  is `dxni` (*Dx Native Interface*), it creates task wrappers for existing
  dx:applets.

## 0.46
- Allow applet/workflow inputs that are optional, and have a default.
- More friendly command line interface

## 0.45
- Default workflow inputs. The `--defaults` command line argument
embeds key-value pairs as workflow defaults. They can be overridden
at runtime if necessary.

## 0.44
- Use hashes instead of files for non-native dx types
- Do not use the help field in applet input/output arguments to carry
  WDL typing information.
- Fold small text files into the applet bash script. This speeds up the 'dx build'
  command, and avoids uploading them as separate platform files.
- Replace 'dx build' with direct API calls, additional compilation speedup.

## 0.43
- Speed up the creation of a dx:workflow. With one API call create
all the workflow stages, and add set the checksum property.
- Speeding up applet construction

## 0.42
- WDL objects: experimental
- Type coercion
- Faster compilation when applets already exist. Using bulk describe API, instead
  of looking up each applet separately.
- Adding checksum to dx:workflow objects, recompile only if it has not changed
- Specified behavior of input/output files in doc/Internals.md

## 0.41
- Minor fixes to streaming

## 0.40
- Upgrade to wdl4s version 0.15.
- Enable several compiler warnings, removing unused imports
- Bug fixes:
  * Wrong dx project name when using multiple shells, and
    different projects
  * Better handling of errors from background 'dx cat' processes.

## 0.39
- Streaming works with tasks that use docker

## 0.38
- Minor fixes, and better testing, for file streaming

## 0.37
- File download streaming

## 0.36
- Conditionals

## 0.35
- Support white space in destination argument
- Allow providing the dx instance type directly in the runtime attributes.

## 0.34
- Topological sorting of workflow. By default, check for circular
dependencies, and abort in case there are cycles. Optionally, sort the
calls to avoid forward references. This is useful for WDL scripts
that were not written by hand.
- Create an `output_section` applet for a compiled workflow. If
`--reorg` is specified on the command line, the applet also
reorganizes the output folder; it moves all intermediate results to
subfolder `intermediate`. Reorganization requires `CONTRIBUTE` level access,
which the user needs to have.
- Multi region support.

## 0.33
- Initial support for WDL pairs and maps
- Upgrade to wdl4s version 0.13
- Improve parsing for memory specifications
- Optionals can be passed as inputs and outputs from tasks.

## 0.32
- Support archive and force flags a la `dx build`. Applets and workflows
  are *not* deleted by default, the --force flag must be provided.
- If there are insufficient permissions to get the instance price list, we
  have a reasonable fallback option.
- Added namespace concept to intermediate representation.
- WDL pretty printer now retains output section.

## 0.31
- The compiler is packed into a single jar file
- Fixed glob bug

## 0.30
Bug fix release.

Corrected the checksum algorithm, to recurse through the directory
tree.

## 0.29
Improved support for scatters
  * Support an expression in a scatter collection.
  * Compile declarations before a scatter into the scatter
  applet. This optimization folds two applets into one.
  * Use wdl4s native name resolution to calculate scatter
  collection type.
  * Added documentation to doc/IR.md describing how scatters
  are compiled.

## 0.28
- Support for ragged file arrays
- Correctly handle an empty workflow output section
- Upgrade to wdl4s version 0.12
- Improvements to regression tests

## 0.27
- Support the import directive. This allows spreading definitions
  across multiple files.
- Using native wdl4s data structures, instead of pretty printing, for
  internal representation.

## 0.26
- Support passing unbound variables to calls inside scatters
- Implemented glob and size function for files
- Correctly handling empty arrays in task input/output
- Improved scatter linking. Got rid of runtime calls to get dx:applet descriptions.

## 0.25
- Allow a docker image to be specified as a parameter
- Use Travis containers for continuous integration
- Adding tests for instance type choice at runtime

## 0.24
- Support resource requirements (memory/disk) calculated from runtime variables.

## 0.23
- Rebuild an applet, only if the source code has changed. For example,
if an applet's WDL code changed, it will be rebuilt in the next compilation.

## 0.22
- Files are lazily downloaded in auxiliary applets, such as scatters. In
  tasks/applets, they are always downloaded.

## 0.21
- Adding linking information to applets that call other applets. This
ensures the correct applet-ids are invoked. No lookup by name
is performed at runtime.
- Minor bug fixes

## 0.20
- Separate compilation of workflows and tasks. A task is compiled to
single dx:applet, and a workflow is compiled to auxiliary applets and
a dx:workflow.
- WDL files containing only tasks, and no workflow, are supported
- Many improvements all around

## 0.13
- Upgrade to wdl4s v0.10
- Improving version number handling
- Minor improvements in debugging printout and error reporting

## 0.12
- The GATK pipeline compiles and runs (result not validated yet)
- Bug fixes:
  * Correct order of scatter output arrays
  * Improved handling of optionals

## 0.11
- Better compilation error messages
- Version checking
- Compiler verbose mode
- Renamed initial workflow stage to Common<|MERGE_RESOLUTION|>--- conflicted
+++ resolved
@@ -3,14 +3,11 @@
 ## in develop
 
 * Handles empty scatters in WDL workflows
-<<<<<<< HEAD
 * Reserved parameters are now placed in the "Reserved for dxCompiler" parameter group (only affects the display of the app/workflow in the UI)
-=======
 * Enables other metadata (title, description, version, etc) to be set via extras.json
 * When using manifests, passes any expression values from the helper applet to the called applet workflow so they are added to the output manifest
 * Where applet calls executables, adds executables to bundledDepends to support cloning of workflows
 * Enables other metadata (title, description, version, etc) to be set via extras.json
->>>>>>> f742b8aa
 * Creates hard- rather than soft-links in the input directory, so that linked files are accessible from within containers
 * Fixes bug where default input values were not overridden for task inside subworkflow
 
