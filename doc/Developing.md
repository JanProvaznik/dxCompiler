--- conflicted
+++ resolved
@@ -36,11 +36,7 @@
   ```bash
   export GITHUB_TOKEN=<your personal access token>
   ```
-<<<<<<< HEAD
     * On macOS, you may also want to add this token into your global environment so it is visible to your IDE:
-=======
-  * On macOS, you may also want to add this token into your global environment so it is visible to your IDE:
->>>>>>> dead0259
   ```bash
   launchctl setenv GITHUB_TOKEN $GITHUB_TOKEN
   ```
@@ -81,48 +77,28 @@
 1. Checkout the `develop` branch.
 2. Create a new branch with your changes. Name it something meaningful, like `APPS-123-download-bug`.
 3. If the current snapshot version matches the release version, increment the snapshot version.
-<<<<<<< HEAD
-- For example, if the current release is `1.0.0` and the current snapshot version is `1.0.0-SNAPSHOT`, increment the snapshot version to `1.0.1-SNAPSHOT`.
-- You can use a script to update the version simultaneously in all of the sub-packages: `scripts/update_version.md <version>`
+    - For example, if the current release is `1.0.0` and the current snapshot version is `1.0.0-SNAPSHOT`, increment the snapshot version to `1.0.1-SNAPSHOT`.
+    - You can use a script to update the version simultaneously in all of the sub-packages: `scripts/update_version.md <version>`
 4. Make your changes. Test locally using `sbt test`.
 5. Update the release notes under the top-most header (which should be "in develop").
 6. If the current snapshot version only differs from the release version by a patch, and you added any new functionality (vs just fixing a bug), increment the minor version instead.
 - For example, when you first created the branch you set the version to `1.0.1-SNAPSHOT`, but then you realized you needed to add a new function to the public API, change the version to `1.1.0-SNAPSHOT`.
-=======
-  - For example, if the current release is `1.0.0` and the current snapshot version is `1.0.0-SNAPSHOT`, increment the snapshot version to `1.0.1-SNAPSHOT`.
-  - You can use a script to update the version simultaneously in all of the sub-packages: `scripts/update_version.md <version>`
-4. Make your changes. Test locally using `sbt test`.
-5. Update the release notes under the top-most header (which should be "in develop").
-6. If the current snapshot version only differs from the release version by a patch, and you added any new functionality (vs just fixing a bug), increment the minor version instead.
-  - For example, when you first created the branch you set the version to `1.0.1-SNAPSHOT`, but then you realized you needed to add a new function to the public API, change the version to `1.1.0-SNAPSHOT`.
->>>>>>> dead0259
 7. When you are done, create a pull request against the `develop` branch.
 
 While developing, make sure you do the following:
 
 * Follow the style guidelines (below).
 * Always write unit tests for any new code you add, and update tests for any code you modify.
-<<<<<<< HEAD
     * Unit tests should assert, and not print to the console
     * WDL test files belong in the top directory `test`
-=======
-  * Unit tests should assert, and not print to the console
-  * WDL test files belong in the top directory `test`
->>>>>>> dead0259
 
 ### Style guidelines
 
 * We use [scalafmt style](https://scalameta.org/scalafmt/) with a few modifications. You don't need to worry so much about code style since you will use the automatic formatter on your code before it is committed.
 * Readability is more important than efficiency or concision
-<<<<<<< HEAD
     - write more/slower code if it makes the code more readable
     - avoid using abbreviations in variable names unless you know they will be obvious to everyone
     - add comments to clarify any non-obvious code
-=======
-  - write more/slower code if it makes the code more readable
-  - avoid using abbreviations in variable names unless you know they will be obvious to everyone 
-  - add comments to clarify any non-obvious code 
->>>>>>> dead0259
 * Avoid using more complex features, e.g. reflection
 
 ## Using sbt
@@ -244,11 +220,7 @@
     ```
     ./scripts/build_all_releases.sh --staging-token XXX --production-token YYY --docker-user UUU --docker-password WWW
     ```
-<<<<<<< HEAD
    this will take a while. It builds the release on staging, runs multi-region tests on staging (one test per region), builds on production, and creates an easy to use Docker image, which is pushed to DockerHub.
-=======
-    this will take a while. It builds the release on staging, runs multi-region tests on staging (one test per region), builds on production, and creates an easy to use Docker image, which is pushed to DockerHub.
->>>>>>> dead0259
 
 ## Enabling dxCompiler in new DNAnexus regions
 
