--- conflicted
+++ resolved
@@ -21,21 +21,8 @@
     val (_, _, typeAliases: Map[String, WomType]) =
       ParseWomSourceFile(false).parseWdlWorkflow(wfSourceCode)
 
-<<<<<<< HEAD
-    val defs: Vector[(String, WomType)] =
-      SortTypeAliases(verbose).apply(typeAliases.toVector)
-    val defNames = defs.map { case (name, _) => name }.toVector
-    defNames shouldBe (Vector(
-        "Coord",
-        "Bunk",
-        "Foo",
-        "SampleReports",
-        "SampleReportsArray"
-    ))
-=======
     val defs: Vector[(String, WomType)] = SortTypeAliases(verbose).apply(typeAliases.toVector)
     val defNames = defs.map { case (name, _) => name }.toVector
     defNames shouldBe (Vector("Coord", "Bunk", "Foo", "SampleReports", "SampleReportsArray"))
->>>>>>> 1458df46
   }
 }