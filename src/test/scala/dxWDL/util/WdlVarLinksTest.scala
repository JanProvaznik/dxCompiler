package dxWDL.util

import org.scalatest.{FlatSpec, Matchers}
import spray.json._
import wom.types._
import wom.values._

import dxWDL.base.{Utils, Verbose}

class WdlVarLinksTest extends FlatSpec with Matchers {

  private val verbose = Verbose(false, false, Set.empty)

  case class Element(name: String, womType: WomType, womValue: WomValue)

  def makeElement(womValue: WomValue): Element =
    Element("A", womValue.womType, womValue)

  def check(elem: Element, wvlConverter: WdlVarLinksConverter): Unit = {
    val prefix = "XXX_"
<<<<<<< HEAD
    val wvl: WdlVarLinks =
      wvlConverter.importFromWDL(elem.womType, elem.womValue)
    val allDxFields1: List[(String, JsValue)] =
      wvlConverter.genFields(wvl, prefix + elem.name)
=======
    val wvl: WdlVarLinks = wvlConverter.importFromWDL(elem.womType, elem.womValue)
    val allDxFields1: List[(String, JsValue)] = wvlConverter.genFields(wvl, prefix + elem.name)
>>>>>>> 1458df46
    val allDxFields2 = allDxFields1.filter {
      case (key, v) => !key.endsWith(Utils.FLAT_FILES_SUFFIX)
    }
    allDxFields2.size should be(1)
    val (name2, jsv) = allDxFields2.head

    name2 should be(prefix + elem.name)
<<<<<<< HEAD
    val (womValue2, _) =
      wvlConverter.unpackJobInput(elem.name, elem.womType, jsv)
=======
    val (womValue2, _) = wvlConverter.unpackJobInput(elem.name, elem.womType, jsv)
>>>>>>> 1458df46
    womValue2 should be(elem.womValue)
  }

  it should "handle primitive WDL elements" in {
    val wvlConverter = new WdlVarLinksConverter(verbose, Map.empty, Map.empty)

    val testCases = List(
        // primitives
        makeElement(WomBoolean(true)),
        makeElement(WomInteger(19)),
        makeElement(WomFloat(2.718)),
        makeElement(WomString("water and ice")),
        makeElement(WomSingleFile("/usr/var/local/bin/gcc"))
    )

    testCases.foreach { elem =>
      check(elem, wvlConverter)
    }
  }

  it should "handle compound WDL types" in {
    val wvlConverter = new WdlVarLinksConverter(verbose, Map.empty, Map.empty)
<<<<<<< HEAD

    def makePair(x: Double, s: String): WomValue = {
      WomPair(WomFloat(x), WomString(s))
    }

    val testCases = List(
        // pairs
        makeElement(makePair(24.1, "Fiji is an island in the pacific ocean")),
        makeElement(
            WomArray(
                WomArrayType(WomBooleanType),
                Vector(WomBoolean(true), WomBoolean(false))
            )
        ),
        makeElement(
            WomOptionalValue(WomSingleFileType, Some(WomSingleFile("ddd")))
        ),
        // maps
        makeElement(
            WomMap(
                WomMapType(WomStringType, WomBooleanType),
                Map(
                    WomString("A") -> WomBoolean(true),
                    WomString("C") -> WomBoolean(false),
                    WomString("G") -> WomBoolean(true),
                    WomString("H") -> WomBoolean(false)
                )
            )
        ),
        makeElement(
            WomMap(
                WomMapType(WomIntegerType, WomPairType(WomFloatType, WomStringType)),
                Map(
                    WomInteger(1) -> makePair(1.3, "triangle"),
                    WomInteger(11) -> makePair(3.14, "pi")
                )
            )
        )
    )

    testCases.foreach { elem =>
      check(elem, wvlConverter)
    }
  }

  it should "handle structs" in {
    val personType =
      WomCompositeType(
          Map("name" -> WomStringType, "age" -> WomIntegerType),
          Some("Person")
      )

    val jeff = WomObject(
        Map("name" -> WomString("Jeoffrey"), "age" -> WomInteger(16)),
        personType
    )
    val janice = WomObject(
        Map("name" -> WomString("Janice"), "age" -> WomInteger(25)),
        personType
    )

    val testCases = List(makeElement(jeff), makeElement(janice))

=======

    def makePair(x: Double, s: String): WomValue = {
      WomPair(WomFloat(x), WomString(s))
    }

    val testCases = List(
        // pairs
        makeElement(makePair(24.1, "Fiji is an island in the pacific ocean")),
        makeElement(
            WomArray(WomArrayType(WomBooleanType), Vector(WomBoolean(true), WomBoolean(false)))
        ),
        makeElement(WomOptionalValue(WomSingleFileType, Some(WomSingleFile("ddd")))),
        // maps
        makeElement(
            WomMap(
                WomMapType(WomStringType, WomBooleanType),
                Map(WomString("A") -> WomBoolean(true),
                    WomString("C") -> WomBoolean(false),
                    WomString("G") -> WomBoolean(true),
                    WomString("H") -> WomBoolean(false))
            )
        ),
        makeElement(
            WomMap(
                WomMapType(WomIntegerType, WomPairType(WomFloatType, WomStringType)),
                Map(WomInteger(1) -> makePair(1.3, "triangle"),
                    WomInteger(11) -> makePair(3.14, "pi"))
            )
        )
    )

    testCases.foreach { elem =>
      check(elem, wvlConverter)
    }
  }

  it should "handle structs" in {
    val personType =
      WomCompositeType(Map("name" -> WomStringType, "age" -> WomIntegerType), Some("Person"))

    val jeff = WomObject(Map("name" -> WomString("Jeoffrey"), "age" -> WomInteger(16)), personType)
    val janice = WomObject(Map("name" -> WomString("Janice"), "age" -> WomInteger(25)), personType)

    val testCases = List(makeElement(jeff), makeElement(janice))

>>>>>>> 1458df46
    // no definitions for struct Person, should fail
    // val wvlConverterEmpty = new WdlVarLinksConverter(verbose, Map.empty, Map.empty)
    // testCases.foreach{ elem =>
    // assertThrows[Exception] {
//                check(elem, wvlConverterEmpty)
//            }
//        }

    val typeAliases: Map[String, WomType] = Map("Person" -> personType)
    val wvlConverter = new WdlVarLinksConverter(verbose, Map.empty, typeAliases)
    testCases.foreach { elem =>
      check(elem, wvlConverter)
    }
  }

  it should "handle nested structs" taggedAs (EdgeTest) in {
    // People
    val personType =
<<<<<<< HEAD
      WomCompositeType(
          Map("name" -> WomStringType, "age" -> WomIntegerType),
          Some("Person")
      )

    val lucy = WomObject(
        Map("name" -> WomString("Lucy"), "age" -> WomInteger(37)),
        personType
    )
    val lear = WomObject(
        Map("name" -> WomString("King Lear"), "age" -> WomInteger(41)),
        personType
    )

    // Houses
    val houseType = WomCompositeType(
        Map(
            "person" -> personType,
            "zipcode" -> WomIntegerType,
            "type" -> WomStringType
        ),
        Some("House")
    )

    val learCastle = WomObject(
        Map(
            "person" -> lear,
            "zipcode" -> WomInteger(1),
            "type" -> WomString("Castle")
        ),
        houseType
    )

    val lucyHouse = WomObject(
        Map(
            "person" -> lucy,
            "zipcode" -> WomInteger(94043),
            "type" -> WomString("town house")
        ),
=======
      WomCompositeType(Map("name" -> WomStringType, "age" -> WomIntegerType), Some("Person"))

    val lucy = WomObject(Map("name" -> WomString("Lucy"), "age" -> WomInteger(37)), personType)
    val lear = WomObject(Map("name" -> WomString("King Lear"), "age" -> WomInteger(41)), personType)

    // Houses
    val houseType = WomCompositeType(
        Map("person" -> personType, "zipcode" -> WomIntegerType, "type" -> WomStringType),
        Some("House")
    )

    val learCastle =
      WomObject(Map("person" -> lear, "zipcode" -> WomInteger(1), "type" -> WomString("Castle")),
                houseType)

    val lucyHouse = WomObject(
        Map("person" -> lucy, "zipcode" -> WomInteger(94043), "type" -> WomString("town house")),
>>>>>>> 1458df46
        houseType
    )

    val testCases = List(makeElement(learCastle), makeElement(lucyHouse))

<<<<<<< HEAD
    val typeAliases: Map[String, WomType] =
      Map("Person" -> personType, "House" -> houseType)
=======
    val typeAliases: Map[String, WomType] = Map("Person" -> personType, "House" -> houseType)
>>>>>>> 1458df46
    val wvlConverter = new WdlVarLinksConverter(verbose, Map.empty, typeAliases)
    testCases.foreach { elem =>
      check(elem, wvlConverter)
    }
  }
}<|MERGE_RESOLUTION|>--- conflicted
+++ resolved
@@ -18,15 +18,8 @@
 
   def check(elem: Element, wvlConverter: WdlVarLinksConverter): Unit = {
     val prefix = "XXX_"
-<<<<<<< HEAD
-    val wvl: WdlVarLinks =
-      wvlConverter.importFromWDL(elem.womType, elem.womValue)
-    val allDxFields1: List[(String, JsValue)] =
-      wvlConverter.genFields(wvl, prefix + elem.name)
-=======
     val wvl: WdlVarLinks = wvlConverter.importFromWDL(elem.womType, elem.womValue)
     val allDxFields1: List[(String, JsValue)] = wvlConverter.genFields(wvl, prefix + elem.name)
->>>>>>> 1458df46
     val allDxFields2 = allDxFields1.filter {
       case (key, v) => !key.endsWith(Utils.FLAT_FILES_SUFFIX)
     }
@@ -34,12 +27,7 @@
     val (name2, jsv) = allDxFields2.head
 
     name2 should be(prefix + elem.name)
-<<<<<<< HEAD
-    val (womValue2, _) =
-      wvlConverter.unpackJobInput(elem.name, elem.womType, jsv)
-=======
     val (womValue2, _) = wvlConverter.unpackJobInput(elem.name, elem.womType, jsv)
->>>>>>> 1458df46
     womValue2 should be(elem.womValue)
   }
 
@@ -62,71 +50,6 @@
 
   it should "handle compound WDL types" in {
     val wvlConverter = new WdlVarLinksConverter(verbose, Map.empty, Map.empty)
-<<<<<<< HEAD
-
-    def makePair(x: Double, s: String): WomValue = {
-      WomPair(WomFloat(x), WomString(s))
-    }
-
-    val testCases = List(
-        // pairs
-        makeElement(makePair(24.1, "Fiji is an island in the pacific ocean")),
-        makeElement(
-            WomArray(
-                WomArrayType(WomBooleanType),
-                Vector(WomBoolean(true), WomBoolean(false))
-            )
-        ),
-        makeElement(
-            WomOptionalValue(WomSingleFileType, Some(WomSingleFile("ddd")))
-        ),
-        // maps
-        makeElement(
-            WomMap(
-                WomMapType(WomStringType, WomBooleanType),
-                Map(
-                    WomString("A") -> WomBoolean(true),
-                    WomString("C") -> WomBoolean(false),
-                    WomString("G") -> WomBoolean(true),
-                    WomString("H") -> WomBoolean(false)
-                )
-            )
-        ),
-        makeElement(
-            WomMap(
-                WomMapType(WomIntegerType, WomPairType(WomFloatType, WomStringType)),
-                Map(
-                    WomInteger(1) -> makePair(1.3, "triangle"),
-                    WomInteger(11) -> makePair(3.14, "pi")
-                )
-            )
-        )
-    )
-
-    testCases.foreach { elem =>
-      check(elem, wvlConverter)
-    }
-  }
-
-  it should "handle structs" in {
-    val personType =
-      WomCompositeType(
-          Map("name" -> WomStringType, "age" -> WomIntegerType),
-          Some("Person")
-      )
-
-    val jeff = WomObject(
-        Map("name" -> WomString("Jeoffrey"), "age" -> WomInteger(16)),
-        personType
-    )
-    val janice = WomObject(
-        Map("name" -> WomString("Janice"), "age" -> WomInteger(25)),
-        personType
-    )
-
-    val testCases = List(makeElement(jeff), makeElement(janice))
-
-=======
 
     def makePair(x: Double, s: String): WomValue = {
       WomPair(WomFloat(x), WomString(s))
@@ -172,7 +95,6 @@
 
     val testCases = List(makeElement(jeff), makeElement(janice))
 
->>>>>>> 1458df46
     // no definitions for struct Person, should fail
     // val wvlConverterEmpty = new WdlVarLinksConverter(verbose, Map.empty, Map.empty)
     // testCases.foreach{ elem =>
@@ -191,47 +113,6 @@
   it should "handle nested structs" taggedAs (EdgeTest) in {
     // People
     val personType =
-<<<<<<< HEAD
-      WomCompositeType(
-          Map("name" -> WomStringType, "age" -> WomIntegerType),
-          Some("Person")
-      )
-
-    val lucy = WomObject(
-        Map("name" -> WomString("Lucy"), "age" -> WomInteger(37)),
-        personType
-    )
-    val lear = WomObject(
-        Map("name" -> WomString("King Lear"), "age" -> WomInteger(41)),
-        personType
-    )
-
-    // Houses
-    val houseType = WomCompositeType(
-        Map(
-            "person" -> personType,
-            "zipcode" -> WomIntegerType,
-            "type" -> WomStringType
-        ),
-        Some("House")
-    )
-
-    val learCastle = WomObject(
-        Map(
-            "person" -> lear,
-            "zipcode" -> WomInteger(1),
-            "type" -> WomString("Castle")
-        ),
-        houseType
-    )
-
-    val lucyHouse = WomObject(
-        Map(
-            "person" -> lucy,
-            "zipcode" -> WomInteger(94043),
-            "type" -> WomString("town house")
-        ),
-=======
       WomCompositeType(Map("name" -> WomStringType, "age" -> WomIntegerType), Some("Person"))
 
     val lucy = WomObject(Map("name" -> WomString("Lucy"), "age" -> WomInteger(37)), personType)
@@ -249,18 +130,12 @@
 
     val lucyHouse = WomObject(
         Map("person" -> lucy, "zipcode" -> WomInteger(94043), "type" -> WomString("town house")),
->>>>>>> 1458df46
         houseType
     )
 
     val testCases = List(makeElement(learCastle), makeElement(lucyHouse))
 
-<<<<<<< HEAD
-    val typeAliases: Map[String, WomType] =
-      Map("Person" -> personType, "House" -> houseType)
-=======
     val typeAliases: Map[String, WomType] = Map("Person" -> personType, "House" -> houseType)
->>>>>>> 1458df46
     val wvlConverter = new WdlVarLinksConverter(verbose, Map.empty, typeAliases)
     testCases.foreach { elem =>
       check(elem, wvlConverter)
