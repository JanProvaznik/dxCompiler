--- conflicted
+++ resolved
@@ -38,13 +38,7 @@
 
       // catch-all for other types not currently supported
       case other =>
-<<<<<<< HEAD
-        throw new Exception(
-            s"Unsupported WOM type ${other}, ${other.stableName}"
-        )
-=======
         throw new Exception(s"Unsupported WOM type ${other}, ${other.stableName}")
->>>>>>> 1458df46
     }
   }
 
@@ -56,15 +50,8 @@
     }
   }
 
-<<<<<<< HEAD
-  private def next(
-      remaining: Vector[WomType],
-      alreadySorted: Vector[WomType]
-  ): (Vector[WomType], Vector[WomType]) = {
-=======
   private def next(remaining: Vector[WomType],
                    alreadySorted: Vector[WomType]): (Vector[WomType], Vector[WomType]) = {
->>>>>>> 1458df46
     val alreadySortedNames: Set[String] = alreadySorted.collect {
       case WomCompositeType(_, Some(name)) => name
     }.toSet
@@ -103,13 +90,7 @@
     accu
   }
 
-<<<<<<< HEAD
-  def apply(
-      typeAliases: Vector[(String, WomType)]
-  ): Vector[(String, WomType)] = {
-=======
   def apply(typeAliases: Vector[(String, WomType)]): Vector[(String, WomType)] = {
->>>>>>> 1458df46
     val justTypes = typeAliases.map { case (_, x) => x }
     val sortedTypes = apply2(justTypes)
 
