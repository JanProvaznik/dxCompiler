// Interface to the compilation tool chain. The methods here are the only ones
// that should be called to perform compilation.

package dxWDL.compiler

import java.nio.file.{Path, Paths}

import wom.callable._
import wom.executable.WomBundle
import wom.graph.expression._

import dxWDL.base._
import dxWDL.base.Utils.{DX_URL_PREFIX, DX_WDL_ASSET}
import dxWDL.dx._
import dxWDL.util._

// The end result of the compiler
case class CompilationResults(
    primaryCallable: Option[DxExecutable],
    execDict: Map[String, DxExecutable]
)

case class Top(cOpt: CompilerOptions) {
  val verbose = cOpt.verbose

  // The mapping from region to project name is list of (region, proj-name) pairs.
  // Get the project for this region.
<<<<<<< HEAD
  private def getProjectWithRuntimeLibrary(
      region2project: Map[String, String],
      region: String
  ): (String, String) = {
    val destination = region2project.get(region) match {
      case None =>
        throw new Exception(s"Region ${region} is currently unsupported")
=======
  private def getProjectWithRuntimeLibrary(region2project: Map[String, String],
                                           region: String): (String, String) = {
    val destination = region2project.get(region) match {
      case None       => throw new Exception(s"Region ${region} is currently unsupported")
>>>>>>> 1458df46
      case Some(dest) => dest
    }

    // The destionation is something like:
    val parts = destination.split(":")
    if (parts.length == 1) {
      (parts(0), "/")
    } else if (parts.length == 2) {
      (parts(0), parts(1))
    } else {
      throw new Exception(s"Bad syntax for destination ${destination}")
    }
  }

  // Find the runtime dxWDL asset with the correct version. Look inside the
  // project configured for this region.
  private def getAssetId(region: String): String = {
    val region2project = Utils.getRegions()
<<<<<<< HEAD
    val (projNameRt, folder) =
      getProjectWithRuntimeLibrary(region2project, region)
    val dxProjRt = DxPath.resolveProject(projNameRt)
    Utils.trace(verbose.on, s"Looking for asset-id in ${projNameRt}:/${folder}")

    val assetDxPath =
      s"${DX_URL_PREFIX}${dxProjRt.getId}:${folder}/${DX_WDL_ASSET}"
    val dxObj = DxPath.resolveOnePath(assetDxPath, dxProjRt)
    if (!dxObj.isInstanceOf[DxRecord])
      throw new Exception(
          s"Found dx object of wrong type ${dxObj} at ${assetDxPath}"
      )
=======
    val (projNameRt, folder) = getProjectWithRuntimeLibrary(region2project, region)
    val dxProjRt = DxPath.resolveProject(projNameRt)
    Utils.trace(verbose.on, s"Looking for asset-id in ${projNameRt}:/${folder}")

    val assetDxPath = s"${DX_URL_PREFIX}${dxProjRt.getId}:${folder}/${DX_WDL_ASSET}"
    val dxObj = DxPath.resolveOnePath(assetDxPath, dxProjRt)
    if (!dxObj.isInstanceOf[DxRecord])
      throw new Exception(s"Found dx object of wrong type ${dxObj} at ${assetDxPath}")
>>>>>>> 1458df46
    dxObj.getId
  }

  // We need the dxWDL runtime library cloned into this project, so it will
  // be available to all subjobs we run.
<<<<<<< HEAD
  private def cloneRtLibraryToProject(
      region: String,
      dxWDLrtId: String,
      dxProject: DxProject
  ): Unit = {
    val region2project = Utils.getRegions()
    val (projNameRt, folder) =
      getProjectWithRuntimeLibrary(region2project, region)
    val dxProjRt = DxPath.resolveProject(projNameRt)
    DxUtils.cloneAsset(
        DxRecord.getInstance(dxWDLrtId),
        dxProject,
        DX_WDL_ASSET,
        dxProjRt,
        verbose
    )
=======
  private def cloneRtLibraryToProject(region: String,
                                      dxWDLrtId: String,
                                      dxProject: DxProject): Unit = {
    val region2project = Utils.getRegions()
    val (projNameRt, folder) = getProjectWithRuntimeLibrary(region2project, region)
    val dxProjRt = DxPath.resolveProject(projNameRt)
    DxUtils.cloneAsset(DxRecord.getInstance(dxWDLrtId), dxProject, DX_WDL_ASSET, dxProjRt, verbose)
>>>>>>> 1458df46
  }

  // Backend compiler pass
  private def compileNative(
      bundle: IR.Bundle,
      folder: String,
      dxProject: DxProject,
      runtimePathConfig: DxPathConfig,
      fileInfoDir: Map[String, (DxFile, DxFileDescribe)]
  ): CompilationResults = {
    val dxWDLrtId: Option[String] = cOpt.compileMode match {
      case CompilerFlag.IR =>
        throw new Exception("Invalid value IR for compilation mode")
      case CompilerFlag.NativeWithoutRuntimeAsset =>
        // Testing mode, we don't need the runtime library to check native
        // compilation.
        None
      case CompilerFlag.All =>
        // get billTo and region from the project, then find the runtime asset
        // in the current region.
        val (billTo, region) = DxUtils.projectDescribeExtraInfo(dxProject)
        val lrtId = getAssetId(region)
        cloneRtLibraryToProject(region, lrtId, dxProject)
        Some(lrtId)
<<<<<<< HEAD
    }
    // get list of available instance types
    val instanceTypeDB = InstanceTypeDB.query(dxProject, verbose)

    // Efficiently build a directory of the currently existing applets.
    // We don't want to build them if we don't have to.
    val dxObjDir = DxObjectDirectory(
        bundle,
        dxProject,
        folder,
        cOpt.projectWideReuse,
        verbose
    )

    // Generate dx:applets and dx:workflow from the IR
    new Native(
        dxWDLrtId,
        folder,
        dxProject,
        dxObjDir,
        instanceTypeDB,
        runtimePathConfig,
        fileInfoDir,
        bundle.typeAliases,
        cOpt.extras,
        cOpt.runtimeDebugLevel,
        cOpt.leaveWorkflowsOpen,
        cOpt.force,
        cOpt.archive,
        cOpt.locked,
        cOpt.verbose
    ).apply(bundle)
  }

  // check the declarations in [graph], and make sure they
  // do not contain the reserved '___' substring.
  private def checkDeclarations(varNames: Seq[String]): Unit = {
    for (varName <- varNames)
      if (varName contains "___")
        throw new Exception(
            s"Variable ${varName} is using the reserved substring ___"
        )
  }

  // check that streaming annotations are only done for files.
  private def validate(callable: Callable): Unit = {
    callable match {
      case wf: WorkflowDefinition =>
        if (wf.parameterMeta.size > 0)
          Utils.warning(
              verbose,
              "dxWDL workflows ignore their parameter meta section"
          )
        val g = wf.innerGraph
        checkDeclarations(g.inputNodes.map(_.localName).toSeq)
        checkDeclarations(g.outputNodes.map(_.localName).toSeq)
        val allDeclarations =
          g.allNodes.filter(_.isInstanceOf[ExposedExpressionNode])
        checkDeclarations(
            allDeclarations.map(_.identifier.localName.value).toSeq
        )

      case task: CallableTaskDefinition =>
        checkDeclarations(task.inputs.map(_.name).toSeq)
        checkDeclarations(task.outputs.map(_.name).toSeq)

      case other =>
        throw new Exception(s"Unexpected object ${other}")
    }
=======
    }
    // get list of available instance types
    val instanceTypeDB = InstanceTypeDB.query(dxProject, verbose)

    // Efficiently build a directory of the currently existing applets.
    // We don't want to build them if we don't have to.
    val dxObjDir = DxObjectDirectory(bundle, dxProject, folder, cOpt.projectWideReuse, verbose)

    // Generate dx:applets and dx:workflow from the IR
    new Native(dxWDLrtId,
               folder,
               dxProject,
               dxObjDir,
               instanceTypeDB,
               runtimePathConfig,
               fileInfoDir,
               bundle.typeAliases,
               cOpt.extras,
               cOpt.runtimeDebugLevel,
               cOpt.leaveWorkflowsOpen,
               cOpt.force,
               cOpt.archive,
               cOpt.locked,
               cOpt.verbose).apply(bundle)
  }

  // check the declarations in [graph], and make sure they
  // do not contain the reserved '___' substring.
  private def checkDeclarations(varNames: Seq[String]): Unit = {
    for (varName <- varNames)
      if (varName contains "___")
        throw new Exception(s"Variable ${varName} is using the reserved substring ___")
  }

  // check that streaming annotations are only done for files.
  private def validate(callable: Callable): Unit = {
    callable match {
      case wf: WorkflowDefinition =>
        if (wf.parameterMeta.size > 0)
          Utils.warning(verbose, "dxWDL workflows ignore their parameter meta section")
        val g = wf.innerGraph
        checkDeclarations(g.inputNodes.map(_.localName).toSeq)
        checkDeclarations(g.outputNodes.map(_.localName).toSeq)
        val allDeclarations = g.allNodes.filter(_.isInstanceOf[ExposedExpressionNode])
        checkDeclarations(allDeclarations.map(_.identifier.localName.value).toSeq)

      case task: CallableTaskDefinition =>
        checkDeclarations(task.inputs.map(_.name).toSeq)
        checkDeclarations(task.outputs.map(_.name).toSeq)

      case other =>
        throw new Exception(s"Unexpected object ${other}")
    }
>>>>>>> 1458df46
  }

  // Check the uniqueness of tasks, Workflows, and Types
  // merge everything into one bundle.
<<<<<<< HEAD
  private def mergeIntoOneBundle(
      mainBundle: WomBundle,
      subBundles: Vector[WomBundle]
  ): WomBundle = {
=======
  private def mergeIntoOneBundle(mainBundle: WomBundle,
                                 subBundles: Vector[WomBundle]): WomBundle = {
>>>>>>> 1458df46
    var allCallables = mainBundle.allCallables
    var allTypeAliases = mainBundle.typeAliases

    subBundles.foreach { subBund =>
      subBund.allCallables.foreach {
        case (key, callable) =>
          allCallables.get(key) match {
            case None =>
              allCallables = allCallables + (key -> callable)

            // The comparision is done with "toString", because otherwise two
            // identical definitions are somehow, through the magic of Scala,
            // unequal.
            case Some(existing) if (existing.toString != callable.toString) =>
<<<<<<< HEAD
              Utils.error(
                  s"""|${key} appears with two different callable definitions
=======
              Utils.error(s"""|${key} appears with two different callable definitions
>>>>>>> 1458df46
                                        |1)
                                        |${callable}
                                        |
                                        |2)
                                        |${existing}
<<<<<<< HEAD
                                        |""".stripMargin
              )
              throw new Exception(
                  s"${key} appears twice, with two different definitions"
              )
=======
                                        |""".stripMargin)
              throw new Exception(s"${key} appears twice, with two different definitions")
>>>>>>> 1458df46
            case _ => ()
          }
      }
      subBund.typeAliases.foreach {
        case (key, definition) =>
          allTypeAliases.get(key) match {
            case None =>
              allTypeAliases = allTypeAliases + (key -> definition)
            case Some(existing) if (existing != definition) =>
<<<<<<< HEAD
              Utils.error(
                  s"""|${key} appears twice, with two different definitions
=======
              Utils.error(s"""|${key} appears twice, with two different definitions
>>>>>>> 1458df46
                                        |1)
                                        |${definition}
                                        |
                                        |2)
                                        |${existing}
<<<<<<< HEAD
                                        |""".stripMargin
              )
=======
                                        |""".stripMargin)
>>>>>>> 1458df46
              throw new Exception(s"${key} type alias appears twice")
            case _ => ()
          }
      }
    }

    // Merge all the bundles together
<<<<<<< HEAD
    WomBundle(
        mainBundle.primaryCallable,
        allCallables,
        allTypeAliases,
        Set.empty
    )
=======
    WomBundle(mainBundle.primaryCallable, allCallables, allTypeAliases, Set.empty)
>>>>>>> 1458df46
  }

  // Scan the JSON inputs files for dx:files, and batch describe them. This
  // reduces the number of API calls.
  private def bulkFileDescribe(
      bundle: IR.Bundle,
      dxProject: DxProject
  ): (Map[String, DxFile], Map[String, (DxFile, DxFileDescribe)]) = {
    val defResults: InputFileScanResults = cOpt.defaults match {
      case None => InputFileScanResults(Map.empty, Vector.empty)
      case Some(path) =>
        InputFileScan(bundle, dxProject, verbose).apply(path)
    }

    val allResults: InputFileScanResults = cOpt.inputs.foldLeft(defResults) {
      case (accu: InputFileScanResults, inputFilePath) =>
        val res = InputFileScan(bundle, dxProject, verbose).apply(inputFilePath)
<<<<<<< HEAD
        InputFileScanResults(
            accu.path2file ++ res.path2file,
            accu.dxFiles ++ res.dxFiles
        )
=======
        InputFileScanResults(accu.path2file ++ res.path2file, accu.dxFiles ++ res.dxFiles)
>>>>>>> 1458df46
    }

    val allDescribe = DxFile.bulkDescribe(allResults.dxFiles)
    val allFiles: Map[String, (DxFile, DxFileDescribe)] = allDescribe.map {
      case (f: DxFile, desc) => f.id -> (f, desc)
      case _                 => throw new Exception("has to be all files")
    }.toMap
    (allResults.path2file, allFiles)
  }

  private def womToIR(source: Path): IR.Bundle = {
    val (language, womBundle, allSources, subBundles) =
      ParseWomSourceFile(verbose.on).apply(source, cOpt.importDirs)

    // Check that each workflow/task appears just one
    val everythingBundle: WomBundle = mergeIntoOneBundle(womBundle, subBundles)

    // validate
    everythingBundle.allCallables.foreach { case (_, c) => validate(c) }
    everythingBundle.primaryCallable match {
      case None    => ()
      case Some(x) => validate(x)
    }

    // Compile the WDL workflow into an Intermediate
    // Representation (IR)
    val defaultRuntimeAttrs = cOpt.extras match {
      case None     => WdlRuntimeAttrs(Map.empty)
      case Some(ex) => ex.defaultRuntimeAttributes
    }

    val reorgApp: Either[Boolean, ReorgAttrs] = cOpt.extras match {

      case None => Left(cOpt.reorg)
      case Some(ex) =>
        ex.customReorgAttributes match {
          case None       => Left(cOpt.reorg)
          case Some(cOrg) => Right(cOrg)
        }

    }

<<<<<<< HEAD
    new GenerateIR(cOpt.verbose, defaultRuntimeAttrs).apply(
        everythingBundle,
        allSources,
        language,
        cOpt.locked,
        reorgApp
    )
  }

  // Compile IR only
  private def handleInputFiles(
      bundle: IR.Bundle,
      path2file: Map[String, DxFile],
      fileInfoDir: Map[String, (DxFile, DxFileDescribe)]
  ): IR.Bundle = {
=======
    new GenerateIR(cOpt.verbose, defaultRuntimeAttrs)
      .apply(everythingBundle, allSources, language, cOpt.locked, reorgApp)
  }

  // Compile IR only
  private def handleInputFiles(bundle: IR.Bundle,
                               path2file: Map[String, DxFile],
                               fileInfoDir: Map[String, (DxFile, DxFileDescribe)]): IR.Bundle = {
>>>>>>> 1458df46
    val bundle2: IR.Bundle = cOpt.defaults match {
      case None => bundle
      case Some(path) =>
        InputFile(fileInfoDir, path2file, bundle.typeAliases, cOpt.verbose)
          .embedDefaults(bundle, path)
    }

    // generate dx inputs from the Cromwell-style input specification.
    cOpt.inputs.foreach { path =>
<<<<<<< HEAD
      val dxInputs =
        InputFile(fileInfoDir, path2file, bundle.typeAliases, cOpt.verbose)
          .dxFromCromwell(bundle2, path)
=======
      val dxInputs = InputFile(fileInfoDir, path2file, bundle.typeAliases, cOpt.verbose)
        .dxFromCromwell(bundle2, path)
>>>>>>> 1458df46
      // write back out as xxxx.dx.json
      val filename = Utils.replaceFileSuffix(path, ".dx.json")
      val parent = path.getParent
      val dxInputFile =
        if (parent != null) parent.resolve(filename)
        else Paths.get(filename)
      Utils.writeFileContent(dxInputFile, dxInputs.prettyPrint)
      Utils.trace(cOpt.verbose.on, s"Wrote dx JSON input file ${dxInputFile}")
    }
    bundle2
  }

  // compile and generate intermediate code only
  def applyOnlyIR(source: Path, dxProject: DxProject): IR.Bundle = {
    // generate IR
    val bundle: IR.Bundle = womToIR(source)

    // lookup platform files in bulk
    val (path2dxFile, fileInfoDir) = bulkFileDescribe(bundle, dxProject)

    // handle changes resulting from setting defaults, and
    // generate DNAx input files.
    handleInputFiles(bundle, path2dxFile, fileInfoDir)
  }

  // Compile up to native dx applets and workflows
<<<<<<< HEAD
  def apply(
      source: Path,
      folder: String,
      dxProject: DxProject,
      runtimePathConfig: DxPathConfig
  ): Option[String] = {
=======
  def apply(source: Path,
            folder: String,
            dxProject: DxProject,
            runtimePathConfig: DxPathConfig): Option[String] = {
>>>>>>> 1458df46
    val bundle: IR.Bundle = womToIR(source)

    // lookup platform files in bulk
    val (path2dxFile, fileInfoDir) = bulkFileDescribe(bundle, dxProject)

    // generate IR
    val bundle2: IR.Bundle = handleInputFiles(bundle, path2dxFile, fileInfoDir)

    // Up to this point, compilation does not require
    // the dx:project. This allows unit testing without
    // being logged in to the platform. For the native
    // pass the dx:project is required to establish
    // (1) the instance price list and database
    // (2) the output location of applets and workflows
<<<<<<< HEAD
    val cResults =
      compileNative(bundle2, folder, dxProject, runtimePathConfig, fileInfoDir)
=======
    val cResults = compileNative(bundle2, folder, dxProject, runtimePathConfig, fileInfoDir)
>>>>>>> 1458df46
    val execIds = cResults.primaryCallable match {
      case None =>
        cResults.execDict.map { case (_, dxExec) => dxExec.getId }.mkString(",")
      case Some(wf) =>
        wf.getId
    }
    Some(execIds)
  }
}<|MERGE_RESOLUTION|>--- conflicted
+++ resolved
@@ -15,30 +15,18 @@
 import dxWDL.util._
 
 // The end result of the compiler
-case class CompilationResults(
-    primaryCallable: Option[DxExecutable],
-    execDict: Map[String, DxExecutable]
-)
+case class CompilationResults(primaryCallable: Option[DxExecutable],
+                              execDict: Map[String, DxExecutable])
 
 case class Top(cOpt: CompilerOptions) {
   val verbose = cOpt.verbose
 
   // The mapping from region to project name is list of (region, proj-name) pairs.
   // Get the project for this region.
-<<<<<<< HEAD
-  private def getProjectWithRuntimeLibrary(
-      region2project: Map[String, String],
-      region: String
-  ): (String, String) = {
-    val destination = region2project.get(region) match {
-      case None =>
-        throw new Exception(s"Region ${region} is currently unsupported")
-=======
   private def getProjectWithRuntimeLibrary(region2project: Map[String, String],
                                            region: String): (String, String) = {
     val destination = region2project.get(region) match {
       case None       => throw new Exception(s"Region ${region} is currently unsupported")
->>>>>>> 1458df46
       case Some(dest) => dest
     }
 
@@ -57,20 +45,6 @@
   // project configured for this region.
   private def getAssetId(region: String): String = {
     val region2project = Utils.getRegions()
-<<<<<<< HEAD
-    val (projNameRt, folder) =
-      getProjectWithRuntimeLibrary(region2project, region)
-    val dxProjRt = DxPath.resolveProject(projNameRt)
-    Utils.trace(verbose.on, s"Looking for asset-id in ${projNameRt}:/${folder}")
-
-    val assetDxPath =
-      s"${DX_URL_PREFIX}${dxProjRt.getId}:${folder}/${DX_WDL_ASSET}"
-    val dxObj = DxPath.resolveOnePath(assetDxPath, dxProjRt)
-    if (!dxObj.isInstanceOf[DxRecord])
-      throw new Exception(
-          s"Found dx object of wrong type ${dxObj} at ${assetDxPath}"
-      )
-=======
     val (projNameRt, folder) = getProjectWithRuntimeLibrary(region2project, region)
     val dxProjRt = DxPath.resolveProject(projNameRt)
     Utils.trace(verbose.on, s"Looking for asset-id in ${projNameRt}:/${folder}")
@@ -79,30 +53,11 @@
     val dxObj = DxPath.resolveOnePath(assetDxPath, dxProjRt)
     if (!dxObj.isInstanceOf[DxRecord])
       throw new Exception(s"Found dx object of wrong type ${dxObj} at ${assetDxPath}")
->>>>>>> 1458df46
     dxObj.getId
   }
 
   // We need the dxWDL runtime library cloned into this project, so it will
   // be available to all subjobs we run.
-<<<<<<< HEAD
-  private def cloneRtLibraryToProject(
-      region: String,
-      dxWDLrtId: String,
-      dxProject: DxProject
-  ): Unit = {
-    val region2project = Utils.getRegions()
-    val (projNameRt, folder) =
-      getProjectWithRuntimeLibrary(region2project, region)
-    val dxProjRt = DxPath.resolveProject(projNameRt)
-    DxUtils.cloneAsset(
-        DxRecord.getInstance(dxWDLrtId),
-        dxProject,
-        DX_WDL_ASSET,
-        dxProjRt,
-        verbose
-    )
-=======
   private def cloneRtLibraryToProject(region: String,
                                       dxWDLrtId: String,
                                       dxProject: DxProject): Unit = {
@@ -110,7 +65,6 @@
     val (projNameRt, folder) = getProjectWithRuntimeLibrary(region2project, region)
     val dxProjRt = DxPath.resolveProject(projNameRt)
     DxUtils.cloneAsset(DxRecord.getInstance(dxWDLrtId), dxProject, DX_WDL_ASSET, dxProjRt, verbose)
->>>>>>> 1458df46
   }
 
   // Backend compiler pass
@@ -135,77 +89,6 @@
         val lrtId = getAssetId(region)
         cloneRtLibraryToProject(region, lrtId, dxProject)
         Some(lrtId)
-<<<<<<< HEAD
-    }
-    // get list of available instance types
-    val instanceTypeDB = InstanceTypeDB.query(dxProject, verbose)
-
-    // Efficiently build a directory of the currently existing applets.
-    // We don't want to build them if we don't have to.
-    val dxObjDir = DxObjectDirectory(
-        bundle,
-        dxProject,
-        folder,
-        cOpt.projectWideReuse,
-        verbose
-    )
-
-    // Generate dx:applets and dx:workflow from the IR
-    new Native(
-        dxWDLrtId,
-        folder,
-        dxProject,
-        dxObjDir,
-        instanceTypeDB,
-        runtimePathConfig,
-        fileInfoDir,
-        bundle.typeAliases,
-        cOpt.extras,
-        cOpt.runtimeDebugLevel,
-        cOpt.leaveWorkflowsOpen,
-        cOpt.force,
-        cOpt.archive,
-        cOpt.locked,
-        cOpt.verbose
-    ).apply(bundle)
-  }
-
-  // check the declarations in [graph], and make sure they
-  // do not contain the reserved '___' substring.
-  private def checkDeclarations(varNames: Seq[String]): Unit = {
-    for (varName <- varNames)
-      if (varName contains "___")
-        throw new Exception(
-            s"Variable ${varName} is using the reserved substring ___"
-        )
-  }
-
-  // check that streaming annotations are only done for files.
-  private def validate(callable: Callable): Unit = {
-    callable match {
-      case wf: WorkflowDefinition =>
-        if (wf.parameterMeta.size > 0)
-          Utils.warning(
-              verbose,
-              "dxWDL workflows ignore their parameter meta section"
-          )
-        val g = wf.innerGraph
-        checkDeclarations(g.inputNodes.map(_.localName).toSeq)
-        checkDeclarations(g.outputNodes.map(_.localName).toSeq)
-        val allDeclarations =
-          g.allNodes.filter(_.isInstanceOf[ExposedExpressionNode])
-        checkDeclarations(
-            allDeclarations.map(_.identifier.localName.value).toSeq
-        )
-
-      case task: CallableTaskDefinition =>
-        checkDeclarations(task.inputs.map(_.name).toSeq)
-        checkDeclarations(task.outputs.map(_.name).toSeq)
-
-      case other =>
-        throw new Exception(s"Unexpected object ${other}")
-    }
-=======
     }
     // get list of available instance types
     val instanceTypeDB = InstanceTypeDB.query(dxProject, verbose)
@@ -259,20 +142,12 @@
       case other =>
         throw new Exception(s"Unexpected object ${other}")
     }
->>>>>>> 1458df46
   }
 
   // Check the uniqueness of tasks, Workflows, and Types
   // merge everything into one bundle.
-<<<<<<< HEAD
-  private def mergeIntoOneBundle(
-      mainBundle: WomBundle,
-      subBundles: Vector[WomBundle]
-  ): WomBundle = {
-=======
   private def mergeIntoOneBundle(mainBundle: WomBundle,
                                  subBundles: Vector[WomBundle]): WomBundle = {
->>>>>>> 1458df46
     var allCallables = mainBundle.allCallables
     var allTypeAliases = mainBundle.typeAliases
 
@@ -287,27 +162,14 @@
             // identical definitions are somehow, through the magic of Scala,
             // unequal.
             case Some(existing) if (existing.toString != callable.toString) =>
-<<<<<<< HEAD
-              Utils.error(
-                  s"""|${key} appears with two different callable definitions
-=======
               Utils.error(s"""|${key} appears with two different callable definitions
->>>>>>> 1458df46
                                         |1)
                                         |${callable}
                                         |
                                         |2)
                                         |${existing}
-<<<<<<< HEAD
-                                        |""".stripMargin
-              )
-              throw new Exception(
-                  s"${key} appears twice, with two different definitions"
-              )
-=======
                                         |""".stripMargin)
               throw new Exception(s"${key} appears twice, with two different definitions")
->>>>>>> 1458df46
             case _ => ()
           }
       }
@@ -317,23 +179,13 @@
             case None =>
               allTypeAliases = allTypeAliases + (key -> definition)
             case Some(existing) if (existing != definition) =>
-<<<<<<< HEAD
-              Utils.error(
-                  s"""|${key} appears twice, with two different definitions
-=======
               Utils.error(s"""|${key} appears twice, with two different definitions
->>>>>>> 1458df46
                                         |1)
                                         |${definition}
                                         |
                                         |2)
                                         |${existing}
-<<<<<<< HEAD
-                                        |""".stripMargin
-              )
-=======
                                         |""".stripMargin)
->>>>>>> 1458df46
               throw new Exception(s"${key} type alias appears twice")
             case _ => ()
           }
@@ -341,16 +193,7 @@
     }
 
     // Merge all the bundles together
-<<<<<<< HEAD
-    WomBundle(
-        mainBundle.primaryCallable,
-        allCallables,
-        allTypeAliases,
-        Set.empty
-    )
-=======
     WomBundle(mainBundle.primaryCallable, allCallables, allTypeAliases, Set.empty)
->>>>>>> 1458df46
   }
 
   // Scan the JSON inputs files for dx:files, and batch describe them. This
@@ -368,14 +211,7 @@
     val allResults: InputFileScanResults = cOpt.inputs.foldLeft(defResults) {
       case (accu: InputFileScanResults, inputFilePath) =>
         val res = InputFileScan(bundle, dxProject, verbose).apply(inputFilePath)
-<<<<<<< HEAD
-        InputFileScanResults(
-            accu.path2file ++ res.path2file,
-            accu.dxFiles ++ res.dxFiles
-        )
-=======
         InputFileScanResults(accu.path2file ++ res.path2file, accu.dxFiles ++ res.dxFiles)
->>>>>>> 1458df46
     }
 
     val allDescribe = DxFile.bulkDescribe(allResults.dxFiles)
@@ -418,23 +254,6 @@
 
     }
 
-<<<<<<< HEAD
-    new GenerateIR(cOpt.verbose, defaultRuntimeAttrs).apply(
-        everythingBundle,
-        allSources,
-        language,
-        cOpt.locked,
-        reorgApp
-    )
-  }
-
-  // Compile IR only
-  private def handleInputFiles(
-      bundle: IR.Bundle,
-      path2file: Map[String, DxFile],
-      fileInfoDir: Map[String, (DxFile, DxFileDescribe)]
-  ): IR.Bundle = {
-=======
     new GenerateIR(cOpt.verbose, defaultRuntimeAttrs)
       .apply(everythingBundle, allSources, language, cOpt.locked, reorgApp)
   }
@@ -443,7 +262,6 @@
   private def handleInputFiles(bundle: IR.Bundle,
                                path2file: Map[String, DxFile],
                                fileInfoDir: Map[String, (DxFile, DxFileDescribe)]): IR.Bundle = {
->>>>>>> 1458df46
     val bundle2: IR.Bundle = cOpt.defaults match {
       case None => bundle
       case Some(path) =>
@@ -453,14 +271,8 @@
 
     // generate dx inputs from the Cromwell-style input specification.
     cOpt.inputs.foreach { path =>
-<<<<<<< HEAD
-      val dxInputs =
-        InputFile(fileInfoDir, path2file, bundle.typeAliases, cOpt.verbose)
-          .dxFromCromwell(bundle2, path)
-=======
       val dxInputs = InputFile(fileInfoDir, path2file, bundle.typeAliases, cOpt.verbose)
         .dxFromCromwell(bundle2, path)
->>>>>>> 1458df46
       // write back out as xxxx.dx.json
       val filename = Utils.replaceFileSuffix(path, ".dx.json")
       val parent = path.getParent
@@ -487,19 +299,10 @@
   }
 
   // Compile up to native dx applets and workflows
-<<<<<<< HEAD
-  def apply(
-      source: Path,
-      folder: String,
-      dxProject: DxProject,
-      runtimePathConfig: DxPathConfig
-  ): Option[String] = {
-=======
   def apply(source: Path,
             folder: String,
             dxProject: DxProject,
             runtimePathConfig: DxPathConfig): Option[String] = {
->>>>>>> 1458df46
     val bundle: IR.Bundle = womToIR(source)
 
     // lookup platform files in bulk
@@ -514,12 +317,7 @@
     // pass the dx:project is required to establish
     // (1) the instance price list and database
     // (2) the output location of applets and workflows
-<<<<<<< HEAD
-    val cResults =
-      compileNative(bundle2, folder, dxProject, runtimePathConfig, fileInfoDir)
-=======
     val cResults = compileNative(bundle2, folder, dxProject, runtimePathConfig, fileInfoDir)
->>>>>>> 1458df46
     val execIds = cResults.primaryCallable match {
       case None =>
         cResults.execDict.map { case (_, dxExec) => dxExec.getId }.mkString(",")
