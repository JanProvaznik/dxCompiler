// Interface to the compilation tool chain. The methods here are the only ones
// that should be called to perform compilation.

package dxWDL.compiler

import com.dnanexus.{DXDataObject, DXProject, DXRecord, DXSearch}
<<<<<<< HEAD
import dxWDL.{CompilerOptions, CompilationResults, DxPath, InstanceTypeDB, Utils, Verbose}
import dxWDL.Utils.DX_WDL_ASSET
import java.nio.file.{Files, Path, Paths}
import java.io.{FileWriter, PrintWriter}
=======
import dxWDL.util._
import dxWDL.util.Utils.DX_WDL_ASSET
import java.nio.file.{Path, Paths}
>>>>>>> 04fcd79a
import scala.collection.JavaConverters._
import wom.callable._
import wom.types._
import wom.executable.WomBundle

case class Top(cOpt: CompilerOptions) {
    val verbose = cOpt.verbose

    // The mapping from region to project name is list of (region, proj-name) pairs.
    // Get the project for this region.
    private def getProjectWithRuntimeLibrary(region2project: Map[String, String],
                                             region: String) : (String, String) = {
        val destination = region2project.get(region) match {
            case None => throw new Exception(s"Region ${region} is currently unsupported")
            case Some(dest) => dest
        }

        // The destionation is something like:
        val parts = destination.split(":")
        if (parts.length == 1) {
            (parts(0), "/")
        } else if (parts.length == 2) {
            (parts(0), parts(1))
        } else {
            throw new Exception(s"Bad syntax for destination ${destination}")
        }
    }

    // Find the runtime dxWDL asset with the correct version. Look inside the
    // project configured for this region.
    private def getAssetId(region: String) : String = {
        val region2project = Utils.getRegions()
        val (projNameRt, folder)  = getProjectWithRuntimeLibrary(region2project, region)
        val dxProjRt = DxPath.lookupProject(projNameRt)
        Utils.trace(verbose.on, s"Looking for asset-id in ${projNameRt}:/${folder}")

        val found:List[DXDataObject] =
            DXSearch.findDataObjects()
                .nameMatchesExactly(DX_WDL_ASSET)
                .inFolder(dxProjRt, folder)
                .execute().asList().asScala.toList
        if (found.length == 0)
            throw new Exception(s"Could not find runtime asset at ${dxProjRt.getId}:${folder}/${DX_WDL_ASSET}")
        if (found.length > 1)
            throw new Exception(s"Found more than one dx:object named ${DX_WDL_ASSET} in path ${dxProjRt.getId}:${folder}")

        found(0).getId
    }

    // We need the dxWDL runtime library cloned into this project, so it will
    // be available to all subjobs we run.
    private def cloneRtLibraryToProject(region: String,
                                        dxWDLrtId: String,
<<<<<<< HEAD
                                        dxProject: DXProject,
                                        verbose: Verbose) : Unit = {
=======
                                        dxProject: DXProject) : Unit = {
>>>>>>> 04fcd79a
        val region2project = Utils.getRegions()
        val (projNameRt, folder)  = getProjectWithRuntimeLibrary(region2project, region)
        val dxProjRt = DxPath.lookupProject(projNameRt)
        Utils.cloneAsset(DXRecord.getInstance(dxWDLrtId),
                         dxProject,
                         DX_WDL_ASSET,
                         dxProjRt,
                         verbose)
    }

    // Backend compiler pass
    private def compileNative(bundle: IR.Bundle,
                              folder: String,
                              dxProject: DXProject,
<<<<<<< HEAD
                              cOpt: CompilerOptions) : CompilationResults = {
        // get billTo and region from the project
        val (billTo, region) = Utils.projectDescribeExtraInfo(dxProject)
        val dxWDLrtId = getAssetId(region, cOpt.verbose)
        cloneRtLibraryToProject(region, dxWDLrtId, dxProject, cOpt.verbose)

=======
                              runtimePathConfig: DxPathConfig) : CompilationResults = {
        val dxWDLrtId: Option[String] = cOpt.compileMode match {
            case CompilerFlag.IR =>
                throw new Exception("Invalid value IR for compilation mode")
            case CompilerFlag.NativeWithoutRuntimeAsset =>
                // Testing mode, we don't need the runtime library to check native
                // compilation.
                None
            case CompilerFlag.All =>
                // get billTo and region from the project, then find the runtime asset
                // in the current region.
                val (billTo, region) = Utils.projectDescribeExtraInfo(dxProject)
                val lrtId = getAssetId(region)
                cloneRtLibraryToProject(region, lrtId, dxProject)
                Some(lrtId)
        }
>>>>>>> 04fcd79a
        // get list of available instance types
        val instanceTypeDB = InstanceTypeDB.query(dxProject, verbose)

        // Efficiently build a directory of the currently existing applets.
        // We don't want to build them if we don't have to.
        val dxObjDir = DxObjectDirectory(bundle, dxProject, folder, cOpt.projectWideReuse,
                                         verbose)

        // Generate dx:applets and dx:workflow from the IR
<<<<<<< HEAD
        Native.apply(irNs,
                     dxWDLrtId, folder, dxProject, instanceTypeDB, dxObjDir,
                     cOpt)
=======
        new Native(dxWDLrtId, folder, dxProject,
                   dxObjDir,
                   instanceTypeDB, runtimePathConfig,
                   cOpt.extras,
                   cOpt.runtimeDebugLevel,
                   cOpt.leaveWorkflowsOpen,
                   cOpt.force, cOpt.archive, cOpt.locked, cOpt.verbose).apply(bundle)
>>>>>>> 04fcd79a
    }


    // check that streaming annotations are only done for files.
    private def validate(callable: Callable) : Unit = {
        callable match {
            case wf: WorkflowDefinition =>
                if (wf.parameterMeta.size > 0)
                    Utils.warning(verbose, "dxWDL workflows ignore their parameter meta section")

            case task: CallableTaskDefinition =>
                task.inputs.foreach{
                    case iDef : Callable.InputDefinition =>
                        //iDef.parameterMeta --- this does not work on draft2
                        task.parameterMeta.get(iDef.name) match {
                            case None => ()
                            case Some(x : String) if x == "stream"=>
                                if (iDef.womType != WomSingleFileType) {
                                    val msg =
                                        s"""|Only files that are task inputs can be declared streaming.
                                            |task = ${task.name}, input = ${iDef.name},
                                            |womType = ${iDef.womType}
                                            |""".stripMargin.replaceAll("\n", " ")
                                    if (cOpt.fatalValidationWarnings)
                                        throw new Exception(msg)
                                    else
                                        Utils.warning(verbose, msg)
                                }
                            case Some(other) => ()
                        }
                }

            case other =>
                throw new Exception(s"Unexpected object ${other}")
        }
    }

    // Check the uniqueness of tasks, Workflows, and Types
    // merge everything into one bundle.
    private def mergeIntoOneBundle(mainBundle: WomBundle,
                                   subBundles: Vector[WomBundle]) : WomBundle = {
        var allCallables = mainBundle.allCallables
        var allTypeAliases = mainBundle.typeAliases

        subBundles.foreach{ subBund =>
            subBund.allCallables.foreach{ case (key, callable) =>
                allCallables.get(key) match {
                    case None =>
                        allCallables = allCallables + (key -> callable)
                    case Some(existing) if (existing != callable) =>
                        Utils.error(s"""|${key} appears with two different callable definitions
                                        |1)
                                        |${callable}
                                        |
                                        |2)
                                        |${existing}
                                        |""".stripMargin)
                        throw new Exception(s"${key} appears twice, with two different definitions")
                    case _ => ()
                }
            }
            subBund.typeAliases.foreach { case (key, definition) =>
                allTypeAliases.get(key) match {
                    case None =>
                        allTypeAliases = allTypeAliases + (key -> definition)
                    case Some(existing) =>
                        Utils.error(s"""|${key} appears twice, with two different definitions
                                        |1)
                                        |${definition}
                                        |
                                        |2)
                                        |${existing}
                                        |""".stripMargin)
                        throw new Exception(s"${key} type alias appears twice")
                    case _ => ()
                }
            }
        }

        // Merge all the bundles together
        WomBundle(mainBundle.primaryCallable,
                  allCallables,
                  allTypeAliases)
    }

    // Compile IR only
    def applyOnlyIR(source: Path) : IR.Bundle = {
        val (language, womBundle, allSources, subBundles) = ParseWomSourceFile.apply(source)

        // Check that each workflow/task appears just one
        val everythingBundle : WomBundle = mergeIntoOneBundle(womBundle, subBundles)

        // validate
        everythingBundle.allCallables.foreach{ case (_, c) => validate(c) }
        everythingBundle.primaryCallable match {
            case None => ()
            case Some(x) => validate(x)
        }

        // Compile the WDL workflow into an Intermediate
        // Representation (IR)
        val bundle: IR.Bundle = new GenerateIR(cOpt.verbose).apply(everythingBundle, allSources, language,
                                                                   cOpt.locked, cOpt.reorg)
        val bundle2: IR.Bundle = cOpt.defaults match {
            case None => bundle
            case Some(path) => InputFile(cOpt.verbose).embedDefaults(bundle, path)
        }

        // generate dx inputs from the Cromwell-style input specification.
        cOpt.inputs.foreach{ path =>
            val dxInputs = InputFile(cOpt.verbose).dxFromCromwell(bundle2, path)
            // write back out as xxxx.dx.json
            val filename = Utils.replaceFileSuffix(path, ".dx.json")
            val parent = path.getParent
            val dxInputFile =
                if (parent != null) parent.resolve(filename)
                else Paths.get(filename)
            Utils.writeFileContent(dxInputFile, dxInputs.prettyPrint)
            Utils.trace(cOpt.verbose.on, s"Wrote dx JSON input file ${dxInputFile}")
        }
        bundle2
    }

    // Compile up to native dx applets and workflows
    def apply(source: Path,
              folder: String,
              dxProject: DXProject,
              runtimePathConfig: DxPathConfig) : Option[String] = {
        val bundle: IR.Bundle = applyOnlyIR(source)

        // Up to this point, compilation does not require
        // the dx:project. This allows unit testing without
        // being logged in to the platform. For the native
        // pass the dx:project is required to establish
        // (1) the instance price list and database
        // (2) the output location of applets and workflows
        val cResults = compileNative(bundle, folder, dxProject, runtimePathConfig)
        val execIds = cResults.primaryCallable match {
            case None =>
                cResults.execDict.map{ case (_, dxExec) => dxExec.getId }.mkString(",")
            case Some(wf) =>
                wf.getId
        }
        Some(execIds)
    }
}<|MERGE_RESOLUTION|>--- conflicted
+++ resolved
@@ -4,16 +4,9 @@
 package dxWDL.compiler
 
 import com.dnanexus.{DXDataObject, DXProject, DXRecord, DXSearch}
-<<<<<<< HEAD
-import dxWDL.{CompilerOptions, CompilationResults, DxPath, InstanceTypeDB, Utils, Verbose}
-import dxWDL.Utils.DX_WDL_ASSET
-import java.nio.file.{Files, Path, Paths}
-import java.io.{FileWriter, PrintWriter}
-=======
 import dxWDL.util._
 import dxWDL.util.Utils.DX_WDL_ASSET
 import java.nio.file.{Path, Paths}
->>>>>>> 04fcd79a
 import scala.collection.JavaConverters._
 import wom.callable._
 import wom.types._
@@ -67,12 +60,7 @@
     // be available to all subjobs we run.
     private def cloneRtLibraryToProject(region: String,
                                         dxWDLrtId: String,
-<<<<<<< HEAD
-                                        dxProject: DXProject,
-                                        verbose: Verbose) : Unit = {
-=======
                                         dxProject: DXProject) : Unit = {
->>>>>>> 04fcd79a
         val region2project = Utils.getRegions()
         val (projNameRt, folder)  = getProjectWithRuntimeLibrary(region2project, region)
         val dxProjRt = DxPath.lookupProject(projNameRt)
@@ -87,14 +75,6 @@
     private def compileNative(bundle: IR.Bundle,
                               folder: String,
                               dxProject: DXProject,
-<<<<<<< HEAD
-                              cOpt: CompilerOptions) : CompilationResults = {
-        // get billTo and region from the project
-        val (billTo, region) = Utils.projectDescribeExtraInfo(dxProject)
-        val dxWDLrtId = getAssetId(region, cOpt.verbose)
-        cloneRtLibraryToProject(region, dxWDLrtId, dxProject, cOpt.verbose)
-
-=======
                               runtimePathConfig: DxPathConfig) : CompilationResults = {
         val dxWDLrtId: Option[String] = cOpt.compileMode match {
             case CompilerFlag.IR =>
@@ -111,7 +91,6 @@
                 cloneRtLibraryToProject(region, lrtId, dxProject)
                 Some(lrtId)
         }
->>>>>>> 04fcd79a
         // get list of available instance types
         val instanceTypeDB = InstanceTypeDB.query(dxProject, verbose)
 
@@ -121,11 +100,6 @@
                                          verbose)
 
         // Generate dx:applets and dx:workflow from the IR
-<<<<<<< HEAD
-        Native.apply(irNs,
-                     dxWDLrtId, folder, dxProject, instanceTypeDB, dxObjDir,
-                     cOpt)
-=======
         new Native(dxWDLrtId, folder, dxProject,
                    dxObjDir,
                    instanceTypeDB, runtimePathConfig,
@@ -133,7 +107,6 @@
                    cOpt.runtimeDebugLevel,
                    cOpt.leaveWorkflowsOpen,
                    cOpt.force, cOpt.archive, cOpt.locked, cOpt.verbose).apply(bundle)
->>>>>>> 04fcd79a
     }
 
 
