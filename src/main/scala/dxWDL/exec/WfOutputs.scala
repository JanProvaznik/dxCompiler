// Execute a WDL workflow with no calls, and no expressions, only inputs and outputs.
// It could have expressions in the output section.

package dxWDL.exec

import cats.data.Validated.{Invalid, Valid}
import common.validation.ErrorOr.ErrorOr
import spray.json._
import wom.callable.{WorkflowDefinition}
import wom.expression.WomExpression
import wom.graph._
import wom.values._
import wom.types._

import dxWDL.base.{Utils, Verbose}
import dxWDL.util._

<<<<<<< HEAD
case class WfOutputs(
    wf: WorkflowDefinition,
    wfSourceCode: String,
    typeAliases: Map[String, WomType],
    dxPathConfig: DxPathConfig,
    dxIoFunctions: DxIoFunctions,
    runtimeDebugLevel: Int
) {
=======
case class WfOutputs(wf: WorkflowDefinition,
                     wfSourceCode: String,
                     typeAliases: Map[String, WomType],
                     dxPathConfig: DxPathConfig,
                     dxIoFunctions: DxIoFunctions,
                     runtimeDebugLevel: Int) {
>>>>>>> 1458df46
  private val verbose = runtimeDebugLevel >= 1
  //private val maxVerboseLevel = (runtimeDebugLevel == 2)
  private val utlVerbose = Verbose(runtimeDebugLevel >= 1, false, Set.empty)
  private val wdlVarLinksConverter =
    WdlVarLinksConverter(utlVerbose, dxIoFunctions.fileInfoDir, typeAliases)

<<<<<<< HEAD
  private def evaluateWomExpression(
      expr: WomExpression,
      womType: WomType,
      env: Map[String, WomValue]
  ): WomValue = {
=======
  private def evaluateWomExpression(expr: WomExpression,
                                    womType: WomType,
                                    env: Map[String, WomValue]): WomValue = {
>>>>>>> 1458df46
    val result: ErrorOr[WomValue] =
      expr.evaluateValue(env, dxIoFunctions)
    val value = result match {
      case Invalid(errors) =>
<<<<<<< HEAD
        throw new Exception(
            s"Failed to evaluate expression ${expr} with ${errors}"
        )
=======
        throw new Exception(s"Failed to evaluate expression ${expr} with ${errors}")
>>>>>>> 1458df46
      case Valid(x: WomValue) => x
    }

    // cast the result value to the correct type
    // For example, an expression like:
    //   Float x = "3.2"
    // requires casting from string to float
    womType.coerceRawValue(value).get
  }

<<<<<<< HEAD
  def apply(
      envInitial: Map[String, WomValue],
      addStatus: Boolean = false
  ): Map[String, JsValue] = {
    Utils.appletLog(verbose, s"dxWDL version: ${Utils.getVersion()}")
    Utils.appletLog(verbose, s"Environment: ${envInitial}")
    val outputNodes: Vector[GraphOutputNode] =
      wf.innerGraph.outputNodes.toVector
    Utils.appletLog(
        verbose,
        s"""|Evaluating workflow outputs
                                     |${WomPrettyPrintApproxWdl.graphOutputs(
               outputNodes
           )}
=======
  def apply(envInitial: Map[String, WomValue], addStatus: Boolean = false): Map[String, JsValue] = {
    Utils.appletLog(verbose, s"dxWDL version: ${Utils.getVersion()}")
    Utils.appletLog(verbose, s"Environment: ${envInitial}")
    val outputNodes: Vector[GraphOutputNode] = wf.innerGraph.outputNodes.toVector
    Utils.appletLog(
        verbose,
        s"""|Evaluating workflow outputs
                                     |${WomPrettyPrintApproxWdl.graphOutputs(outputNodes)}
>>>>>>> 1458df46
                                     |""".stripMargin
    )

    // Some of the inputs could be optional. If they are missing,
    // add in a None value.
    val allInputs = Block.closure(Block(wf.innerGraph.outputNodes.toVector))
    val envInitialFilled: Map[String, WomValue] = allInputs.flatMap {
      case (name, (womType, hasDefaultVal)) =>
        (envInitial.get(name), womType) match {
          case (None, WomOptionalType(t)) =>
            Some(name -> WomOptionalValue(t, None))
          case (None, _) if hasDefaultVal =>
            None
          case (None, _) =>
            // input is missing, and there is no default at the callee,
<<<<<<< HEAD
            Utils.warning(
                utlVerbose,
                s"input is missing for ${name}, and there is no default at the callee"
            )
=======
            Utils.warning(utlVerbose,
                          s"input is missing for ${name}, and there is no default at the callee")
>>>>>>> 1458df46
            None
          case (Some(x), _) =>
            Some(name -> x)
        }
    }.toMap

    // Evaluate the output declarations. Add outputs evaluated to
    // the environment, so they can be referenced by expressions in the next
    // lines.
    var envFull = envInitialFilled
    val outputs: Map[String, WomValue] = outputNodes.map {
      case PortBasedGraphOutputNode(id, womType, sourcePort) =>
        val value = envFull.get(sourcePort.name) match {
          case None =>
            throw new Exception(s"could not find ${sourcePort}")
          case Some(value) =>
            value
        }
        val name = id.workflowLocalName
        envFull += (name -> value)
        name -> value

      case expr: ExpressionBasedGraphOutputNode =>
<<<<<<< HEAD
        val value =
          evaluateWomExpression(expr.womExpression, expr.womType, envFull)
=======
        val value = evaluateWomExpression(expr.womExpression, expr.womType, envFull)
>>>>>>> 1458df46
        val name = expr.graphOutputPort.name
        envFull += (name -> value)
        name -> value

      case other =>
        throw new Exception(s"unhandled output ${other}")
    }.toMap

    // convert the WDL values to JSON
    val outputFields: Map[String, JsValue] = outputs
      .map {
        case (outputVarName, womValue) =>
<<<<<<< HEAD
          val wvl =
            wdlVarLinksConverter.importFromWDL(womValue.womType, womValue)
=======
          val wvl = wdlVarLinksConverter.importFromWDL(womValue.womType, womValue)
>>>>>>> 1458df46
          wdlVarLinksConverter.genFields(wvl, outputVarName)
      }
      .toList
      .flatten
      .toMap

    if (addStatus) {
<<<<<<< HEAD
      outputFields + (Utils.REORG_STATUS -> JsString(
          Utils.REORG_STATUS_COMPLETE
      ))
=======
      outputFields + (Utils.REORG_STATUS -> JsString(Utils.REORG_STATUS_COMPLETE))
>>>>>>> 1458df46
    } else {
      outputFields
    }
  }
}<|MERGE_RESOLUTION|>--- conflicted
+++ resolved
@@ -15,51 +15,26 @@
 import dxWDL.base.{Utils, Verbose}
 import dxWDL.util._
 
-<<<<<<< HEAD
-case class WfOutputs(
-    wf: WorkflowDefinition,
-    wfSourceCode: String,
-    typeAliases: Map[String, WomType],
-    dxPathConfig: DxPathConfig,
-    dxIoFunctions: DxIoFunctions,
-    runtimeDebugLevel: Int
-) {
-=======
 case class WfOutputs(wf: WorkflowDefinition,
                      wfSourceCode: String,
                      typeAliases: Map[String, WomType],
                      dxPathConfig: DxPathConfig,
                      dxIoFunctions: DxIoFunctions,
                      runtimeDebugLevel: Int) {
->>>>>>> 1458df46
   private val verbose = runtimeDebugLevel >= 1
   //private val maxVerboseLevel = (runtimeDebugLevel == 2)
   private val utlVerbose = Verbose(runtimeDebugLevel >= 1, false, Set.empty)
   private val wdlVarLinksConverter =
     WdlVarLinksConverter(utlVerbose, dxIoFunctions.fileInfoDir, typeAliases)
 
-<<<<<<< HEAD
-  private def evaluateWomExpression(
-      expr: WomExpression,
-      womType: WomType,
-      env: Map[String, WomValue]
-  ): WomValue = {
-=======
   private def evaluateWomExpression(expr: WomExpression,
                                     womType: WomType,
                                     env: Map[String, WomValue]): WomValue = {
->>>>>>> 1458df46
     val result: ErrorOr[WomValue] =
       expr.evaluateValue(env, dxIoFunctions)
     val value = result match {
       case Invalid(errors) =>
-<<<<<<< HEAD
-        throw new Exception(
-            s"Failed to evaluate expression ${expr} with ${errors}"
-        )
-=======
         throw new Exception(s"Failed to evaluate expression ${expr} with ${errors}")
->>>>>>> 1458df46
       case Valid(x: WomValue) => x
     }
 
@@ -70,22 +45,6 @@
     womType.coerceRawValue(value).get
   }
 
-<<<<<<< HEAD
-  def apply(
-      envInitial: Map[String, WomValue],
-      addStatus: Boolean = false
-  ): Map[String, JsValue] = {
-    Utils.appletLog(verbose, s"dxWDL version: ${Utils.getVersion()}")
-    Utils.appletLog(verbose, s"Environment: ${envInitial}")
-    val outputNodes: Vector[GraphOutputNode] =
-      wf.innerGraph.outputNodes.toVector
-    Utils.appletLog(
-        verbose,
-        s"""|Evaluating workflow outputs
-                                     |${WomPrettyPrintApproxWdl.graphOutputs(
-               outputNodes
-           )}
-=======
   def apply(envInitial: Map[String, WomValue], addStatus: Boolean = false): Map[String, JsValue] = {
     Utils.appletLog(verbose, s"dxWDL version: ${Utils.getVersion()}")
     Utils.appletLog(verbose, s"Environment: ${envInitial}")
@@ -94,7 +53,6 @@
         verbose,
         s"""|Evaluating workflow outputs
                                      |${WomPrettyPrintApproxWdl.graphOutputs(outputNodes)}
->>>>>>> 1458df46
                                      |""".stripMargin
     )
 
@@ -110,15 +68,8 @@
             None
           case (None, _) =>
             // input is missing, and there is no default at the callee,
-<<<<<<< HEAD
-            Utils.warning(
-                utlVerbose,
-                s"input is missing for ${name}, and there is no default at the callee"
-            )
-=======
             Utils.warning(utlVerbose,
                           s"input is missing for ${name}, and there is no default at the callee")
->>>>>>> 1458df46
             None
           case (Some(x), _) =>
             Some(name -> x)
@@ -142,12 +93,7 @@
         name -> value
 
       case expr: ExpressionBasedGraphOutputNode =>
-<<<<<<< HEAD
-        val value =
-          evaluateWomExpression(expr.womExpression, expr.womType, envFull)
-=======
         val value = evaluateWomExpression(expr.womExpression, expr.womType, envFull)
->>>>>>> 1458df46
         val name = expr.graphOutputPort.name
         envFull += (name -> value)
         name -> value
@@ -160,12 +106,7 @@
     val outputFields: Map[String, JsValue] = outputs
       .map {
         case (outputVarName, womValue) =>
-<<<<<<< HEAD
-          val wvl =
-            wdlVarLinksConverter.importFromWDL(womValue.womType, womValue)
-=======
           val wvl = wdlVarLinksConverter.importFromWDL(womValue.womType, womValue)
->>>>>>> 1458df46
           wdlVarLinksConverter.genFields(wvl, outputVarName)
       }
       .toList
@@ -173,13 +114,7 @@
       .toMap
 
     if (addStatus) {
-<<<<<<< HEAD
-      outputFields + (Utils.REORG_STATUS -> JsString(
-          Utils.REORG_STATUS_COMPLETE
-      ))
-=======
       outputFields + (Utils.REORG_STATUS -> JsString(Utils.REORG_STATUS_COMPLETE))
->>>>>>> 1458df46
     } else {
       outputFields
     }
