package dxWDL.dx

import spray.json._

object DxIOClass extends Enumeration {
  val INT, FLOAT, STRING, BOOLEAN, FILE, ARRAY_OF_INTS, ARRAY_OF_FLOATS, ARRAY_OF_STRINGS,
      ARRAY_OF_BOOLEANS, ARRAY_OF_FILES, HASH, OTHER = Value

  def fromString(s: String): DxIOClass.Value = {
    s match {
      // primitives
      case "int"     => INT
      case "float"   => FLOAT
      case "string"  => STRING
      case "boolean" => BOOLEAN
      case "file"    => FILE

      // arrays of primitives
      case "array:int"     => ARRAY_OF_INTS
      case "array:float"   => ARRAY_OF_FLOATS
      case "array:string"  => ARRAY_OF_STRINGS
      case "array:boolean" => ARRAY_OF_BOOLEANS
      case "array:file"    => ARRAY_OF_FILES

      // hash
      case "hash" => HASH

      // we don't deal with anything else
      case other => OTHER
    }
  }
}

<<<<<<< HEAD
case class IOParameter(
    name: String,
    ioClass: DxIOClass.Value,
    optional: Boolean,
    help: Option[String] = None,
    patterns: Option[Vector[String]] = None
)
=======
case class IOParameter(name: String, ioClass: DxIOClass.Value, optional: Boolean)
>>>>>>> 1458df46

// Extra fields for describe
object Field extends Enumeration {
  val Analysis, Applet, Created, Details, Folder, Id, InputSpec, Modified, Name, OutputSpec,
      ParentJob, Parts, Project, Properties, Size, Stages = Value
}

trait DxObjectDescribe {
  val id: String
  val name: String
  val created: Long
  val modified: Long
  val properties: Option[Map[String, String]]
  val details: Option[JsValue]

  def getCreationDate(): java.util.Date = new java.util.Date(created)
}

trait DxObject {
  val id: String
  def getId: String = id
  def describe(fields: Set[Field.Value]): DxObjectDescribe
}

object DxObject {
  def parseJsonProperties(props: JsValue): Map[String, String] = {
    props.asJsObject.fields.map {
      case (k, JsString(v)) => k -> v
      case (_, _) =>
        throw new Exception(s"malform JSON properties ${props}")
    }.toMap
  }

  def parseIoParam(jsv: JsValue): IOParameter = {
    val ioParam = jsv.asJsObject.getFields("name", "class") match {
      case Seq(JsString(name), JsString(klass)) =>
        val ioClass = DxIOClass.fromString(klass)
        IOParameter(name, ioClass, false)
      case other =>
        throw new Exception(s"Malformed io spec ${other}")
    }

    val optFlag = jsv.asJsObject.fields.get("optional") match {
      case Some(JsBoolean(b)) => b
      case None               => false
    }
<<<<<<< HEAD

    val help = jsv.asJsObject.fields.get("help") match {
      case Some(JsString(s)) => Some(s)
      case _                 => None
    }
    val patterns = jsv.asJsObject.fields.get("patterns") match {
      case Some(JsArray(a)) =>
        Some(a.flatMap {
          case JsString(s) => Some(s)
          case _           => None
        })
      case _ => None
    }
    ioParam.copy(optional = optFlag, patterns = patterns, help = help)
  }

  def parseIOSpec(specs: Vector[JsValue]): Vector[IOParameter] = {
    specs.map(ioSpec => parseIoParam(ioSpec)).toVector
  }

  def maybeSpecifyProject(project: Option[DxProject]): Map[String, JsValue] = {
    project match {
      case None =>
        // we don't know the project.
        Map.empty
      case Some(p) =>
        // We know the project, this makes the search more efficient.
        Map("project" -> JsString(p.id))
    }
  }

  def requestFields(fields: Set[Field.Value]): JsValue = {
    val fieldStrings = fields.map {
      case Field.Analysis   => "analysis"
      case Field.Applet     => "applet"
      case Field.Created    => "created"
      case Field.Details    => "details"
      case Field.Folder     => "folder"
      case Field.Id         => "id"
      case Field.InputSpec  => "inputSpec"
      case Field.Modified   => "modified"
      case Field.Name       => "name"
      case Field.OutputSpec => "outputSpec"
      case Field.ParentJob  => "parentJob"
      case Field.Parts      => "parts"
      case Field.Project    => "project"
      case Field.Properties => "properties"
      case Field.Size       => "size"
      case Field.Stages     => "stages"
    }.toVector
    val m: Map[String, JsValue] = fieldStrings.map { x =>
      x -> JsTrue
    }.toMap
    JsObject(m)
  }

  // We are expecting string like:
  //    record-FgG51b00xF63k86F13pqFv57
  //    file-FV5fqXj0ffPB9bKP986j5kVQ
  //
  def getInstance(id: String, container: Option[DxProject] = None): DxObject = {
    val parts = id.split("-")
    if (parts.length != 2)
      throw new IllegalArgumentException(
          s"${id} is not of the form class-alphnumeric{24}"
      )
    val klass = parts(0)
    val numLetters = parts(1)
    if (!numLetters.matches("[A-Za-z0-9]{24}"))
      throw new IllegalArgumentException(
          s"${numLetters} does not match [A-Za-z0-9]{24}"
      )

    klass match {
      case "project"   => DxProject(id)
      case "container" => DxProject(id)
      case "file"      => DxFile(id, container)
      case "record"    => DxRecord(id, container)
      case "app"       => DxApp(id)
      case "applet"    => DxApplet(id, container)
      case "workflow"  => DxWorkflow(id, container)
      case "job"       => DxJob(id, container)
      case "analysis"  => DxAnalysis(id, container)
      case _ =>
        throw new IllegalArgumentException(
            s"${id} does not belong to a know class"
        )
    }
=======
    ioParam.copy(optional = optFlag)
  }

  def parseIOSpec(specs: Vector[JsValue]): Vector[IOParameter] = {
    specs.map(ioSpec => parseIoParam(ioSpec)).toVector
  }

  def maybeSpecifyProject(project: Option[DxProject]): Map[String, JsValue] = {
    project match {
      case None =>
        // we don't know the project.
        Map.empty
      case Some(p) =>
        // We know the project, this makes the search more efficient.
        Map("project" -> JsString(p.id))
    }
  }

  def requestFields(fields: Set[Field.Value]): JsValue = {
    val fieldStrings = fields.map {
      case Field.Analysis   => "analysis"
      case Field.Applet     => "applet"
      case Field.Created    => "created"
      case Field.Details    => "details"
      case Field.Folder     => "folder"
      case Field.Id         => "id"
      case Field.InputSpec  => "inputSpec"
      case Field.Modified   => "modified"
      case Field.Name       => "name"
      case Field.OutputSpec => "outputSpec"
      case Field.ParentJob  => "parentJob"
      case Field.Parts      => "parts"
      case Field.Project    => "project"
      case Field.Properties => "properties"
      case Field.Size       => "size"
      case Field.Stages     => "stages"
    }.toVector
    val m: Map[String, JsValue] = fieldStrings.map { x =>
      x -> JsTrue
    }.toMap
    JsObject(m)
  }

  // We are expecting string like:
  //    record-FgG51b00xF63k86F13pqFv57
  //    file-FV5fqXj0ffPB9bKP986j5kVQ
  //
  def getInstance(id: String, container: Option[DxProject] = None): DxObject = {
    val parts = id.split("-")
    if (parts.length != 2)
      throw new IllegalArgumentException(s"${id} is not of the form class-alphnumeric{24}")
    val klass = parts(0)
    val numLetters = parts(1)
    if (!numLetters.matches("[A-Za-z0-9]{24}"))
      throw new IllegalArgumentException(s"${numLetters} does not match [A-Za-z0-9]{24}")

    klass match {
      case "project"   => DxProject(id)
      case "container" => DxProject(id)
      case "file"      => DxFile(id, container)
      case "record"    => DxRecord(id, container)
      case "app"       => DxApp(id)
      case "applet"    => DxApplet(id, container)
      case "workflow"  => DxWorkflow(id, container)
      case "job"       => DxJob(id, container)
      case "analysis"  => DxAnalysis(id, container)
      case _ =>
        throw new IllegalArgumentException(s"${id} does not belong to a know class")
    }
>>>>>>> 1458df46
  }

  // convenience methods
  def getInstance(id: String, container: DxProject): DxObject = {
    getInstance(id, Some(container))
  }

  def isDataObject(id: String): Boolean = {
    try {
      val o = getInstance(id, None)
      o.isInstanceOf[DxDataObject]
    } catch {
      case e: IllegalArgumentException =>
        false
    }
  }
}

trait DxDataObject extends DxObject

// Objects that can be run on the platform
trait DxExecutable extends DxDataObject

// Actual executions on the platform. There are jobs and analyses
trait DxExecution extends DxObject

// A stand in for the DxWorkflow.Stage inner class (we don't have a constructor for it)
case class DxWorkflowStage(id: String) {
  def getId() = id

  def getInputReference(inputName: String): JsValue = {
    JsObject(
<<<<<<< HEAD
        "$dnanexus_link" -> JsObject(
            "stage" -> JsString(id),
            "inputField" -> JsString(inputName)
        )
=======
        "$dnanexus_link" -> JsObject("stage" -> JsString(id), "inputField" -> JsString(inputName))
>>>>>>> 1458df46
    )
  }
  def getOutputReference(outputName: String): JsValue = {
    JsObject(
<<<<<<< HEAD
        "$dnanexus_link" -> JsObject(
            "stage" -> JsString(id),
            "outputField" -> JsString(outputName)
        )
=======
        "$dnanexus_link" -> JsObject("stage" -> JsString(id), "outputField" -> JsString(outputName))
>>>>>>> 1458df46
    )
  }
}<|MERGE_RESOLUTION|>--- conflicted
+++ resolved
@@ -31,7 +31,6 @@
   }
 }
 
-<<<<<<< HEAD
 case class IOParameter(
     name: String,
     ioClass: DxIOClass.Value,
@@ -39,9 +38,6 @@
     help: Option[String] = None,
     patterns: Option[Vector[String]] = None
 )
-=======
-case class IOParameter(name: String, ioClass: DxIOClass.Value, optional: Boolean)
->>>>>>> 1458df46
 
 // Extra fields for describe
 object Field extends Enumeration {
@@ -88,7 +84,6 @@
       case Some(JsBoolean(b)) => b
       case None               => false
     }
-<<<<<<< HEAD
 
     val help = jsv.asJsObject.fields.get("help") match {
       case Some(JsString(s)) => Some(s)
@@ -177,77 +172,6 @@
             s"${id} does not belong to a know class"
         )
     }
-=======
-    ioParam.copy(optional = optFlag)
-  }
-
-  def parseIOSpec(specs: Vector[JsValue]): Vector[IOParameter] = {
-    specs.map(ioSpec => parseIoParam(ioSpec)).toVector
-  }
-
-  def maybeSpecifyProject(project: Option[DxProject]): Map[String, JsValue] = {
-    project match {
-      case None =>
-        // we don't know the project.
-        Map.empty
-      case Some(p) =>
-        // We know the project, this makes the search more efficient.
-        Map("project" -> JsString(p.id))
-    }
-  }
-
-  def requestFields(fields: Set[Field.Value]): JsValue = {
-    val fieldStrings = fields.map {
-      case Field.Analysis   => "analysis"
-      case Field.Applet     => "applet"
-      case Field.Created    => "created"
-      case Field.Details    => "details"
-      case Field.Folder     => "folder"
-      case Field.Id         => "id"
-      case Field.InputSpec  => "inputSpec"
-      case Field.Modified   => "modified"
-      case Field.Name       => "name"
-      case Field.OutputSpec => "outputSpec"
-      case Field.ParentJob  => "parentJob"
-      case Field.Parts      => "parts"
-      case Field.Project    => "project"
-      case Field.Properties => "properties"
-      case Field.Size       => "size"
-      case Field.Stages     => "stages"
-    }.toVector
-    val m: Map[String, JsValue] = fieldStrings.map { x =>
-      x -> JsTrue
-    }.toMap
-    JsObject(m)
-  }
-
-  // We are expecting string like:
-  //    record-FgG51b00xF63k86F13pqFv57
-  //    file-FV5fqXj0ffPB9bKP986j5kVQ
-  //
-  def getInstance(id: String, container: Option[DxProject] = None): DxObject = {
-    val parts = id.split("-")
-    if (parts.length != 2)
-      throw new IllegalArgumentException(s"${id} is not of the form class-alphnumeric{24}")
-    val klass = parts(0)
-    val numLetters = parts(1)
-    if (!numLetters.matches("[A-Za-z0-9]{24}"))
-      throw new IllegalArgumentException(s"${numLetters} does not match [A-Za-z0-9]{24}")
-
-    klass match {
-      case "project"   => DxProject(id)
-      case "container" => DxProject(id)
-      case "file"      => DxFile(id, container)
-      case "record"    => DxRecord(id, container)
-      case "app"       => DxApp(id)
-      case "applet"    => DxApplet(id, container)
-      case "workflow"  => DxWorkflow(id, container)
-      case "job"       => DxJob(id, container)
-      case "analysis"  => DxAnalysis(id, container)
-      case _ =>
-        throw new IllegalArgumentException(s"${id} does not belong to a know class")
-    }
->>>>>>> 1458df46
   }
 
   // convenience methods
@@ -280,26 +204,12 @@
 
   def getInputReference(inputName: String): JsValue = {
     JsObject(
-<<<<<<< HEAD
-        "$dnanexus_link" -> JsObject(
-            "stage" -> JsString(id),
-            "inputField" -> JsString(inputName)
-        )
-=======
         "$dnanexus_link" -> JsObject("stage" -> JsString(id), "inputField" -> JsString(inputName))
->>>>>>> 1458df46
     )
   }
   def getOutputReference(outputName: String): JsValue = {
     JsObject(
-<<<<<<< HEAD
-        "$dnanexus_link" -> JsObject(
-            "stage" -> JsString(id),
-            "outputField" -> JsString(outputName)
-        )
-=======
         "$dnanexus_link" -> JsObject("stage" -> JsString(id), "outputField" -> JsString(outputName))
->>>>>>> 1458df46
     )
   }
 }