--- conflicted
+++ resolved
@@ -4,20 +4,6 @@
 import com.fasterxml.jackson.databind.JsonNode
 import spray.json._
 
-<<<<<<< HEAD
-case class DxJobDescribe(
-    project: String,
-    id: String,
-    name: String,
-    created: Long,
-    modified: Long,
-    properties: Option[Map[String, String]],
-    details: Option[JsValue],
-    applet: DxApplet,
-    parentJob: Option[DxJob],
-    analysis: Option[DxAnalysis]
-) extends DxObjectDescribe
-=======
 case class DxJobDescribe(project: String,
                          id: String,
                          name: String,
@@ -29,63 +15,10 @@
                          parentJob: Option[DxJob],
                          analysis: Option[DxAnalysis])
     extends DxObjectDescribe
->>>>>>> 1458df46
 
 case class DxJob(id: String, project: Option[DxProject] = None) extends DxObject with DxExecution {
   def describe(fields: Set[Field.Value] = Set.empty): DxJobDescribe = {
     val projSpec = DxObject.maybeSpecifyProject(project)
-<<<<<<< HEAD
-    val defaultFields = Set(
-        Field.Project,
-        Field.Id,
-        Field.Name,
-        Field.Created,
-        Field.Modified,
-        Field.Applet,
-        Field.ParentJob,
-        Field.Analysis
-    )
-    val allFields = fields ++ defaultFields
-    val request = JsObject(
-        projSpec + ("fields" -> DxObject.requestFields(allFields))
-    )
-    val response = DXAPI.analysisDescribe(
-        id,
-        DxUtils.jsonNodeOfJsValue(request),
-        classOf[JsonNode],
-        DxUtils.dxEnv
-    )
-    val descJs: JsValue = DxUtils.jsValueOfJsonNode(response)
-    val desc =
-      descJs.asJsObject.getFields(
-          "project",
-          "id",
-          "name",
-          "created",
-          "modified",
-          "applet"
-      ) match {
-        case Seq(
-            JsString(project),
-            JsString(id),
-            JsString(name),
-            JsNumber(created),
-            JsNumber(modified),
-            JsString(applet)
-            ) =>
-          DxJobDescribe(
-              project,
-              id,
-              name,
-              created.toLong,
-              modified.toLong,
-              None,
-              None,
-              DxApplet.getInstance(applet),
-              None,
-              None
-          )
-=======
     val defaultFields = Set(Field.Project,
                             Field.Id,
                             Field.Name,
@@ -119,36 +52,11 @@
                         DxApplet.getInstance(applet),
                         None,
                         None)
->>>>>>> 1458df46
         case _ =>
           throw new Exception(s"Malformed JSON ${descJs}")
       }
 
     val details = descJs.asJsObject.fields.get("details")
-<<<<<<< HEAD
-    val props = descJs.asJsObject.fields
-      .get("properties")
-      .map(DxObject.parseJsonProperties)
-    val parentJob: Option[DxJob] =
-      descJs.asJsObject.fields.get("parentJob") match {
-        case None              => None
-        case Some(JsNull)      => None
-        case Some(JsString(x)) => Some(DxJob.getInstance(x))
-        case Some(other)       => throw new Exception(s"should be a job ${other}")
-      }
-    val analysis = descJs.asJsObject.fields.get("analysis") match {
-      case None              => None
-      case Some(JsNull)      => None
-      case Some(JsString(x)) => Some(DxAnalysis.getInstance(x))
-      case Some(other)       => throw new Exception(s"should be an analysis ${other}")
-    }
-    desc.copy(
-        details = details,
-        properties = props,
-        parentJob = parentJob,
-        analysis = analysis
-    )
-=======
     val props = descJs.asJsObject.fields.get("properties").map(DxObject.parseJsonProperties)
     val parentJob: Option[DxJob] = descJs.asJsObject.fields.get("parentJob") match {
       case None              => None
@@ -163,7 +71,6 @@
       case Some(other)       => throw new Exception(s"should be an analysis ${other}")
     }
     desc.copy(details = details, properties = props, parentJob = parentJob, analysis = analysis)
->>>>>>> 1458df46
   }
 }
 
