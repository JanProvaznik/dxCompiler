--- conflicted
+++ resolved
@@ -4,18 +4,6 @@
 import com.fasterxml.jackson.databind.JsonNode
 import spray.json._
 
-<<<<<<< HEAD
-case class DxRecordDescribe(
-    project: String,
-    id: String,
-    name: String,
-    folder: String,
-    created: Long,
-    modified: Long,
-    properties: Option[Map[String, String]],
-    details: Option[JsValue]
-) extends DxObjectDescribe
-=======
 case class DxRecordDescribe(project: String,
                             id: String,
                             name: String,
@@ -25,67 +13,11 @@
                             properties: Option[Map[String, String]],
                             details: Option[JsValue])
     extends DxObjectDescribe
->>>>>>> 1458df46
 
 case class DxRecord(id: String, project: Option[DxProject]) extends DxDataObject {
   def describe(fields: Set[Field.Value] = Set.empty): DxRecordDescribe = {
     val projSpec = DxObject.maybeSpecifyProject(project)
     val defaultFields =
-<<<<<<< HEAD
-      Set(
-          Field.Project,
-          Field.Id,
-          Field.Name,
-          Field.Folder,
-          Field.Created,
-          Field.Modified
-      )
-    val allFields = fields ++ defaultFields
-    val request = JsObject(
-        projSpec + ("fields" -> DxObject.requestFields(allFields))
-    )
-    val response =
-      DXAPI.recordDescribe(
-          id,
-          DxUtils.jsonNodeOfJsValue(request),
-          classOf[JsonNode],
-          DxUtils.dxEnv
-      )
-    val descJs: JsValue = DxUtils.jsValueOfJsonNode(response)
-    val desc =
-      descJs.asJsObject.getFields(
-          "project",
-          "id",
-          "name",
-          "folder",
-          "created",
-          "modified"
-      ) match {
-        case Seq(
-            JsString(projectId),
-            JsString(id),
-            JsString(name),
-            JsString(folder),
-            JsNumber(created),
-            JsNumber(modified)
-            ) =>
-          DxRecordDescribe(
-              projectId,
-              id,
-              name,
-              folder,
-              created.toLong,
-              modified.toLong,
-              None,
-              None
-          )
-      }
-
-    val details = descJs.asJsObject.fields.get("details")
-    val props = descJs.asJsObject.fields
-      .get("properties")
-      .map(DxObject.parseJsonProperties)
-=======
       Set(Field.Project, Field.Id, Field.Name, Field.Folder, Field.Created, Field.Modified)
     val allFields = fields ++ defaultFields
     val request = JsObject(projSpec + ("fields" -> DxObject.requestFields(allFields)))
@@ -105,7 +37,6 @@
 
     val details = descJs.asJsObject.fields.get("details")
     val props = descJs.asJsObject.fields.get("properties").map(DxObject.parseJsonProperties)
->>>>>>> 1458df46
     desc.copy(details = details, properties = props)
   }
 }
