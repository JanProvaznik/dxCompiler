--- conflicted
+++ resolved
@@ -11,18 +11,10 @@
 import dxWDL.base.{AppInternalException, Utils}
 import dxWDL.dx.{DxFileDescribe, DxFile, DxUtils}
 
-<<<<<<< HEAD
-case class DxPathFunctions(
-    fileInfoDir: Map[String, (DxFile, DxFileDescribe)],
-    config: DxPathConfig,
-    runtimeDebugLevel: Int
-) extends PathFunctionSet {
-=======
 case class DxPathFunctions(fileInfoDir: Map[String, (DxFile, DxFileDescribe)],
                            config: DxPathConfig,
                            runtimeDebugLevel: Int)
     extends PathFunctionSet {
->>>>>>> 1458df46
 
   /**
     * Similar to java.nio.Path.resolveSibling with
@@ -53,13 +45,7 @@
     * If path is relative, prefix it with the _host_ call root.
     */
   override def relativeToHostCallRoot(path: String): String =
-<<<<<<< HEAD
-    throw new AppInternalException(
-        "relativeToHostCallRoot: not implemented in DxIoFunctions"
-    )
-=======
     throw new AppInternalException("relativeToHostCallRoot: not implemented in DxIoFunctions")
->>>>>>> 1458df46
 
   /**
     * Similar to java.nio.Path.getFileName
@@ -91,23 +77,12 @@
   override def stderr: String = config.stderr.toString
 }
 
-<<<<<<< HEAD
-case class DxIoFunctions(
-    fileInfoDir: Map[String, (DxFile, DxFileDescribe)],
-    config: DxPathConfig,
-    runtimeDebugLevel: Int
-) extends IoFunctionSet {
-  private val verbose = runtimeDebugLevel >= 1
-  override def pathFunctions =
-    new DxPathFunctions(fileInfoDir, config, runtimeDebugLevel)
-=======
 case class DxIoFunctions(fileInfoDir: Map[String, (DxFile, DxFileDescribe)],
                          config: DxPathConfig,
                          runtimeDebugLevel: Int)
     extends IoFunctionSet {
   private val verbose = runtimeDebugLevel >= 1
   override def pathFunctions = new DxPathFunctions(fileInfoDir, config, runtimeDebugLevel)
->>>>>>> 1458df46
 
   // Functions that (possibly) necessitate I/O operation (on local, network, or cloud filesystems)
   /**
@@ -117,17 +92,9 @@
     * @param failOnOverflow if true, the Future will fail if the files has more than maxBytes
     * @return the content of the file as a String
     */
-<<<<<<< HEAD
-  override def readFile(
-      path: String,
-      maxBytes: Option[Int],
-      failOnOverflow: Boolean
-  ): Future[String] = {
-=======
   override def readFile(path: String,
                         maxBytes: Option[Int],
                         failOnOverflow: Boolean): Future[String] = {
->>>>>>> 1458df46
     val content = Furl.parse(path) match {
       case FurlLocal(localPath) =>
         val p = Paths.get(localPath)
@@ -150,14 +117,7 @@
   /**
     * Write "content" to the specified "path" location
     */
-<<<<<<< HEAD
-  override def writeFile(
-      path: String,
-      content: String
-  ): Future[WomSingleFile] = {
-=======
   override def writeFile(path: String, content: String): Future[WomSingleFile] = {
->>>>>>> 1458df46
     Furl.parse(path) match {
       case FurlLocal(localPath) =>
         val p = Paths.get(localPath)
@@ -175,26 +135,13 @@
     * In a world where then backend is not known at submission time this will not be sufficient.
     */
   override def createTemporaryDirectory(name: Option[String]): Future[String] =
-<<<<<<< HEAD
-    throw new AppInternalException(
-        "createTemporaryDirectory: not implemented in DxIoFunctions"
-    )
-=======
     throw new AppInternalException("createTemporaryDirectory: not implemented in DxIoFunctions")
->>>>>>> 1458df46
 
   /**
     * Copy pathFrom to targetName
     * @return destination as a WomSingleFile
     */
-<<<<<<< HEAD
-  override def copyFile(
-      source: String,
-      destination: String
-  ): Future[WomSingleFile] =
-=======
   override def copyFile(source: String, destination: String): Future[WomSingleFile] =
->>>>>>> 1458df46
     throw new AppInternalException("copyFile: not implemented in DxIoFunctions")
 
   /**
@@ -221,12 +168,7 @@
           .toSeq
         files.sorted
       }
-<<<<<<< HEAD
-    Utils.appletLog(config.verbose, s"""glob results=${retval
-      .mkString("\n")}""")
-=======
     Utils.appletLog(config.verbose, s"""glob results=${retval.mkString("\n")}""")
->>>>>>> 1458df46
     Future(retval)
   }
 
@@ -235,17 +177,8 @@
     * dirPath MUST BE a directory
     * @return The list of all files under "dirPath"
     */
-<<<<<<< HEAD
-  override def listAllFilesUnderDirectory(
-      dirPath: String
-  ): Future[Seq[String]] =
-    throw new AppInternalException(
-        "listAllFilesUnderDirectory: not implemented in DxIoFunctions"
-    )
-=======
   override def listAllFilesUnderDirectory(dirPath: String): Future[Seq[String]] =
     throw new AppInternalException("listAllFilesUnderDirectory: not implemented in DxIoFunctions")
->>>>>>> 1458df46
 
   /**
     * List entries in a directory non recursively. Includes directories
@@ -253,13 +186,7 @@
   override def listDirectory(
       path: String
   )(visited: Vector[String] = Vector.empty): Future[Iterator[IoElement]] =
-<<<<<<< HEAD
-    throw new AppInternalException(
-        "listDirectory: not implemented in DxIoFunctions"
-    )
-=======
     throw new AppInternalException("listDirectory: not implemented in DxIoFunctions")
->>>>>>> 1458df46
 
   /**
     * Return true if path points to a directory, false otherwise
