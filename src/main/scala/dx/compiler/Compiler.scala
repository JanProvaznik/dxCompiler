--- conflicted
+++ resolved
@@ -62,10 +62,6 @@
                     locked: Boolean,
                     projectWideReuse: Boolean,
                     streamFiles: StreamFiles.StreamFiles,
-<<<<<<< HEAD
-                    compactComplexValues: Boolean,
-=======
->>>>>>> 3a29d05a
                     fileResolver: FileSourceResolver = FileSourceResolver.get,
                     dxApi: DxApi = DxApi.get,
                     logger: Logger = Logger.get) {
@@ -311,10 +307,6 @@
             runtimePathConfig,
             runtimeTraceLevel,
             streamFiles,
-<<<<<<< HEAD
-            compactComplexValues,
-=======
->>>>>>> 3a29d05a
             scatterChunkSize,
             extras,
             parameterLinkSerializer,
@@ -372,7 +364,7 @@
     ): (DxWorkflow, JsValue) = {
       logger2.trace(s"Compiling workflow ${workflow.name}")
       val workflowCompiler =
-        WorkflowCompiler(compactComplexValues, extras, parameterLinkSerializer, dxApi, logger2)
+        WorkflowCompiler(extras, parameterLinkSerializer, dxApi, logger2)
       // Calculate a checksum of the inputs that went into the making of the applet.
       val (workflowApiRequest, execTree) = workflowCompiler.apply(workflow, dependencyDict)
       val (requestWithChecksum, digest) = checksumRequest(workflow.name, workflowApiRequest)
