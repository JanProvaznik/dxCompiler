--- conflicted
+++ resolved
@@ -30,11 +30,7 @@
 import spray.json._
 import wdlTools.eval.WdlValues
 import wdlTools.types.WdlTypes
-<<<<<<< HEAD
-import wdlTools.util.{FileSourceResolver, FileUtils, Logger, Util}
-=======
-import wdlTools.util.{FileSourceResolver, Logger, Util}
->>>>>>> 742bc8d7
+import wdlTools.util.{FileSourceResolver, FileUtils, Logger}
 
 // scan a WDL JSON input file, and return all the dx:files in it.
 // An input file for workflow foo could look like this:
@@ -131,11 +127,7 @@
 
   def apply(inputPath: Path): InputFileScanResults = {
     // Read the JSON values from the file
-<<<<<<< HEAD
     val content = FileUtils.readFileContent(inputPath).parseJson
-=======
-    val content = Util.readFileContent(inputPath).parseJson
->>>>>>> 742bc8d7
     val inputs: Map[String, JsValue] = content.asJsObject.fields
 
     val allCallables: Vector[IR.Callable] =
@@ -175,11 +167,7 @@
 
 case class InputFile(fileResolver: FileSourceResolver,
                      dxFileDescCache: DxFileDescCache,
-<<<<<<< HEAD
-                     path2file: Map[String, DxFile],
-=======
                      pathToFile: Map[String, DxFile],
->>>>>>> 742bc8d7
                      typeAliases: Map[String, WdlTypes.T],
                      dxApi: DxApi) {
   private lazy val logger2: Logger = dxApi.logger.withTraceIfContainsKey("InputFile")
@@ -444,11 +432,7 @@
     dxApi.logger.trace(s"Embedding defaults into the IR")
 
     // read the default inputs file (xxxx.json)
-<<<<<<< HEAD
     val wdlDefaults: JsObject = FileUtils.readFileContent(defaultInputs).parseJson.asJsObject
-=======
-    val wdlDefaults: JsObject = Util.readFileContent(defaultInputs).parseJson.asJsObject
->>>>>>> 742bc8d7
     val defaultFields: Fields = new Fields("default", preprocessInputs(wdlDefaults))
 
     val callablesWithDefaults = bundle.allCallables.map {
@@ -482,11 +466,7 @@
     dxApi.logger.trace(s"Translating WDL input file ${inputPath}")
 
     // read the input file xxxx.json
-<<<<<<< HEAD
     val wdlInputs: JsObject = FileUtils.readFileContent(inputPath).parseJson.asJsObject
-=======
-    val wdlInputs: JsObject = Util.readFileContent(inputPath).parseJson.asJsObject
->>>>>>> 742bc8d7
     val inputFields = InputFileState(preprocessInputs(wdlInputs))
 
     def handleTask(applet: IR.Applet): Unit = {
