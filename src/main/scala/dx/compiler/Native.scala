--- conflicted
+++ resolved
@@ -17,11 +17,7 @@
   WdlVarLinks,
   WdlVarLinksConverter
 }
-<<<<<<< HEAD
 import dx.core.io.DxPathConfig
-=======
-import dx.core.io.{DxPathConfig, ExecLinkInfo}
->>>>>>> 742bc8d7
 import dx.core.util.CompressionUtils
 import dx.core.getVersion
 import wdlTools.generators.code.WdlV1Generator
@@ -30,7 +26,7 @@
 import spray.json._
 import wdlTools.eval.WdlValues
 import wdlTools.types.WdlTypes
-import wdlTools.util.{JsUtils, Logger, TraceLevel, Util}
+import wdlTools.util.{FileUtils, JsUtils, Logger, TraceLevel}
 
 // The end result of the compiler
 object Native {
@@ -61,7 +57,7 @@
   private lazy val appCompileDirPath: Path = {
     val p = Files.createTempDirectory("dxWDL_Compile")
     sys.addShutdownHook({
-      Util.deleteRecursive(p)
+      FileUtils.deleteRecursive(p)
     })
     p
   }
@@ -1210,7 +1206,7 @@
     if (logger2.traceLevel >= TraceLevel.Verbose) {
       val fName = s"${applet.name}_req.json"
       val trgPath = appCompileDirPath.resolve(fName)
-      Util.writeFileContent(trgPath, JsObject(appletApiRequest).prettyPrint)
+      FileUtils.writeFileContent(trgPath, JsObject(appletApiRequest).prettyPrint)
     }
 
     val buildRequired = isBuildRequired(applet.name, digest)
