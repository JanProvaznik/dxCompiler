--- conflicted
+++ resolved
@@ -756,7 +756,8 @@
     }
 
     override protected def getScatterOutputs(
-        childOutputs: Vector[Map[String, JsValue]]
+        childOutputs: Vector[Map[String, JsValue]],
+        execName: Option[String]
     ): Map[String, (Type, Value)] = {
       val outputTypes = block.kind match {
         case BlockKind.ScatterOneCall =>
@@ -774,150 +775,11 @@
         case _ =>
           throw new RuntimeException(s"invalid block ${block}")
       }
-<<<<<<< HEAD
       outputTypes.map {
         case (fqn, (name, irType)) =>
           val arrayType = TArray(irType)
-          val value = createScatterOutputArray(childOutputs, name, irType)
+          val value = createScatterOutputArray(childOutputs, name, irType, execName)
           fqn -> (arrayType, value)
-=======
-
-      val (manifestId, execName, childOutputs) =
-        if (jobMeta.useManifests) {
-          // each job has an output manifest - we need to download them all
-          childExecutions
-            .foldLeft(Option.empty[String],
-                      Option.empty[String],
-                      Vector.empty[Map[String, JsValue]]) {
-              case ((id, execName, childOutputs), childExec) =>
-                val manifestFile = childExec.outputs.get(Constants.OutputManifest) match {
-                  case Some(fileObj: JsObject) if DxFile.isLinkJson(fileObj) =>
-                    Some(DxFile.fromJson(dxApi, fileObj))
-                  case Some(JsString(uri)) if uri.startsWith(DxPath.DxUriPrefix) =>
-                    Some(dxApi.resolveFile(uri))
-                  case None =>
-                    // maybe the applet doesn't have any outputs
-                    None
-                  case other =>
-                    throw new Exception(s"invalid manifest file value ${other}")
-                }
-                val (manifestId, manifestValues) = manifestFile
-                  .map { dxFile =>
-                    val manifestJson = new String(dxApi.downloadBytes(dxFile)).parseJson
-                    val manifest = Manifest.parse(manifestJson)
-                    (manifest.id, manifest.jsValues)
-                  }
-                  .getOrElse((None, Map.empty[String, JsValue]))
-                // all scatter jobs manifests should have the same ID
-                val newId = (id, manifestId) match {
-                  case (None, None)                         => None
-                  case (None, Some(id))                     => Some(id)
-                  case (Some(id), None)                     => Some(id)
-                  case (Some(id1), Some(id2)) if id1 == id2 => Some(id1)
-                  case (Some(id1), Some(id2)) =>
-                    throw new Exception(
-                        s"scatter job output manifests had different IDs: ${id1} != ${id2}"
-                    )
-                }
-                val newExecName = (execName, childExec.execName) match {
-                  case (None, execName)                                       => Some(execName)
-                  case (Some(execName1), execName2) if execName1 == execName2 => Some(execName1)
-                  case (Some(execName1), execName2) =>
-                    throw new Exception(
-                        s"child execution names do not match: ${execName1} != ${execName2}"
-                    )
-                }
-                (newId, newExecName, childOutputs :+ manifestValues)
-            }
-        } else {
-          (None, None, childExecutions.map(_.outputs))
-        }
-
-      val arrayValues: Map[String, (Type, Value)] = outputTypes.view.mapValues {
-        case (name, irType) =>
-          val arrayType = TArray(irType)
-          val nameEncoded = Parameter.encodeDots(name)
-          val longNameEncoded = execName.map(e => Parameter.encodeDots(s"${e}.${name}"))
-          val arrayValue = childOutputs.flatMap { outputs =>
-            val jsValue = outputs.get(nameEncoded).orElse(longNameEncoded.flatMap(outputs.get))
-            (irType, jsValue) match {
-              case (_, Some(jsValue)) =>
-                Some(jobMeta.inputDeserializer.deserializeInputWithType(jsValue, irType))
-              case (TOptional(_), None) => None
-              case (_, None)            =>
-                // Required output that is missing
-                throw new Exception(s"missing required field <${name}> in results")
-            }
-          }
-          (arrayType, VArray(arrayValue))
-      }.toMap
-
-      if (arrayValues.isEmpty) {
-        Map.empty
-      } else if (jobMeta.useManifests) {
-        if (manifestId.isEmpty) {
-          throw new Exception("missing manifest Id")
-        }
-        // upload the merged manifest file
-        val outputJson = arrayValues.map {
-          case (name, (t, v)) => Parameter.encodeDots(name) -> ValueSerde.serializeWithType(v, t)
-        }
-        val manifest = Manifest(outputJson, id = manifestId)
-        val destination = s"${jobMeta.manifestFolder}/${jobMeta.jobId}_output.manifest.json"
-        val manifestDxFile = dxApi.uploadString(manifest.toJson.prettyPrint, destination)
-        val outputValues = Map(
-            Constants.OutputManifest -> (TFile, VFile(manifestDxFile.asUri))
-        )
-        jobMeta.createOutputLinks(outputValues, validate = false)
-      } else {
-        jobMeta.createOutputLinks(arrayValues, validate = false)
-      }
-    }
-
-    override def launch(): Map[String, ParameterLink] = {
-      val outputs: Map[String, ParameterLink] = block.kind match {
-        case BlockKind.CallWithSubexpressions | BlockKind.CallFragment =>
-          launchCall(block.index)
-        case BlockKind.ConditionalOneCall | BlockKind.ConditionalComplex =>
-          launchConditional()
-        case BlockKind.ScatterOneCall | BlockKind.ScatterComplex =>
-          assert(jobMeta.scatterStart == 0)
-          launchScatter()
-        case BlockKind.ExpressionsOnly =>
-          Map.empty
-        case BlockKind.CallDirect =>
-          throw new RuntimeException("unreachable state")
-      }
-      prepareBlockOutputs(outputs)
-    }
-
-    override def continue(): Map[String, ParameterLink] = {
-      val outputs: Map[String, ParameterLink] = block.kind match {
-        case BlockKind.ScatterOneCall | BlockKind.ScatterComplex =>
-          assert(jobMeta.scatterStart > 0)
-          launchScatter()
-        case _ =>
-          throw new RuntimeException(s"cannot continue non-scatter block ${block}")
-      }
-      prepareBlockOutputs(outputs)
-    }
-
-    override def collect(): Map[String, ParameterLink] = {
-      val outputs: Map[String, ParameterLink] = block.kind match {
-        case BlockKind.ScatterOneCall | BlockKind.ScatterComplex =>
-          collectScatter()
-        case _ =>
-          throw new RuntimeException(s"cannot continue non-scatter block ${block}")
-      }
-      prepareBlockOutputs(outputs)
-    }
-
-    override lazy val prettyFormat: String = {
-      val envStr = if (env.isEmpty) {
-        " <empty>"
-      } else {
-        s"\n${WdlUtils.prettyFormatEnv(env)}"
->>>>>>> 58f0c270
       }
     }
   }
