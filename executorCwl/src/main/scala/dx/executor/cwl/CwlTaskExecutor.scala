package dx.executor.cwl

import dx.api.{DxFile, InstanceTypeRequest}
import dx.core.Constants
import dx.core.io.StreamFiles
import dx.cwl._
import dx.cwl.Document.Document
import dx.core.io.StreamFiles.StreamFiles
import dx.core.ir.Value.VString
import dx.core.ir.{Parameter, Type, Value}
import dx.core.languages.Language
<<<<<<< HEAD
import dx.core.languages.cwl.{CwlUtils, DxHintSchema, RequirementEvaluator, Target}
=======
import dx.core.languages.cwl.{CwlUtils, DxHintSchema, RequirementEvaluator}
>>>>>>> 3eb08466
import dx.executor.{FileUploader, JobMeta, SerialFileUploader, TaskExecutor}
import dx.util.{DockerUtils, FileUtils, JsUtils, TraceLevel}
import spray.json._

import java.nio.file.Files

object CwlTaskExecutor {
  def create(jobMeta: JobMeta,
             fileUploader: FileUploader = SerialFileUploader(),
<<<<<<< HEAD
             streamFiles: StreamFiles): CwlTaskExecutor = {
=======
             streamFiles: StreamFiles = StreamFiles.PerFile,
             waitOnUpload: Boolean = false): CwlTaskExecutor = {
>>>>>>> 3eb08466
    val parser = Parser.create(hintSchemas = Vector(DxHintSchema))
    parser.detectVersionAndClass(jobMeta.sourceCode) match {
      case Some((version, "CommandLineTool" | "ExpressionTool" | "Workflow"))
          if Language.parse(version) == Language.CwlV1_2 =>
        ()
      case _ =>
        throw new Exception(
            s"""source code does not appear to be a CWL CommandLineTool, ExpressionTool,
               |or Workflow of a supported version:
               |${jobMeta.sourceCode}""".stripMargin
        )
    }
    val toolName = jobMeta.getExecutableAttribute("name") match {
      case Some(JsString(name)) => name
      case _                    => throw new Exception("missing executable name")
    }
<<<<<<< HEAD
    jobMeta.logger.trace(s"toolName: ${toolName}")
    // The main process may or may not have an ID. In the case it does not,
    // we supply a default ID fragment that is unlikely to be taken by the
    // user. Then, if the main process is a CommandLineTool or ExpressionTool,
    // we update the ID to use the tool name as the fragment; otherwise it is
    // a workflow and we look up the tool by name in the Map of processes nested
    // within the workflow.
    val defaultFrag = "___"
    val tool = parser.parseString(jobMeta.sourceCode, Some(defaultFrag)) match {
      case (tool: CommandLineTool, _) if tool.frag == defaultFrag =>
        tool.copy(id = Some(Identifier(namespace = None, frag = Some(toolName))))
      case (tool: CommandLineTool, _) => tool
      case (tool: ExpressionTool, _) if tool.frag == defaultFrag =>
        tool.copy(id = Some(Identifier(namespace = None, frag = Some(toolName))))
      case (tool: ExpressionTool, _) => tool
      case (_, doc: Document) =>
        doc.values.toVector.collect {
          case tool: CommandLineTool if tool.name == toolName => tool
          case tool: ExpressionTool if tool.name == toolName  => tool
        } match {
          case Vector(tool) => tool
          case Vector() =>
            throw new Exception(s"workflow does not contain a tool named ${toolName}")
          case v =>
            throw new Exception(s"more than one tool with name ${toolName}: ${v.mkString("\n")}")
        }
    }
    CwlTaskExecutor(tool, jobMeta, fileUploader, streamFiles)
=======
    val tool =
      parser.parseString(jobMeta.sourceCode, name = Some(toolName)) match {
        case tool: CommandLineTool => tool
        case other =>
          throw new Exception(s"expected CWL document to contain a CommandLineTool, not ${other}")
      }
    CwlTaskExecutor(tool, jobMeta, fileUploader, streamFiles, waitOnUpload = waitOnUpload)
>>>>>>> 3eb08466
  }
}

// TODO: add compile-time option to enable passing an overrides file to the
//  top-level workflow, and have the tool-specific overrides dispatched to
//  each task
// TODO: add compile-time option for --non-strict
// TODO: SHA1 checksums are computed for all outputs - we need to add these as
//  properties on the uploaded files so they can be propagated to downstream
//  CWL inputs
case class CwlTaskExecutor(tool: Process,
                           jobMeta: JobMeta,
                           fileUploader: FileUploader,
                           streamFiles: StreamFiles,
                           waitOnUpload: Boolean)
    extends TaskExecutor(jobMeta, fileUploader, streamFiles, waitOnUpload = waitOnUpload) {

  private val dxApi = jobMeta.dxApi
  private val logger = jobMeta.logger
  private val workerPaths = jobMeta.workerPaths

  override def executorName: String = "dxExecutorCwl"

  private lazy val inputParams: Map[String, InputParameter] = {
    tool.inputs.collect {
      case param if param.id.forall(_.name.isDefined) =>
        param.id.flatMap(_.name).get -> param
    }.toMap
  }

  private lazy val runtime: Runtime = CwlUtils.createRuntime(workerPaths)

  private lazy val (cwlInputs: Map[String, (CwlType, CwlValue)], target: Option[String]) = {
    // CWL parameters can have '.' in their name
    val (irInputs, target) =
      jobMeta.primaryInputs.foldLeft(Map.empty[String, Value], Option.empty[String]) {
        case ((accu, None), (Target, VString(targetName))) =>
          (accu, Some(targetName))
        case ((accu, target), (name, value)) =>
          (accu + (Parameter.decodeName(name) -> value), target)
      }
    val missingTypes = irInputs.keySet.diff(inputParams.keySet)
    if (missingTypes.nonEmpty) {
      throw new Exception(s"no type information given for input(s) ${missingTypes.mkString(",")}")
    }
    // convert IR to CWL values; discard auxiliary fields
    val evaluator = Evaluator.create(tool.requirements, tool.hints)
    val cwlInputs = inputParams.foldLeft(Map.empty[String, (CwlType, CwlValue)]) {
      case (env, (name, param)) =>
        val (cwlType: CwlType, cwlValue: CwlValue) = irInputs.get(name) match {
          case Some(irValue) =>
            CwlUtils.fromIRValue(irValue, param.cwlType, name, isInput = true)
          case None if param.default.isDefined =>
            val ctx = CwlUtils.createEvaluatorContext(runtime, env)
            evaluator.evaluate(param.default.get, param.cwlType, ctx)
          case None if CwlOptional.isOptional(param.cwlType) =>
            (param.cwlType, NullValue)
          case _ =>
            throw new Exception(s"Missing required input ${name} to tool ${tool.id}")
        }
        env + (name -> (cwlType, cwlValue))
    }
    (cwlInputs, target)
  }

  private def printInputs(inputs: Map[String, (CwlType, CwlValue)]): Unit = {
    if (logger.isVerbose) {
      val inputStr = tool.inputs
        .flatMap {
          case param if param.id.forall(_.name.forall(inputs.contains)) =>
            val name = param.id.flatMap(_.name).get
            val (inputType, inputValue) = inputs(name)
            Some(
                s"${name}: paramType=${param.cwlType}; inputType=${inputType}; inputValue=${inputValue}"
            )
          case other =>
            logger.trace(s"no input for parameter ${other}")
            None
        }
        .mkString("\n  ")
      logger.traceLimited(s"inputs:\n  ${inputStr}")
    }
  }

  private lazy val defaultRuntimeAttrs: Map[String, (CwlType, CwlValue)] = {
    CwlUtils.fromIRValues(jobMeta.defaultRuntimeAttrs, isInput = true)
  }

  private def getInstanceTypeRequest(
      inputs: Map[String, (CwlType, CwlValue)] = cwlInputs
  ): InstanceTypeRequest = {
    logger.traceLimited("calcInstanceType", minLevel = TraceLevel.VVerbose)
    printInputs(inputs)
    val cwlEvaluator = Evaluator.create(tool.requirements, tool.hints)
    val ctx = CwlUtils.createEvaluatorContext(runtime)
    val env = cwlEvaluator.evaluateMap(inputs, ctx)
    val reqEvaluator = RequirementEvaluator(
        tool.requirements,
        tool.hints,
        env,
        workerPaths,
        tool.inputs.map(i => i.name -> i).toMap,
        defaultRuntimeAttrs
    )
    reqEvaluator.parseInstanceType
  }

  override protected lazy val getInstanceTypeRequest: InstanceTypeRequest = {
    getInstanceTypeRequest()
  }

  override protected def getInputsWithDefaults: Map[String, (Type, Value)] = {
    val inputs = cwlInputs
    printInputs(inputs)
    CwlUtils.toIR(inputs)
  }

  override protected def streamFileForInput(parameterName: String): Boolean = {
    inputParams(parameterName).streamable.getOrElse(false)
  }

  private lazy val typeAliases: Map[String, CwlSchema] = {
    HintUtils.getSchemaDefs(tool.requirements)
  }

  override protected def getSchemas: Map[String, Type.TSchema] = {
    typeAliases.collect {
      case (name, record: CwlRecord) => name -> CwlUtils.toIRSchema(record)
    }
  }

  override protected def writeCommandScript(
      localizedInputs: Map[String, (Type, Value)]
  ): Map[String, (Type, Value)] = {
    val inputs = CwlUtils.fromIR(localizedInputs, typeAliases, isInput = true)
    printInputs(inputs)
    val metaDir = workerPaths.getMetaDir(ensureExists = true)
    // write the CWL and input files
    val filePrefix = tool.getName.getOrElse("tool")
    val cwlPath = metaDir.resolve(s"${filePrefix}.cwl")
    FileUtils.writeFileContent(cwlPath, jobMeta.sourceCode)
    val inputPath = metaDir.resolve(s"${filePrefix}_input.json")
    val inputJson = CwlUtils.toJson(inputs)
    if (logger.isVerbose) {
      logger.trace(s"input JSON ${inputPath}:\n${inputJson.prettyPrint}")
    }
    JsUtils.jsToFile(inputJson, inputPath)
    // if a target is specified (a specific workflow step), add the --target option
    val targetOpt = target.map(t => s"--single-step ${t}").getOrElse("")
    // if a dx:// URI is specified for the Docker container, download it
    // and create an overrides file to override the value in the CWL file
    val overridesOpt = jobMeta
      .getExecutableDetail(Constants.DockerImage)
      .map { dockerImageJs =>
        val dockerImageDxFile = DxFile.fromJson(dxApi, dockerImageJs)
        val dockerUtils = DockerUtils(jobMeta.fileResolver, jobMeta.logger)
        val imageName = dockerUtils.getImage(dockerImageDxFile.asUri)
        val overridesJs = JsObject(
            "cwltool:overrides" -> JsObject(
                cwlPath.toString -> JsObject(
                    "requirements" -> JsObject(
                        "DockerRequirement" -> JsObject(
                            "dockerImageId" -> JsString(imageName)
                        )
                    )
                )
            )
        )
        val overridesPath = metaDir.resolve("overrides.json")
        if (logger.isVerbose) {
          logger.trace(s"overrides JSON ${overridesPath}:\n${overridesJs.prettyPrint}")
        }
        JsUtils.jsToFile(overridesJs, overridesPath)
        s"--overrides ${overridesPath.toString}"
      }
      .getOrElse("")
    // TODO: remove --skip-schemas once we support them
    val command =
      s"""#!/bin/bash
         |(
         |  cwltool \\
         |    --basedir ${workerPaths.getRootDir(ensureExists = true)} \\
         |    --outdir ${workerPaths.getOutputFilesDir(ensureExists = true)} \\
         |    --tmpdir-prefix ${workerPaths.getTempDir(ensureExists = true)} \\
         |    --enable-pull \\
         |    --move-outputs \\
         |    --rm-container \\
         |    --rm-tmpdir \\
         |    --skip-schemas \\
         |    ${targetOpt} ${overridesOpt} ${cwlPath.toString} ${inputPath.toString}
         |) \\
         |> >( tee ${workerPaths.getStdoutFile(ensureParentExists = true)} ) \\
         |2> >( tee ${workerPaths.getStderrFile(ensureParentExists = true)} >&2 )
         |
         |echo $$? > ${workerPaths.getReturnCodeFile(ensureParentExists = true)}
         |
         |# make sure the files are on stable storage
         |# before leaving. This helps with stdin and stdout
         |# characters that may be in the fifo queues.
         |sync
         |""".stripMargin
    FileUtils.writeFileContent(
        workerPaths.getCommandFile(ensureParentExists = true),
        command,
        makeExecutable = true
    )
    localizedInputs
  }

  private lazy val outputParams: Map[String, OutputParameter] = {
    val outputParams = tool.outputs.map {
      case param if param.id.forall(_.name.isDefined) =>
        param.id.flatMap(_.name).get -> param
    }.toMap
    if (logger.isVerbose) {
      logger.traceLimited(s"outputParams=${outputParams}")
    }
    outputParams
  }

  override protected def evaluateOutputs(
      localizedInputs: Map[String, (Type, Value)]
  ): Map[String, (Type, Value)] = {
    // the outputs were written to stdout
    val stdoutFile = workerPaths.getStdoutFile()
    if (Files.exists(stdoutFile)) {
      val allOutputs = JsUtils.jsFromFile(stdoutFile) match {
        case JsObject(outputs) => outputs
        case JsNull            => Map.empty[String, JsValue]
        case other             => throw new Exception(s"unexpected cwltool outputs ${other}")
      }
      val cwlOutputs = outputParams.map {
        case (name, param: WorkflowOutputParameter) if param.sources.nonEmpty =>
          val sources = param.sources.map(id => allOutputs.getOrElse(id.name.get, JsNull))
          val isArray = param.cwlType match {
            case _: CwlArray => true
            case CwlMulti(types) =>
              types.exists {
                case _: CwlArray => true
                case _           => false
              }
            case _ => false
          }
          val pickedAndMerged = if (sources.size == 1) {
            sources.head
          } else {
            val mergedValues = if (isArray) {
              param.linkMerge.getOrElse(LinkMergeMethod.MergeNested) match {
                case LinkMergeMethod.MergeNested => sources
                case LinkMergeMethod.MergeFlattened =>
                  sources.flatMap {
                    case JsArray(items) => items
                    case value          => Vector(value)
                  }
              }
            } else if (param.linkMerge.nonEmpty) {
              throw new Exception(s"param ${param} is not of array type but specifies linkMerge")
            } else {
              sources
            }
            val pickedValues: Vector[JsValue] = if (param.pickValue.nonEmpty) {
              val nonNull = mergedValues.filterNot(_ == JsNull)
              param.pickValue.get match {
                case PickValueMethod.FirstNonNull =>
                  Vector(
                      nonNull.headOption
                        .getOrElse(
                            throw new Exception(
                                s"all source values are null for parameter ${param}"
                            )
                        )
                  )
                case PickValueMethod.TheOnlyNonNull =>
                  if (nonNull.size == 1) {
                    Vector(nonNull.head)
                  } else {
                    throw new Exception(
                        s"there is not exactly one non-null value for parameter ${param}"
                    )
                  }
                case PickValueMethod.AllNonNull => nonNull
              }
            } else {
              mergedValues
            }
            if (isArray) {
              JsArray(pickedValues)
            } else if (pickedValues.size == 1) {
              pickedValues.head
            } else if (pickedValues.size > 1) {
              throw new Exception(
                  s"multiple output sources for non-array parameter ${param} that does not specify pickValue"
              )
            } else {
              JsNull
            }
          }
          name -> CwlValue.deserialize(pickedAndMerged, param.cwlType, typeAliases)
        case (name, param) if allOutputs.contains(name) =>
          name -> CwlValue.deserialize(allOutputs(name), param.cwlType, typeAliases)
        case (name, param) if CwlOptional.isOptional(param.cwlType) =>
          name -> (param.cwlType, NullValue)
        case (_, param) =>
          throw new Exception(s"missing value for output parameter ${param}")
      }
      CwlUtils.toIR(cwlOutputs)
    } else {
      Map.empty
    }
  }

  override protected def outputTypes: Map[String, Type] = {
    outputParams.map {
      case (name, param) => name -> CwlUtils.toIRType(param.cwlType)
    }
  }
}<|MERGE_RESOLUTION|>--- conflicted
+++ resolved
@@ -9,11 +9,7 @@
 import dx.core.ir.Value.VString
 import dx.core.ir.{Parameter, Type, Value}
 import dx.core.languages.Language
-<<<<<<< HEAD
 import dx.core.languages.cwl.{CwlUtils, DxHintSchema, RequirementEvaluator, Target}
-=======
-import dx.core.languages.cwl.{CwlUtils, DxHintSchema, RequirementEvaluator}
->>>>>>> 3eb08466
 import dx.executor.{FileUploader, JobMeta, SerialFileUploader, TaskExecutor}
 import dx.util.{DockerUtils, FileUtils, JsUtils, TraceLevel}
 import spray.json._
@@ -23,12 +19,8 @@
 object CwlTaskExecutor {
   def create(jobMeta: JobMeta,
              fileUploader: FileUploader = SerialFileUploader(),
-<<<<<<< HEAD
-             streamFiles: StreamFiles): CwlTaskExecutor = {
-=======
              streamFiles: StreamFiles = StreamFiles.PerFile,
              waitOnUpload: Boolean = false): CwlTaskExecutor = {
->>>>>>> 3eb08466
     val parser = Parser.create(hintSchemas = Vector(DxHintSchema))
     parser.detectVersionAndClass(jobMeta.sourceCode) match {
       case Some((version, "CommandLineTool" | "ExpressionTool" | "Workflow"))
@@ -45,7 +37,6 @@
       case Some(JsString(name)) => name
       case _                    => throw new Exception("missing executable name")
     }
-<<<<<<< HEAD
     jobMeta.logger.trace(s"toolName: ${toolName}")
     // The main process may or may not have an ID. In the case it does not,
     // we supply a default ID fragment that is unlikely to be taken by the
@@ -73,16 +64,7 @@
             throw new Exception(s"more than one tool with name ${toolName}: ${v.mkString("\n")}")
         }
     }
-    CwlTaskExecutor(tool, jobMeta, fileUploader, streamFiles)
-=======
-    val tool =
-      parser.parseString(jobMeta.sourceCode, name = Some(toolName)) match {
-        case tool: CommandLineTool => tool
-        case other =>
-          throw new Exception(s"expected CWL document to contain a CommandLineTool, not ${other}")
-      }
     CwlTaskExecutor(tool, jobMeta, fileUploader, streamFiles, waitOnUpload = waitOnUpload)
->>>>>>> 3eb08466
   }
 }
 
