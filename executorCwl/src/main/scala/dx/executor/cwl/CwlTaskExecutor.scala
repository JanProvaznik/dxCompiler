--- conflicted
+++ resolved
@@ -31,17 +31,7 @@
                |${cwl}""".stripMargin
         )
     }
-<<<<<<< HEAD
-    // The main process may or may not have an ID. In the case it does not,
-    // we supply a default ID fragment that is unlikely to be taken by the
-    // user. Then, if the main process is a CommandLineTool or ExpressionTool,
-    // we update the ID to use the tool name as the fragment; otherwise it is
-    // a workflow and we look up the tool by name in the Map of processes nested
-    // within the workflow.
-    parser.parseString(cwl, None, defaultMainFrag = Some(DefaultFrag))
-=======
     parser.parseString(cwl)
->>>>>>> 18a2ff1e
   }
 
   def create(jobMeta: JobMeta,
@@ -52,20 +42,6 @@
       case _                    => throw new Exception("missing executable name")
     }
     jobMeta.logger.trace(s"toolName: ${toolName}")
-<<<<<<< HEAD
-    val (tool, root) = parseString(jobMeta.sourceCode) match {
-      case ParserResult(Some(tool: CommandLineTool), _, _, _) if tool.frag == DefaultFrag =>
-        (tool.copy(id = Some(Identifier(namespace = None, frag = toolName))), None)
-      case ParserResult(Some(tool: CommandLineTool), _, _, _) => (tool, None)
-      case ParserResult(Some(tool: ExpressionTool), _, _, _) if tool.frag == DefaultFrag =>
-        (tool.copy(id = Some(Identifier(namespace = None, frag = toolName))), None)
-      case ParserResult(Some(tool: ExpressionTool), _, _, _) => (tool, None)
-      case ParserResult(Some(wf: Workflow), doc: Document, _, _) =>
-        val tool = doc.values.toVector.collect {
-          case tool: CommandLineTool if tool.name == toolName => tool
-          case tool: ExpressionTool if tool.name == toolName  => tool
-        } match {
-=======
     val tool = parseString(jobMeta.sourceCode) match {
       case ParserResult(Some(tool: CommandLineTool), _, _, _) => tool
       case ParserResult(Some(expr: ExpressionTool), _, _, _)  => expr
@@ -79,7 +55,6 @@
             case (accu, _) => accu
           }
           .toVector match {
->>>>>>> 18a2ff1e
           case Vector(tool) => tool
           case Vector() =>
             throw new Exception(s"CWL document does not contain a tool named ${toolName}")
@@ -88,11 +63,8 @@
                 s"CWL document contains more than one tool with name ${toolName}: ${v.mkString("\n")}"
             )
         }
-        (tool, Some(wf))
-      case _ =>
-        throw new Exception(s"failed to parse the source cwl into a valid tool or workflow")
-    }
-    CwlTaskExecutor(tool, root, jobMeta, streamFiles, checkInstanceType)
+    }
+    CwlTaskExecutor(tool, jobMeta, streamFiles, checkInstanceType)
   }
 }
 
@@ -101,7 +73,6 @@
 //  properties on the uploaded files so they can be propagated to downstream
 //  CWL inputs
 case class CwlTaskExecutor(tool: Process,
-                           root: Option[Workflow],
                            jobMeta: JobMeta,
                            streamFiles: StreamFiles.StreamFiles,
                            checkInstanceType: Boolean)
@@ -116,11 +87,7 @@
   private lazy val inputParams: Map[DxName, InputParameter] = {
     tool.inputs.collect {
       case param if param.id.isDefined =>
-<<<<<<< HEAD
-        CwlDxName.fromSourceName(param.id.map(_.name).get) -> param
-=======
         CwlDxName.fromSourceName(param.name) -> param
->>>>>>> 18a2ff1e
     }.toMap
   }
 
@@ -175,40 +142,17 @@
     if (missingTypes.nonEmpty) {
       throw new Exception(s"no type information given for input(s) ${missingTypes.mkString(",")}")
     }
-    // if this is a step in a workflow, get default values from step inputs
-    val stepDefaults = Option
-      .when(target.isDefined && root.isDefined) {
-        root.get.steps.collectFirst {
-          case step if step.id.map(_.frag).contains(target.get) =>
-            val stepDefaults: Map[DxName, CwlValue] = step.inputs.collect {
-              case inp if inp.default.isDefined =>
-                CwlDxName.fromSourceName(inp.id.map(_.name).get) -> inp.default.get
-            }.toMap
-            stepDefaults
-        }
-      }
-      .flatten
-      .getOrElse(Map.empty)
     // convert IR to CWL values; discard auxiliary fields
     val evaluator = Evaluator.create(requirements, hints)
     val cwlInputs = inputParams.foldLeft(Map.empty[DxName, (CwlType, CwlValue)]) {
       case (env, (name, param)) =>
         val (cwlType: CwlType, cwlValue: CwlValue) = irInputs.get(name) match {
           case Some(irValue) =>
-<<<<<<< HEAD
-            CwlUtils.fromIRValue(irValue, param.cwlType, name.decoded, isInput = true)
-          case None if stepDefaults.contains(name) =>
-            val ctx = CwlUtils.createEvaluatorContext(runtime, env.map {
-              case (dxName, tv) => dxName.decoded -> tv
-            })
-            evaluator.evaluate(stepDefaults(name), param.cwlType, ctx)
-=======
             CwlUtils.fromIRValueWithType(irValue,
                                          param.cwlType,
                                          name.decoded,
                                          isInput = true,
                                          fileResolver = jobMeta.fileResolver)
->>>>>>> 18a2ff1e
           case None if param.default.isDefined =>
             val ctx = CwlUtils.createEvaluatorContext(env = env.map {
               case (dxName, tv) => dxName.decoded -> tv
