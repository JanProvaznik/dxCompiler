--- conflicted
+++ resolved
@@ -132,15 +132,9 @@
 
 lazy val dependencies =
   new {
-<<<<<<< HEAD
     val dxCommonVersion = "0.10.1-SNAPSHOT"
-    val dxApiVersion = "0.12.1-SNAPSHOT"
-    val dxFileAccessProtocolsVersion = "0.5.1"
-=======
-    val dxCommonVersion = "0.10.0"
     val dxApiVersion = "0.13.0"
     val dxFileAccessProtocolsVersion = "0.5.2"
->>>>>>> b5c684d8
     val dxYamlVersion = "0.1.0"
     val wdlToolsVersion = "0.17.5"
     val cwlScalaVersion = "0.7.2"
