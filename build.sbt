import Merging.customMergeStrategy
import sbt.Keys._
import sbtassembly.AssemblyPlugin.autoImport.{assemblyMergeStrategy, _}
import com.typesafe.config._

name := "dxc"

ThisBuild / organization := "com.dnanexus"
ThisBuild / scalaVersion := "2.13.2"
ThisBuild / developers := List(
    Developer("jdidion", "jdidion", "jdidion@dnanexus.com", url("https://github.com/dnanexus")),
    Developer("commandlinegirl",
              "commandlinegirl",
              "azalcman@dnanexus.com",
              url("https://github.com/dnanexus")),
    Developer("mhrvol", "mhrvol", "mhrvol-cf@dnanexus.com", url("https://github.com/dnanexus"))
)
ThisBuild / homepage := Some(url("https://github.com/dnanexus/dxCompiler"))
ThisBuild / scmInfo := Some(
    ScmInfo(url("https://github.com/dnanexus/dxCompiler"), "git@github.com:dnanexus/dxCompiler.git")
)
ThisBuild / licenses += ("Apache-2.0", url("http://www.apache.org/licenses/LICENSE-2.0"))

// PROJECTS

lazy val root = project.in(file("."))
lazy val global = root
  .settings(
      settings,
      skip in publish := true
  )
  .disablePlugins(AssemblyPlugin)
  .aggregate(
      core,
      compiler,
      executorCommon,
      executorWdl,
      executorCwl
  )

val dxCompilerVersion: String = {
  val confPath = s"core/src/main/resources/application.conf"
  val conf = ConfigFactory.parseFile(new File(confPath)).resolve()
  conf.getString(s"dxCompilerCore.version")
}

val core = project
  .in(file("core"))
  .settings(
      name := "dxCompilerCore",
      version := dxCompilerVersion,
      settings,
      libraryDependencies ++= commonDependencies ++ Seq(
          dependencies.typesafe,
          dependencies.wdlTools,
          dependencies.cwlScala
      )
  )
  .disablePlugins(AssemblyPlugin)

val compiler = project
  .in(file("compiler"))
  .settings(
      name := "dxCompiler",
      version := dxCompilerVersion,
      settings,
      assemblySettings,
      libraryDependencies ++= commonDependencies ++ Seq(
          dependencies.typesafe,
          dependencies.wdlTools,
          dependencies.cwlScala
      ),
      assemblyJarName in assembly := "dxCompiler.jar",
      assemblyOutputPath in assembly := file("applet_resources/dxCompiler.jar")
  )
  .dependsOn(core)

val executorCommon = project
  .in(file("executorCommon"))
  .settings(
      name := "dxExecutorCommon",
      version := dxCompilerVersion,
      settings,
      libraryDependencies ++= commonDependencies ++ Seq()
  )
  .disablePlugins(AssemblyPlugin)
  .dependsOn(core)

val executorWdl = project
  .in(file("executorWdl"))
  .settings(
      name := "dxExecutorWdl",
      version := dxCompilerVersion,
      settings,
      assemblySettings,
      libraryDependencies ++= commonDependencies ++ Seq(
          dependencies.typesafe,
          dependencies.wdlTools
      ),
      assemblyJarName in assembly := "dxExecutorWdl.jar",
      assemblyOutputPath in assembly := file("applet_resources/WDL/resources/dxExecutorWdl.jar")
  )
  .dependsOn(core, executorCommon)

val executorCwl = project
  .in(file("executorCwl"))
  .settings(
      name := "dxExecutorCwl",
      version := dxCompilerVersion,
      settings,
      assemblySettings,
      libraryDependencies ++= commonDependencies ++ Seq(
          dependencies.typesafe,
          dependencies.cwlScala
      ),
      assemblyJarName in assembly := "dxExecutorCwl.jar",
      assemblyOutputPath in assembly := file("applet_resources/CWL/resources/dxExecutorCwl.jar")
  )
  .dependsOn(core, executorCommon)

// DEPENDENCIES

val githubDxScalaResolver = Resolver.githubPackages("dnanexus", "dxScala")
val githubCwlScalaResolver = Resolver.githubPackages("dnanexus", "cwlScala")
val githubWdlToolsResolver = Resolver.githubPackages("dnanexus-rnd", "wdlTools")
val githubDxCompilerResolver = Resolver.githubPackages("dnanexus", "dxCompiler")

lazy val dependencies =
  new {
    val dxCommonVersion = "0.7.1-SNAPSHOT"
    val dxApiVersion = "0.8.1-SNAPSHOT"
    val dxFileAccessProtocolsVersion = "0.4.2-SNAPSHOT"
<<<<<<< HEAD
    val wdlToolsVersion = "0.15.0"
    val cwlScalaVersion = "0.5.2-SNAPSHOT"
    val typesafeVersion = "1.3.3"
    val sprayVersion = "1.3.5"
    val scalatestVersion = "3.1.1"
    val logbackVersion = "1.2.3"
=======
    val wdlToolsVersion = "0.15.1-SNAPSHOT"
    val cwlScalaVersion = "0.3.4"
    val typesafeVersion = "1.4.1"
    val sprayVersion = "1.3.6"
    val scalatestVersion = "3.2.9"
    val logbackVersion = "1.2.5"
>>>>>>> e50c8544

    val dxCommon = "com.dnanexus" % "dxcommon" % dxCommonVersion
    val dxApi = "com.dnanexus" % "dxapi" % dxApiVersion
    val dxFileAccessProtocols = "com.dnanexus" % "dxfileaccessprotocols" % dxFileAccessProtocolsVersion
    val wdlTools = "com.dnanexus" % "wdltools" % wdlToolsVersion
    val cwlScala = "com.dnanexus" % "cwlscala" % cwlScalaVersion
    val typesafe = "com.typesafe" % "config" % typesafeVersion
    val spray = "io.spray" %% "spray-json" % sprayVersion
    val logback = "ch.qos.logback" % "logback-classic" % logbackVersion
    val scalatest = "org.scalatest" % "scalatest_2.13" % scalatestVersion
  }

lazy val commonDependencies = Seq(
    dependencies.dxCommon,
    dependencies.dxApi,
    dependencies.dxFileAccessProtocols,
    dependencies.logback,
    dependencies.spray,
    dependencies.scalatest % Test
)

// SETTINGS

// exclude tests tagged 'linuxOnly' unless we're on a Linux OS
val isLinux = System.getProperty("os.name").toLowerCase.contains("linux")
val scalatestArgs = if (isLinux) {
  Seq("-oFK")
} else {
  Seq("-oFK", "-l", "linuxOnly")
}
lazy val settings = Seq(
    scalacOptions ++= compilerOptions,
    // javac
    javacOptions ++= Seq("-Xlint:deprecation"),
    // reduce the maximum number of errors shown by the Scala compiler
    maxErrors := 20,
    // scalafmt
    scalafmtConfig := root.base / ".scalafmt.conf",
    // Publishing
    // disable publish with scala version, otherwise artifact name will include scala version
    // e.g dxScala_2.11
    crossPaths := false,
    // snapshot artifact resolvers
    resolvers ++= Seq(githubDxScalaResolver,
                      githubWdlToolsResolver,
                      githubCwlScalaResolver,
                      githubDxCompilerResolver),
    // add sonatype repository settings
    // snapshot versions publish to GitHub packages repository
    // release versions publish to sonatype staging repository
    publishTo := Some(
        if (isSnapshot.value) {
          githubDxCompilerResolver
        } else {
          Opts.resolver.sonatypeStaging
        }
    ),
    githubOwner := "dnanexus",
    githubRepository := "dxCompiler",
    publishMavenStyle := true,
    // Tests
    // If an exception is thrown during tests, show the full
    // stack trace, by adding the "-oF" option to the list.
    // Ignore cancelled tests (-oK)
    Test / testOptions += Tests.Argument(scalatestArgs: _*),
    Test / parallelExecution := false
    // Coverage
    //
    // sbt clean coverage test
    // sbt coverageReport
    //coverageEnabled := true
    // To turn it off do:
    // sbt coverageOff
    // Ignore code parts that cannot be checked in the unit
    // test environment
    //coverageExcludedPackages := "dxScala.Main"
)

// Show deprecation warnings
val compilerOptions = Seq(
    "-unchecked",
    "-deprecation",
    "-feature",
    "-explaintypes",
    "-encoding",
    "UTF-8",
    "-Xlint:constant",
    "-Xlint:delayedinit-select",
    "-Xlint:doc-detached",
    "-Xlint:inaccessible",
    "-Xlint:infer-any",
    "-Xlint:nullary-override",
    "-Xlint:nullary-unit",
    "-Xlint:option-implicit",
    "-Xlint:package-object-classes",
    "-Xlint:poly-implicit-overload",
    "-Xlint:private-shadow",
    "-Xlint:stars-align",
    "-Xlint:type-parameter-shadow",
    "-Ywarn-dead-code",
    "-Ywarn-unused:implicits",
    "-Ywarn-unused:privates",
    "-Ywarn-unused:locals",
    "-Ywarn-unused:imports", // warns about every unused import on every command.
    "-Xfatal-warnings" // makes those warnings fatal.
)

// Assembly
lazy val assemblySettings = Seq(
    logLevel in assembly := Level.Info,
    // comment out this line to enable tests in assembly
    test in assembly := {},
    assemblyMergeStrategy in assembly := customMergeStrategy.value
)<|MERGE_RESOLUTION|>--- conflicted
+++ resolved
@@ -130,21 +130,12 @@
     val dxCommonVersion = "0.7.1-SNAPSHOT"
     val dxApiVersion = "0.8.1-SNAPSHOT"
     val dxFileAccessProtocolsVersion = "0.4.2-SNAPSHOT"
-<<<<<<< HEAD
-    val wdlToolsVersion = "0.15.0"
+    val wdlToolsVersion = "0.15.1-SNAPSHOT"
     val cwlScalaVersion = "0.5.2-SNAPSHOT"
-    val typesafeVersion = "1.3.3"
-    val sprayVersion = "1.3.5"
-    val scalatestVersion = "3.1.1"
-    val logbackVersion = "1.2.3"
-=======
-    val wdlToolsVersion = "0.15.1-SNAPSHOT"
-    val cwlScalaVersion = "0.3.4"
     val typesafeVersion = "1.4.1"
     val sprayVersion = "1.3.6"
     val scalatestVersion = "3.2.9"
     val logbackVersion = "1.2.5"
->>>>>>> e50c8544
 
     val dxCommon = "com.dnanexus" % "dxcommon" % dxCommonVersion
     val dxApi = "com.dnanexus" % "dxapi" % dxApiVersion
