import Merging.customMergeStrategy
import sbt.Keys._
import sbtassembly.AssemblyPlugin.autoImport.{assemblyMergeStrategy, _}
import com.typesafe.config._

name := "dxc"

ThisBuild / organization := "com.dnanexus"
ThisBuild / scalaVersion := "2.13.2"
ThisBuild / developers := List(
    Developer("jdidion", "jdidion", "jdidion@dnanexus.com", url("https://github.com/dnanexus")),
    Developer("commandlinegirl",
              "commandlinegirl",
              "azalcman@dnanexus.com",
              url("https://github.com/dnanexus")),
    Developer("mhrvol", "mhrvol", "mhrvol-cf@dnanexus.com", url("https://github.com/dnanexus"))
)
ThisBuild / homepage := Some(url("https://github.com/dnanexus/dxCompiler"))
ThisBuild / scmInfo := Some(
    ScmInfo(url("https://github.com/dnanexus/dxCompiler"), "git@github.com:dnanexus/dxCompiler.git")
)
ThisBuild / licenses += ("Apache-2.0", url("http://www.apache.org/licenses/LICENSE-2.0"))

// PROJECTS

lazy val root = project.in(file("."))
lazy val global = root
  .settings(settings)
  .disablePlugins(AssemblyPlugin)
  .aggregate(
      core,
      compiler,
      executorCommon,
      executorWdl,
      executorCwl
  )

val dxCompilerVersion: String = {
  val confPath = s"core/src/main/resources/application.conf"
  val conf = ConfigFactory.parseFile(new File(confPath)).resolve()
  conf.getString(s"dxCompilerCore.version")
}

val core = project
  .in(file("core"))
  .settings(
      name := "dxCompilerCore",
      version := dxCompilerVersion,
      settings,
      libraryDependencies ++= commonDependencies ++ Seq(
          dependencies.typesafe,
          dependencies.wdlTools,
          dependencies.cwlScala
      )
  )
  .disablePlugins(AssemblyPlugin)

val compiler = project
  .in(file("compiler"))
  .settings(
      name := "dxCompiler",
      version := dxCompilerVersion,
      settings,
      assemblySettings,
      libraryDependencies ++= commonDependencies ++ Seq(
          dependencies.typesafe,
          dependencies.wdlTools,
          dependencies.cwlScala
      ),
      assemblyJarName in assembly := "dxCompiler.jar",
      assemblyOutputPath in assembly := file("applet_resources/dxCompiler.jar")
  )
  .dependsOn(core)

val executorCommon = project
  .in(file("executorCommon"))
  .settings(
      name := "dxExecutorCommon",
      version := dxCompilerVersion,
      settings,
      libraryDependencies ++= commonDependencies ++ Seq()
  )
  .disablePlugins(AssemblyPlugin)
  .dependsOn(core)

val executorWdl = project
  .in(file("executorWdl"))
  .settings(
      name := "dxExecutorWdl",
      version := dxCompilerVersion,
      settings,
      assemblySettings,
      libraryDependencies ++= commonDependencies ++ Seq(
          dependencies.typesafe,
          dependencies.wdlTools
      ),
      assemblyJarName in assembly := "dxExecutorWdl.jar",
      assemblyOutputPath in assembly := file("applet_resources/WDL/resources/dxExecutorWdl.jar")
  )
  .dependsOn(core, executorCommon)

val executorCwl = project
  .in(file("executorCwl"))
  .settings(
      name := "dxExecutorCwl",
      version := dxCompilerVersion,
      settings,
      assemblySettings,
      libraryDependencies ++= commonDependencies ++ Seq(
          dependencies.typesafe,
          dependencies.cwlScala
      ),
      assemblyJarName in assembly := "dxExecutorCwl.jar",
      assemblyOutputPath in assembly := file("applet_resources/CWL/resources/dxExecutorCwl.jar")
  )
  .dependsOn(core, executorCommon)

// DEPENDENCIES

lazy val dependencies =
  new {
<<<<<<< HEAD
    val dxCommonVersion = "0.2.11"
    val dxApiVersion = "0.1.14"
    val dxFileAccessProtocolsVersion = "0.1.3"
    val wdlToolsVersion = "0.12.6"
    val cwlScalaVersion = "0.4.2"
=======
    val dxCommonVersion = "0.2.10"
    val dxApiVersion = "0.1.13"
    val dxFileAccessProtocolsVersion = "0.1.2"
    val wdlToolsVersion = "0.12.7"
    val cwlScalaVersion = "0.3.4"
>>>>>>> 58f0c270
    val typesafeVersion = "1.3.3"
    val sprayVersion = "1.3.5"
    val scalatestVersion = "3.1.1"
    val logbackVersion = "1.2.3"

    val dxCommon = "com.dnanexus" % "dxcommon" % dxCommonVersion
    val dxApi = "com.dnanexus" % "dxapi" % dxApiVersion
    val dxFileAccessProtocols = "com.dnanexus" % "dxfileaccessprotocols" % dxFileAccessProtocolsVersion
    val wdlTools = "com.dnanexus" % "wdltools" % wdlToolsVersion
    val cwlScala = "com.dnanexus" % "cwlscala" % cwlScalaVersion
    val typesafe = "com.typesafe" % "config" % typesafeVersion
    val spray = "io.spray" %% "spray-json" % sprayVersion
    val logback = "ch.qos.logback" % "logback-classic" % logbackVersion
    val scalatest = "org.scalatest" % "scalatest_2.13" % scalatestVersion
  }

lazy val commonDependencies = Seq(
    dependencies.dxCommon,
    dependencies.dxApi,
    dependencies.dxFileAccessProtocols,
    dependencies.logback,
    dependencies.spray,
    dependencies.scalatest % Test
)

// SETTINGS

lazy val settings = Seq(
    scalacOptions ++= compilerOptions,
    // javac
    javacOptions ++= Seq("-Xlint:deprecation"),
    // reduce the maximum number of errors shown by the Scala compiler
    maxErrors := 20,
    // scalafmt
    scalafmtConfig := root.base / ".scalafmt.conf",
    // Publishing
    // disable publish with scala version, otherwise artifact name will include scala version
    // e.g dxScala_2.11
    crossPaths := false,
    // add sonatype repository settings
    // snapshot versions publish to sonatype snapshot repository
    // other versions publish to sonatype staging repository
    publishTo := Some(
        if (isSnapshot.value)
          Opts.resolver.sonatypeSnapshots
        else
          Opts.resolver.sonatypeStaging
    ),
    publishMavenStyle := true,
    // Tests
    // If an exception is thrown during tests, show the full
    // stack trace, by adding the "-oF" option to the list.
    Test / testOptions += Tests.Argument("-oF"),
    Test / parallelExecution := false
    // Coverage
    //
    // sbt clean coverage test
    // sbt coverageReport
    //coverageEnabled := true
    // To turn it off do:
    // sbt coverageOff
    // Ignore code parts that cannot be checked in the unit
    // test environment
    //coverageExcludedPackages := "dxScala.Main"
)

// Show deprecation warnings
val compilerOptions = Seq(
    "-unchecked",
    "-deprecation",
    "-feature",
    "-explaintypes",
    "-encoding",
    "UTF-8",
    "-Xlint:constant",
    "-Xlint:delayedinit-select",
    "-Xlint:doc-detached",
    "-Xlint:inaccessible",
    "-Xlint:infer-any",
    "-Xlint:nullary-override",
    "-Xlint:nullary-unit",
    "-Xlint:option-implicit",
    "-Xlint:package-object-classes",
    "-Xlint:poly-implicit-overload",
    "-Xlint:private-shadow",
    "-Xlint:stars-align",
    "-Xlint:type-parameter-shadow",
    "-Ywarn-dead-code",
    "-Ywarn-unused:implicits",
    "-Ywarn-unused:privates",
    "-Ywarn-unused:locals",
    "-Ywarn-unused:imports", // warns about every unused import on every command.
    "-Xfatal-warnings" // makes those warnings fatal.
)

// Assembly
lazy val assemblySettings = Seq(
    logLevel in assembly := Level.Info,
    // comment out this line to enable tests in assembly
    test in assembly := {},
    assemblyMergeStrategy in assembly := customMergeStrategy.value
)<|MERGE_RESOLUTION|>--- conflicted
+++ resolved
@@ -119,19 +119,11 @@
 
 lazy val dependencies =
   new {
-<<<<<<< HEAD
     val dxCommonVersion = "0.2.11"
     val dxApiVersion = "0.1.14"
     val dxFileAccessProtocolsVersion = "0.1.3"
-    val wdlToolsVersion = "0.12.6"
+    val wdlToolsVersion = "0.12.7"
     val cwlScalaVersion = "0.4.2"
-=======
-    val dxCommonVersion = "0.2.10"
-    val dxApiVersion = "0.1.13"
-    val dxFileAccessProtocolsVersion = "0.1.2"
-    val wdlToolsVersion = "0.12.7"
-    val cwlScalaVersion = "0.3.4"
->>>>>>> 58f0c270
     val typesafeVersion = "1.3.3"
     val sprayVersion = "1.3.5"
     val scalatestVersion = "3.1.1"
