--- conflicted
+++ resolved
@@ -122,11 +122,7 @@
     val dxCommonVersion = "0.2.8"
     val dxApiVersion = "0.1.11"
     val dxFileAccessProtocolsVersion = "0.1.2"
-<<<<<<< HEAD
-    val wdlToolsVersion = "0.12.4"
-=======
     val wdlToolsVersion = "0.12.5"
->>>>>>> 87c64e52
     val cwlScalaVersion = "0.3.4"
     val typesafeVersion = "1.3.3"
     val sprayVersion = "1.3.5"
