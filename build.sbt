import Merging.customMergeStrategy
import sbt.Keys._
import com.typesafe.config._

name := "dxc"

ThisBuild / organization := "com.dnanexus"
ThisBuild / scalaVersion := "2.13.7"
ThisBuild / developers := List(
    Developer("jdidion", "jdidion", "jdidion@dnanexus.com", url("https://github.com/dnanexus")),
    Developer("commandlinegirl",
              "commandlinegirl",
              "azalcman@dnanexus.com",
              url("https://github.com/dnanexus")),
    Developer("mhrvol", "mhrvol", "mhrvol-cf@dnanexus.com", url("https://github.com/dnanexus")),
    Developer("r-i-v-a",
              "Riva Nathans",
              "rnathans-cf@dnanexus.com",
              url("https://github.com/dnanexus"))
)
ThisBuild / homepage := Some(url("https://github.com/dnanexus/dxCompiler"))
ThisBuild / scmInfo := Some(
    ScmInfo(url("https://github.com/dnanexus/dxCompiler"), "git@github.com:dnanexus/dxCompiler.git")
)
ThisBuild / licenses += ("Apache-2.0", url("http://www.apache.org/licenses/LICENSE-2.0"))

// PROJECTS

lazy val root = project
  .in(file("."))
  .settings(
      settings,
      publish / skip := true
  )
  .aggregate(
      core,
      compiler,
      executorCommon,
      executorWdl,
      executorCwl
  )
  .disablePlugins(AssemblyPlugin)

val dxCompilerVersion: String = {
  val confPath = s"core/src/main/resources/application.conf"
  val conf = ConfigFactory.parseFile(new File(confPath)).resolve()
  conf.getString(s"dxCompilerCore.version")
}

val core = project
  .in(file("core"))
  .settings(
      name := "dxCompilerCore",
      version := dxCompilerVersion,
      settings,
      libraryDependencies ++= commonDependencies ++ Seq(
          dependencies.typesafe,
          dependencies.wdlTools,
          dependencies.cwlScala
      )
  )
  .disablePlugins(AssemblyPlugin)

val compiler = project
  .in(file("compiler"))
  .settings(
      name := "dxCompiler",
      version := dxCompilerVersion,
      settings,
      assemblySettings,
      libraryDependencies ++= commonDependencies ++ Seq(
          dependencies.typesafe,
          dependencies.wdlTools,
          dependencies.cwlScala,
          dependencies.dxYaml
      ),
      assembly / assemblyJarName := "dxCompiler.jar",
      assembly / assemblyOutputPath := file("applet_resources/dxCompiler.jar")
  )
  .dependsOn(core)

val executorCommon = project
  .in(file("executorCommon"))
  .settings(
      name := "dxExecutorCommon",
      version := dxCompilerVersion,
      settings,
      libraryDependencies ++= commonDependencies ++ Seq()
  )
  .disablePlugins(AssemblyPlugin)
  .dependsOn(core)

val executorWdl = project
  .in(file("executorWdl"))
  .settings(
      name := "dxExecutorWdl",
      version := dxCompilerVersion,
      settings,
      assemblySettings,
      libraryDependencies ++= commonDependencies ++ Seq(
          dependencies.typesafe,
          dependencies.wdlTools
      ),
      assembly / assemblyJarName := "dxExecutorWdl.jar",
      assembly / assemblyOutputPath := file("applet_resources/WDL/resources/dxExecutorWdl.jar")
  )
  .dependsOn(core, executorCommon)

val executorCwl = project
  .in(file("executorCwl"))
  .settings(
      name := "dxExecutorCwl",
      version := dxCompilerVersion,
      settings,
      assemblySettings,
      libraryDependencies ++= commonDependencies ++ Seq(
          dependencies.typesafe,
          dependencies.cwlScala
      ),
      assembly / assemblyJarName := "dxExecutorCwl.jar",
      assembly / assemblyOutputPath := file("applet_resources/CWL/resources/dxExecutorCwl.jar")
  )
  .dependsOn(core, executorCommon)

// DEPENDENCIES

val githubDxScalaResolver = Resolver.githubPackages("dnanexus", "dxScala")
val githubCwlScalaResolver = Resolver.githubPackages("dnanexus", "cwlScala")
val githubWdlToolsResolver = Resolver.githubPackages("dnanexus", "wdlTools")
val githubDxCompilerResolver = Resolver.githubPackages("dnanexus", "dxCompiler")

lazy val dependencies =
  new {
    val dxCommonVersion = "0.10.1"
    val dxApiVersion = "0.13.0"
    val dxFileAccessProtocolsVersion = "0.5.2"
    val dxYamlVersion = "0.1.0"
    val wdlToolsVersion = "0.17.5"
    val cwlScalaVersion = "0.7.2"
    val typesafeVersion = "1.4.1"
    val sprayVersion = "1.3.6"
    val scalatestVersion = "3.2.9"
<<<<<<< HEAD
    val logbackVersion = "1.2.9"
=======
    val logbackVersion = "1.2.8"
>>>>>>> 0e166dd3

    val dxCommon = "com.dnanexus" % "dxcommon" % dxCommonVersion
    val dxApi = "com.dnanexus" % "dxapi" % dxApiVersion
    val dxFileAccessProtocols = "com.dnanexus" % "dxfileaccessprotocols" % dxFileAccessProtocolsVersion
    val dxYaml = "com.dnanexus" % "dxyaml" % dxYamlVersion
    val wdlTools = "com.dnanexus" % "wdltools" % wdlToolsVersion
    val cwlScala = "com.dnanexus" % "cwlscala" % cwlScalaVersion
    val typesafe = "com.typesafe" % "config" % typesafeVersion
    val spray = "io.spray" %% "spray-json" % sprayVersion
    val logback = "ch.qos.logback" % "logback-classic" % logbackVersion
    val scalatest = "org.scalatest" % "scalatest_2.13" % scalatestVersion
  }

lazy val commonDependencies = Seq(
    dependencies.dxCommon,
    dependencies.dxApi,
    dependencies.dxFileAccessProtocols,
    dependencies.logback,
    dependencies.spray,
    dependencies.scalatest % Test
)

// SETTINGS

// exclude tests tagged 'linuxOnly' unless we're on a Linux OS
val isLinux = System.getProperty("os.name").toLowerCase.contains("linux")
val scalatestArgs = if (isLinux) {
  Seq("-oFK")
} else {
  Seq("-oFK", "-l", "linuxOnly")
}
lazy val settings = Seq(
    scalacOptions ++= compilerOptions,
    // javac
    javacOptions ++= Seq("-Xlint:deprecation"),
    // reduce the maximum number of errors shown by the Scala compiler
    maxErrors := 20,
    // scalafmt
    scalafmtConfig := baseDirectory.value / ".scalafmt.conf",
    // Publishing
    // disable publish with scala version, otherwise artifact name will include scala version
    // e.g dxScala_2.11
    crossPaths := false,
    // snapshot artifact resolvers
    resolvers ++= Seq(githubDxScalaResolver,
                      githubWdlToolsResolver,
                      githubCwlScalaResolver,
                      githubDxCompilerResolver),
    // add sonatype repository settings
    // snapshot versions publish to GitHub packages repository
    // release versions publish to sonatype staging repository
    publishTo := Some(
        if (isSnapshot.value) {
          githubDxCompilerResolver
        } else {
          Opts.resolver.sonatypeStaging
        }
    ),
    githubOwner := "dnanexus",
    githubRepository := "dxCompiler",
    publishMavenStyle := true,
    // Tests
    // If an exception is thrown during tests, show the full
    // stack trace, by adding the "-oF" option to the list.
    // Ignore cancelled tests (-oK)
    Test / testOptions += Tests.Argument(scalatestArgs: _*),
    Test / parallelExecution := false
    // Coverage
    //
    // sbt clean coverage test
    // sbt coverageReport
    //coverageEnabled := true
    // To turn it off do:
    // sbt coverageOff
    // Ignore code parts that cannot be checked in the unit
    // test environment
    //coverageExcludedPackages := "dxScala.Main"
)

// Show deprecation warnings
val compilerOptions = Seq(
    "-unchecked",
    "-deprecation",
    "-feature",
    "-explaintypes",
    "-encoding",
    "UTF-8",
    "-Xlint:constant",
    "-Xlint:delayedinit-select",
    "-Xlint:doc-detached",
    "-Xlint:inaccessible",
    "-Xlint:infer-any",
    "-Xlint:nullary-unit",
    "-Xlint:option-implicit",
    "-Xlint:package-object-classes",
    "-Xlint:poly-implicit-overload",
    "-Xlint:private-shadow",
    "-Xlint:stars-align",
    "-Xlint:type-parameter-shadow",
    "-Ywarn-dead-code",
    "-Ywarn-unused:implicits",
    "-Ywarn-unused:privates",
    "-Ywarn-unused:locals",
    "-Ywarn-unused:imports", // warns about every unused import on every command.
    "-Xfatal-warnings" // makes those warnings fatal.
)

// Assembly
lazy val assemblySettings = Seq(
    // comment out this line to enable tests in assembly
    assembly / test := {},
    assembly / assemblyMergeStrategy := customMergeStrategy.value
)<|MERGE_RESOLUTION|>--- conflicted
+++ resolved
@@ -140,11 +140,7 @@
     val typesafeVersion = "1.4.1"
     val sprayVersion = "1.3.6"
     val scalatestVersion = "3.2.9"
-<<<<<<< HEAD
     val logbackVersion = "1.2.9"
-=======
-    val logbackVersion = "1.2.8"
->>>>>>> 0e166dd3
 
     val dxCommon = "com.dnanexus" % "dxcommon" % dxCommonVersion
     val dxApi = "com.dnanexus" % "dxapi" % dxApiVersion
