--- conflicted
+++ resolved
@@ -118,30 +118,17 @@
 // DEPENDENCIES
 
 val githubDxScalaResolver = Resolver.githubPackages("dnanexus", "dxScala")
-<<<<<<< HEAD
-val githubWdlToolsResolver = Resolver.githubPackages("dnanexus-rnd", "wdlTools")
-resolvers ++= Seq(githubDxScalaResolver, githubWdlToolsResolver)
-
-lazy val dependencies =
-  new {
-    val dxCommonVersion = "0.2.15-SNAPSHOT"
-    val dxApiVersion = "0.3.0-SNAPSHOT"
-    val dxFileAccessProtocolsVersion = "0.1.7-SNAPSHOT"
-    val wdlToolsVersion = "0.12.10-SNAPSHOT"
-    val cwlScalaVersion = "0.5.1-SNAPSHOT"
-=======
 val githubCwlScalaResolver = Resolver.githubPackages("dnanexus", "cwlScala")
 val githubWdlToolsResolver = Resolver.githubPackages("dnanexus-rnd", "wdlTools")
 val githubDxCompilerResolver = Resolver.githubPackages("dnanexus", "dxCompiler")
 
 lazy val dependencies =
   new {
-    val dxCommonVersion = "0.3.0"
-    val dxApiVersion = "0.3.0"
-    val dxFileAccessProtocolsVersion = "0.2.0"
-    val wdlToolsVersion = "0.13.1"
-    val cwlScalaVersion = "0.3.4"
->>>>>>> 459cf8cf
+    val dxCommonVersion = "0.4.0"
+    val dxApiVersion = "0.4.0"
+    val dxFileAccessProtocolsVersion = "0.3.0"
+    val wdlToolsVersion = "0.14.0k"
+    val cwlScalaVersion = "0.5.1-SNAPSHOT"
     val typesafeVersion = "1.3.3"
     val sprayVersion = "1.3.5"
     val scalatestVersion = "3.1.1"
@@ -190,15 +177,9 @@
     // snapshot versions publish to GitHub packages repository
     // release versions publish to sonatype staging repository
     publishTo := Some(
-<<<<<<< HEAD
-        if (isSnapshot.value)
-          githubDxScalaResolver
-        else
-=======
         if (isSnapshot.value) {
           githubDxCompilerResolver
         } else {
->>>>>>> 459cf8cf
           Opts.resolver.sonatypeStaging
         }
     ),
