--- conflicted
+++ resolved
@@ -122,13 +122,8 @@
     val dxCommonVersion = "0.2.4"
     val dxApiVersion = "0.1.7"
     val dxFileAccessProtocolsVersion = "0.1.2"
-<<<<<<< HEAD
-    val wdlToolsVersion = "0.11.15"
-    val cwlScalaVersion = "0.2.9"
-=======
     val wdlToolsVersion = "0.11.16"
     val cwlScalaVersion = "0.3.0"
->>>>>>> 87f1589b
     val typesafeVersion = "1.3.3"
     val sprayVersion = "1.3.5"
     val scalatestVersion = "3.1.1"
