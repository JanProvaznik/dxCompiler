--- conflicted
+++ resolved
@@ -123,13 +123,8 @@
 lazy val dependencies =
   new {
     val dxCommonVersion = "0.2.15-SNAPSHOT"
-<<<<<<< HEAD
-    val dxApiVersion = "0.2.0"
-    val dxFileAccessProtocolsVersion = "0.1.6"
-=======
     val dxApiVersion = "0.2.1-SNAPSHOT"
     val dxFileAccessProtocolsVersion = "0.1.7-SNAPSHOT"
->>>>>>> ee05e3fa
     val wdlToolsVersion = "0.12.9"
     val cwlScalaVersion = "0.5.0"
     val typesafeVersion = "1.3.3"
