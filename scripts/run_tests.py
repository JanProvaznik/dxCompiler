#!/usr/bin/env python3
import argparse
from collections import namedtuple
import dxpy
import fnmatch
import glob
import hashlib
import json
import os
import pprint
import re
import sys
import subprocess
import tempfile
from typing import Callable, Iterator, Union, Optional, List
from termcolor import colored, cprint
import time
import traceback
import yaml
from dxpy.exceptions import DXJobFailureError

import util

here = os.path.dirname(sys.argv[0])
top_dir = os.path.dirname(os.path.abspath(here))
test_dir = os.path.join(os.path.abspath(top_dir), "test")

git_revision = subprocess.check_output(["git", "describe", "--always", "--dirty", "--tags"]).strip()
test_files = {}
test_failing = set([
    "bad_status",
    "bad_status2",
    "just_fail_wf",
    "missing_output",
    "docker_retry",
    "argument_list_too_long",
])

wdl_v1_list = [
    # calling native dx applets/apps
    "call_native_v1",
    "call_native_app",

    "cast",
    "dict",
    "instance_types",
    "linear_no_expressions",
    "linear",
    "optionals",
    "optionals3",
    "spaces_in_file_paths",
    "strings",
    "runtime_vs_static_type",
    "wf_person",
    "call_level2",
    "environment_passing_deep_nesting",
    "optional_output",
    "unpassed_default_arg",

    # workflows with nested blocks
    "two_levels",
    "three_levels",
    "four_levels",
    "param_passing",
    "nested_scatter",

    # Array input with no values
    "empty_array",

    # Map with a File key
    "map_file_key",

    # defaults and parameter passing
    "top",
    "subworkflow_with_default",

    # can we download from a container?
    "download_from_container",

    # input file with pairs
    "echo_pairs",
    "array_structs",

    # Missing optional output files, returned as none, instead
    # of an error
    "missing_optional_output_file",

    # calling with an optional argument not specified
    "scatter_subworkflow_with_optional",

    # streaming
    "streaming_inputs",

    # input/output linear_no_expressions
    "wf_with_input_expressions",
    "wf_with_output_expressions",

    # bug regression tests
    "nested_pairs",  # APPS-370
    "apps_378",
    "apps_384",
    "diff_stream_and_download",  # APPS-288
    "apps_573",
    "apps_612",
<<<<<<< HEAD
    "nested_optional",
=======
>>>>>>> 05ac75ec

    # manifests
    "simple_manifest",
    "complex_manifest",
    "view_and_count_manifest"
]

wdl_v1_1_list = [
    "v1_1_dict",

    # bug regression tests
    "apps_579_boolean_flag_expr",
    "apps_579_string_substitution_expr"
]

# docker image tests
docker_test_list = [
    "broad_genomics",
    "biocontainers",
    "private_registry",
    "native_docker_file_image",
    "native_docker_file_image_gzip",
    "samtools_count",
    "dynamic_docker_image",
    "ecr_docker",
]

# wdl draft-2
draft2_test_list = [
    "advanced",
    "bad_status",
    "bad_status2",
    "just_fail_wf",
    "call_with_defaults1",
    "call_with_defaults2",
    "conditionals_base",
    "files",
    "files_with_the_same_name",
    "hello",
    "shapes",
    # this test cannot be enabled yet, because we
    # don't yet support overriding task inputs
    #"population",

    # multiple library imports in one WDL workflow
    "multiple_imports",

    # subworkflows
    "conditionals2",
    "modulo",
    "movies",
    "subblocks2",
    "subblocks",
    "var_type_change",
    "outer",

    # calling native dx applets/apps
    # We currently do not have a code generator for draft-2, so cannot import dx_extern.wdl.
    #"call_native",

    "write_lines_bug",
]

single_tasks_list = [
    "add3",
    "diff2files",
    "empty_stdout",
    "sort_file",
    "symlinks_wc",
    "DiskSpace2",
    "echo_line_split",
    "opt_array",
    "stream_diff_v1"
]

cwl_tools = [
    "cat",  # hello world tool
    "tar_files",
]

cwl_conformance = [
    os.path.basename(path)[:-4]
    for path in glob.glob(os.path.join(test_dir, "cwl_conformance", "tools", "*.cwl"))
]

# Tests run in continuous integration. We remove the native app test,
# because we don't want to give permissions for creating platform apps.
ci_test_list = [
    # WDL tests
    "advanced",
    # We currently do not have a code generator for draft-2, so cannot import dx_extern.wdl.
    # "call_native",
    "call_with_defaults1",
    "trains",
    "files",
    # CWL tests
    "cat",
]

special_flags_list = [
    "add2",       # test the ignoreReuse flag
    "add_many",   # tests the delayWorkspaceDestruction flag
    "inc_range",  # check that runtime call to job/analysis pass the delayWorkspaceDestruction flag
]

# these are the examples from the documentation
doc_tests_list = [
    "bwa_mem"
]

medium_test_list = wdl_v1_list + wdl_v1_1_list + docker_test_list + special_flags_list + cwl_tools
large_test_list = medium_test_list + draft2_test_list + single_tasks_list + doc_tests_list

test_suites = {
    'CI': ci_test_list,
    'M': medium_test_list,
    'L': large_test_list,
    'tasks': single_tasks_list,
    'draft2': draft2_test_list,
    'docker': docker_test_list,
    'native': ["call_native", "call_native_v1"],
    'docs': doc_tests_list,
    'cwl_conformance': cwl_conformance
}

# Tests with the reorg flags
test_reorg = [
    "dict",
    "strings",
    "test_reorg",
    "test_reorg_no_config"
]
test_defaults = []
test_unlocked = [
    "array_structs",
    "cast",
    "call_with_defaults1",
    "files",
    "hello",
    "path_not_taken",
    "optionals",
    "shapes",
    #"population"
]
test_project_wide_reuse = ['add2', "add_many"]

test_import_dirs = ["A"]
TestMetaData = namedtuple('TestMetaData', ['name', 'kind'])
TestDesc = namedtuple('TestDesc',
                      ['name', 'kind', 'source_file', 'raw_input', 'dx_input', 'results', 'extras'])

# Test with -waitOnUpload flag
test_upload_wait = ["upload_wait"]

######################################################################
# Read a JSON file
def read_json_file(path):
    with open(path, 'r') as fd:
        data = fd.read()
        d = json.loads(data)
        return d

def verify_json_file(path):
    try:
        read_json_file(path)
    except:
        raise RuntimeError("Error verifying JSON file {}".format(path))

# Search a WDL file with a python regular expression.
# Note this is not 100% accurate.
#
# Look for all tasks and workflows. If there is exactly
# one workflow, this is a WORKFLOW. If there are no
# workflows and exactly one task, this is an APPLET.
task_pattern_re = re.compile(r"^(task)(\s+)(\w+)(\s+){")
wf_pattern_re = re.compile(r"^(workflow)(\s+)(\w+)(\s+){")
def get_wdl_metadata(filename):
    workflows = []
    tasks = []
    with open(filename, 'r') as fd:
        for line in fd:
            m = re.match(wf_pattern_re, line)
            if m is not None:
                workflows.append(m.group(3))
            m = re.match(task_pattern_re, line)
            if m is not None:
                tasks.append(m.group(3))
    if len(workflows) > 1:
        raise RuntimeError("WDL file {} has multiple workflows".format(filename))
    if len(workflows) == 1:
        return TestMetaData(name = workflows[0],
                            kind = "workflow")
    assert(len(workflows) == 0)
    if len(tasks) == 1:
        return TestMetaData(name = tasks[0],
                            kind = "applet")
    if (os.path.basename(filename).startswith("library") or
        os.path.basename(filename).endswith("_extern")):
        return
    raise RuntimeError("{} is not a valid WDL test, #tasks={}".format(filename, len(tasks)))

def get_cwl_metadata(filename, tname):
    with open(filename, 'r') as fd:
        doc = yaml.safe_load(fd)

    if doc["class"] == "CommandLineTool":
        name = doc.get("id", tname)
        return TestMetaData(name=name, kind="applet")

    raise RuntimeError("{} is not a valid CWL test".format(filename))

# Register a test name, find its inputs and expected results files.
def register_test(dir_path, tname, ext):
    global test_files
    if tname in test_suites.keys():
        raise RuntimeError("Test name {} is already used by a test-suite, it is reserved".format(tname))
    source_file = os.path.join(dir_path, tname + ext)
    if not os.path.exists(source_file):
        raise RuntimeError("Test file {} does not exist".format(source_file))
    if ext == ".wdl":
        metadata = get_wdl_metadata(source_file)
    elif ext == ".cwl":
        metadata = get_cwl_metadata(source_file, tname)
    else:
        raise RuntimeError("unsupported file type {}".format(ext))
    desc = TestDesc(name=metadata.name,
                    kind=metadata.kind,
                    source_file=source_file,
                    raw_input=[],
                    dx_input=[],
                    results=[],
                    extras=None)

    # Verify the input file, and add it (if it exists)
    test_input = os.path.join(dir_path, tname + "_input.json")
    if os.path.exists(test_input):
        verify_json_file(test_input)
        desc.raw_input.append(test_input)
        desc.dx_input.append(os.path.join(dir_path, tname + "_input.dx.json"))
        desc.results.append(os.path.join(dir_path, tname + "_results.json"))

    # check if the alternate naming scheme is used for tests with multiple inputs
    i = 1
    while True:
        test_input = os.path.join(dir_path, tname + "_input{}.json".format(i))
        if os.path.exists(test_input):
            verify_json_file(test_input)
            desc.raw_input.append(test_input)
            desc.dx_input.append(os.path.join(dir_path, tname + "_input{}.dx.json".format(i)))
            desc.results.append(os.path.join(dir_path, tname + "_results{}.json".format(i)))
            i += 1
        else:
            break

    # Add an extras file (if it exists)
    extras = os.path.join(dir_path, tname + "_extras.json")
    if os.path.exists(extras):
        desc = desc._replace(extras=extras)

    test_files[tname] = desc
    desc

######################################################################

# Same as above, however, if a file is empty, return an empty dictionary
def read_json_file_maybe_empty(path):
    if not os.path.exists(path):
        return {}
    else:
        return read_json_file(path)

def find_test_from_exec(exec_obj):
    dx_desc = exec_obj.describe()
    exec_name = dx_desc["name"].split(' ')[0]
    for tname, desc in test_files.items():
        if desc.name == exec_name:
            return tname
    raise RuntimeError("Test for {} {} not found".format(exec_obj, exec_name))

# Check that a workflow returned the expected result for
# a [key]
def validate_result(tname, exec_outputs, key, expected_val):
    desc = test_files[tname]
    # Extract the key. For example, for workflow "math" returning
    # output "count":
    #    'math.count' -> count
    exec_name = key.split('.')[0]
    field_name_parts = key.split('.')[1:]

    field_name1 = ".".join(field_name_parts)
    # convert dots to ___
    field_name2 = "___".join(field_name_parts)
    if exec_name != tname:
        raise RuntimeError("Key {} is invalid, must start with {} name".format(key, desc.kind))
    try:
        # get the actual results
        if field_name1 in exec_outputs:
            result = exec_outputs[field_name1]
        elif field_name2 in exec_outputs:
            result = exec_outputs[field_name2]
        else:
            cprint("field {} missing from executable results {}".format(field_name1, exec_outputs),
                   "red")
            return False
        if isinstance(result, list) and isinstance(expected_val, list):
            result.sort()
            expected_val.sort()
        if isinstance(result, dict) and "$dnanexus_link" in result:
            # the result is a file - download it and extract the contents
            dlpath = os.path.join(tempfile.mkdtemp(), 'result.txt')
            dxpy.download_dxfile(result["$dnanexus_link"], dlpath)
            with open(dlpath, "r") as inp:
                result = inp.read()
        if isinstance(expected_val, dict) and expected_val.get("class") == "File":
            contents = str(result).strip()
            # the result is a cwl File - match the contents, checksum, and/or size
            if "contents" in result and len(contents) != result["size"]:
                cprint("Analysis {} gave unexpected results".format(tname), "red")
                cprint("Field {} should have contents ({}), actual = ({})".format(
                    field_name1, result["contents"], contents
                ), "red")
                return False
            if "size" in result and len(contents) != result["size"]:
                cprint("Analysis {} gave unexpected results".format(tname), "red")
                cprint("Field {} should have size ({}), actual = ({})".format(
                    field_name1, result["size"], len(contents)
                ), "red")
                return False
            if "checksum" in result:
                algo, expected_digest = result["checksum"].split("$")
                actual_digest = get_checksum(contents, algo)
                if actual_digest not in (expected_digest, None):
                    cprint("Analysis {} gave unexpected results".format(tname), "red")
                    cprint("Field {} should have size ({}), actual = ({})".format(
                        field_name1, expected_digest, actual_digest
                    ), "red")
                    return False
        elif str(result).strip() != str(expected_val).strip():
            cprint("Analysis {} gave unexpected results".format(tname), "red")
            cprint("Field {} should be ({}), actual = ({})".format(field_name1, expected_val, result), "red")
            return False
        return True
    except Exception as e:
        print("exception message={}".format(e))
        return False


def get_checksum(contents, algo):
    try:
        m = hashlib.new(algo)
        m.update(contents)
        return m.digest()
    except:
        println("python does not support digest algorithm {}".format(algo))
        return None


def lookup_dataobj(tname, project, folder):
    desc = test_files[tname]
    wfgen = dxpy.bindings.search.find_data_objects(classname= desc.kind,
                                                   name= desc.name,
                                                   folder= folder,
                                                   project= project.get_id(),
                                                   limit= 1)
    objs = [item for item in wfgen]
    if len(objs) > 0:
        return objs[0]['id']
    return None

# Build a workflow.
#
# wf             workflow name
# classpath      java classpath needed for running compilation
# folder         destination folder on the platform
def build_test(tname, project, folder, version_id, compiler_flags):
    desc = test_files[tname]
    print("build {} {}".format(desc.kind, desc.name))
    print("Compiling {} to a {}".format(desc.source_file, desc.kind))
    cmdline = [ "java", "-jar",
                os.path.join(top_dir, "dxCompiler-{}.jar".format(version_id)),
                "compile",
                desc.source_file,
                "-force",
                "-folder", folder,
                "-project", project.get_id() ]
    if "manifest" in desc.source_file:
        cmdline.append("-useManifests")
    cmdline += compiler_flags
    print(" ".join(cmdline))
    oid = subprocess.check_output(cmdline).strip()
    return oid.decode("ascii")

def ensure_dir(path):
    print("making sure that {} exists".format(path))
    if not os.path.exists(path):
        os.makedirs(path)

def wait_for_completion(test_exec_objs):
    print("awaiting completion ...")
    failures = []
    for exec_obj in test_exec_objs:
        tname = find_test_from_exec(exec_obj)
        desc = test_files[tname]
        try:
            exec_obj.wait_on_done()
            print("Executable {} succeeded".format(desc.name))
        except DXJobFailureError:
            if tname in test_failing:
                print("Executable {} failed as expected".format(desc.name))
            else:
                cprint("Error: executable {} failed".format(desc.name), "red")
                failures.append(tname)
    print("tools execution completed")
    return failures

# Run [workflow] on several inputs, return the analysis ID.
def run_executable(project, test_folder, tname, oid, debug_flag, delay_workspace_destruction):
    desc = test_files[tname]

    def once(i):
        try:
            if tname in test_defaults:
                inputs = {}
            elif i < 0:
                inputs = {}
            else:
                inputs = read_json_file(desc.dx_input[i])
            project.new_folder(test_folder, parents=True)
            if desc.kind == "workflow":
                exec_obj = dxpy.DXWorkflow(project=project.get_id(), dxid=oid)
            elif desc.kind == "applet":
                exec_obj = dxpy.DXApplet(project=project.get_id(), dxid=oid)
            else:
                raise RuntimeError("Unknown kind {}".format(desc.kind))

            run_kwargs = {}
            if debug_flag:
                run_kwargs = {
                    "debug": {"debugOn": ['AppError', 'AppInternalError', 'ExecutionError'] },
                    "allow_ssh" : [ "*" ]
                }
            if delay_workspace_destruction:
                run_kwargs["delay_workspace_destruction"] = True

            return exec_obj.run(inputs,
                                project=project.get_id(),
                                folder=test_folder,
                                name="{} {}".format(desc.name, git_revision),
                                instance_type="mem1_ssd1_x4",
                                **run_kwargs)
        except Exception as e:
            print("exception message={}".format(e))
            return None

    def run(i):
        for _ in range(1,5):
            retval = once(i)
            if retval is not None:
                return retval
            print("Sleeping for 5 seconds before trying again")
            time.sleep(5)
        else:
            raise RuntimeError("running workflow")

    n = len(desc.dx_input)
    if n == 0:
        return [run(-1)]
    else:
        return [run(i) for i in range(n)]


def extract_outputs(tname, exec_obj):
    desc = test_files[tname]
    if desc.kind == "workflow":
        locked = tname not in test_unlocked
        if locked:
            return exec_obj['output']
        else:
            stages = exec_obj['stages']
            for snum in range(len(stages)):
                crnt = stages[snum]
                if crnt['id'] == 'stage-outputs':
                    return stages[snum]['execution']['output']
            raise RuntimeError("Analysis for test {} does not have stage 'outputs'".format(tname))
    elif desc.kind == "applet":
        return exec_obj['output']
    else:
        raise RuntimeError("Unknown kind {}".format(desc.kind))

def run_test_subset(project, runnable, test_folder, debug_flag, delay_workspace_destruction):
    # Run the workflows
    test_exec_objs=[]
    for tname, oid in runnable.items():
        desc = test_files[tname]
        print("Running {} {} {}".format(desc.kind, desc.name, oid))
        anl = run_executable(project, test_folder, tname, oid, debug_flag, delay_workspace_destruction)
        test_exec_objs.extend(anl)
    print("executables: " + ", ".join([a.get_id() for a in test_exec_objs]))

    # Wait for completion
    failed_execution = wait_for_completion(test_exec_objs)

    print("Verifying results")
    def verify_test(exec_obj, i):
        exec_desc = exec_obj.describe()
        tname = find_test_from_exec(exec_obj)
        if tname in test_failing:
            return None
        test_desc = test_files[tname]
        exec_outputs = extract_outputs(tname, exec_desc)
        if len(test_desc.results) > i:
            shouldbe = read_json_file_maybe_empty(test_desc.results[i])
            correct = True
            print("Checking results for workflow {} job {}".format(test_desc.name, i))
            for key, expected_val in shouldbe.items():
                correct = validate_result(tname, exec_outputs, key, expected_val)
            anl_name = "{}.{}".format(tname, i)
            if correct:
                print("Analysis {} passed".format(anl_name))
                return None
            else:
                return anl_name

    failed_verification = []
    for i, exec_obj in enumerate(test_exec_objs):
        failed_name = verify_test(exec_obj, i)
        if failed_name is not None:
            failed_verification.append(failed_name)

    if failed_execution or failed_verification:
        all_failures = failed_execution + failed_verification
        print("-----------------------------")
        if failed_execution:
            fexec = '\n'.join(failed_execution)
            print(f"Tools failed execution: {len(failed_execution)}:\n{fexec}")
        if failed_verification:
            fveri = '\n'.join(failed_verification)
            print(f"Tools failed results verification: {len(failed_verification)}:\n{fveri}")
        raise RuntimeError("Failed")

def print_test_list():
    l = [key for key in test_files.keys()]
    l.sort()
    ls = "\n  ".join(l)
    print("List of tests:\n  {}".format(ls))

# Choose set set of tests to run
def choose_tests(name):
    if name in test_suites.keys():
        return test_suites[name]
    if name == 'All':
        return test_files.keys()
    if name in test_files.keys():
        return [name]
    # Last chance: check if the name is a prefix.
    # Accept it if there is exactly a single match.
    matches = [key for key in test_files.keys() if key.startswith(name)]
    if len(matches) > 1:
        raise RuntimeError("Too many matches for test prefix {} -> {}".format(name, matches))
    if len(matches) == 0:
        raise RuntimeError("Test prefix {} is unknown".format(name))
    return matches

# Find all the WDL test files, these are located in the 'test'
# directory. A test file must have some support files.
def register_all_tests(verbose : bool) -> None :
    for root, dirs, files in os.walk(test_dir):
        for t_file in files:
            if t_file.endswith(".wdl") or t_file.endswith(".cwl"):
                base = os.path.basename(t_file)
                (fname, ext) = os.path.splitext(base)
                if fname.startswith("library_"):
                    continue
                if fname.endswith("_extern"):
                    continue
                try:
                    register_test(root, fname, ext)
                except Exception as e:
                    if verbose:
                        print("Skipping WDL file {} error={}".format(fname, e))


# Some compiler flags are test specific
def compiler_per_test_flags(tname):
    flags = []
    desc = test_files[tname]
    if tname not in test_unlocked:
        flags.append("-locked")
    if tname in test_reorg:
        flags.append("-reorg")
    if tname in test_project_wide_reuse:
        flags.append("-projectWideReuse")
    if tname in test_defaults and len(desc.raw_input) > 0:
        flags.append("-defaults")
        flags.append(desc.raw_input[0])
    if tname in test_upload_wait:
        flags.append("-waitOnUpload")
    else:
        for i in desc.raw_input:
            flags.append("-inputs")
            flags.append(i)
    if desc.extras is not None:
        flags += ["--extras", os.path.join(top_dir, desc.extras)]
    if tname in test_import_dirs:
        flags += ["--imports", os.path.join(top_dir, "test/imports/lib")]
    return flags

# Which project to use for a test
# def project_for_test(tname):

######################################################################

def native_call_dxni(project, applet_folder, version_id, verbose: bool):
    # build WDL wrapper tasks in test/dx_extern.wdl
    cmdline_common = [ "java", "-jar",
                       os.path.join(top_dir, "dxCompiler-{}.jar".format(version_id)),
                       "dxni",
                       "-force",
                       "-folder", applet_folder,
                       "-project", project.get_id()]
    if verbose:
        cmdline_common.append("--verbose")

# draft-2 is not currently supported
#     cmdline_draft2 = cmdline_common + [ "--language", "wdl_draft2",
#                                         "--output", os.path.join(top_dir, "test/draft2/dx_extern.wdl")]
#     print(" ".join(cmdline_draft2))
#     subprocess.check_output(cmdline_draft2)

    cmdline_v1 = cmdline_common + [ "-language", "wdl_v1.0",
                                    "-output", os.path.join(top_dir, "test/wdl_1_0/dx_extern.wdl")]
    print(" ".join(cmdline_v1))
    subprocess.check_output(cmdline_v1)


def dxni_call_with_path(project, path, version_id, verbose):
    # build WDL wrapper tasks in test/dx_extern.wdl
    cmdline = [
        "java",
        "-jar",
        os.path.join(top_dir, "dxCompiler-{}.jar".format(version_id)),
        "dxni",
        "-force",
        "-path",
        path,
        "-language",
        "wdl_v1.0",
        "-output",
        os.path.join(top_dir, "test/wdl_1_0/dx_extern_one.wdl")
    ]
    if project is not None:
        cmdline.extend(["-project", project.get_id()])
    if verbose:
        cmdline.append("-verbose")
    print(" ".join(cmdline))
    subprocess.check_output(cmdline)

# Set up the native calling tests
def native_call_setup(project, applet_folder, version_id, verbose):
    native_applets = ["native_concat",
                      "native_diff",
                      "native_mk_list",
                      "native_sum",
                      "native_sum_012"]

    # build the native applets, only if they do not exist
    for napl in native_applets:
        applet = list(dxpy.bindings.search.find_data_objects(classname= "applet",
                                                             name= napl,
                                                             folder= applet_folder,
                                                             project= project.get_id()))
        if len(applet) == 0:
            cmdline = [ "dx", "build",
                        os.path.join(top_dir, "test/applets/{}".format(napl)),
                        "--destination", (project.get_id() + ":" + applet_folder + "/") ]
            print(" ".join(cmdline))
            subprocess.check_output(cmdline)

    dxni_call_with_path(project, applet_folder + "/native_concat", version_id, verbose)
    native_call_dxni(project, applet_folder, version_id, verbose)

    # check if providing an applet-id in the path argument works
    first_applet = native_applets[0]
    results = dxpy.bindings.search.find_one_data_object(classname= "applet",
                                                        name= first_applet,
                                                        folder= applet_folder,
                                                        project= project.get_id())
    if results is None:
        raise RuntimeError("Could not find applet {}".format(first_applet))
    dxni_call_with_path(project, results["id"], version_id, verbose)


def native_call_app_setup(project, version_id, verbose):
    app_name = "native_hello"

    # Check if they already exist
    apps = list(dxpy.bindings.search.find_apps(name= app_name))
    if len(apps) == 0:
        # build the app
        cmdline = [ "dx", "build", "--create-app", "--publish",
                    os.path.join(top_dir, "test/apps/{}".format(app_name)) ]
        print(" ".join(cmdline))
        subprocess.check_output(cmdline)

    # build WDL wrapper tasks in test/dx_extern.wdl
    header_file = os.path.join(top_dir, "test/wdl_1_0/dx_app_extern.wdl")
    cmdline = [ "java", "-jar",
                os.path.join(top_dir, "dxCompiler-{}.jar".format(version_id)),
                "dxni",
                "-apps",
                "only",
                "-force",
                "-language", "wdl_v1.0",
                "-output", header_file]
    if verbose:
        cmdline_common.append("--verbose")
    print(" ".join(cmdline))
    subprocess.check_output(cmdline)

    # check if providing an app-id in the path argument works
    results = dxpy.bindings.search.find_one_app(name=app_name, zero_ok=True, more_ok=False)
    if results is None:
        raise RuntimeError("Could not find app {}".format(app_name))
    dxni_call_with_path(None, results["id"], version_id, verbose)

######################################################################
# Compile the WDL files to dx:workflows and dx:applets
# delay_compile_errors: whether to aggregate all compilation errors
#   and only raise an Exception after trying to compile all the tests
def compile_tests_to_project(trg_proj,
                             test_names,
                             applet_folder,
                             compiler_flags,
                             version_id,
                             lazy_flag,
                             delay_compile_errors=False):
    runnable = {}
    has_errors = False
    for tname in test_names:
        oid = None
        if lazy_flag:
            oid = lookup_dataobj(tname, trg_proj, applet_folder)
        if oid is None:
            c_flags = compiler_flags[:] + compiler_per_test_flags(tname)
            try:
                oid = build_test(tname, trg_proj, applet_folder, version_id, c_flags)
            except subprocess.CalledProcessError:
                if delay_compile_errors:
                    traceback.print_exc()
                    has_errors = True
                else:
                    raise
        runnable[tname] = oid
        print("runnable({}) = {}".format(tname, oid))
    if has_errors:
        raise RuntimeError("failed to compile one or more tests")
    return runnable


######################################################################
## Program entry point
def main():
    global test_unlocked
    argparser = argparse.ArgumentParser(description="Run WDL compiler tests on the platform")
    argparser.add_argument("--archive", help="Archive old applets",
                           action="store_true", default=False)
    argparser.add_argument("--compile-only", help="Only compile the workflows, don't run them",
                           action="store_true", default=False)
    argparser.add_argument("--compile-mode", help="Compilation mode")
    argparser.add_argument("--debug", help="Run applets with debug-hold, and allow ssh",
                           action="store_true", default=False)
    argparser.add_argument("--delay-workspace-destruction", help="Run applets with delayWorkspaceDestruction",
                           action="store_true", default=False)
    argparser.add_argument("--force", help="Remove old versions of applets and workflows",
                           action="store_true", default=False)
    argparser.add_argument("--folder", help="Use an existing folder, instead of building dxCompiler")
    argparser.add_argument("--lazy", help="Only compile workflows that are unbuilt",
                           action="store_true", default=False)
    argparser.add_argument("--list", "--test-list", help="Print a list of available tests",
                           action="store_true",
                           dest="test_list",
                           default=False)
    argparser.add_argument("--clean", help="Remove build directory in the project after running tests",
                           action="store_true", default=False)
    argparser.add_argument("--delay-compile-errors", help="Compile all tests before failing on any errors",
                           action="store_true", default=False)
    argparser.add_argument("--locked", help="Generate locked-down workflows",
                           action="store_true", default=False)
    argparser.add_argument("--project", help="DNAnexus project ID",
                           default="dxCompiler_playground")
    argparser.add_argument("--project-wide-reuse", help="look for existing applets in the entire project",
                           action="store_true", default=False)
    argparser.add_argument("--stream-all-files", help="Stream all input files with dxfs2",
                           action="store_true", default=False)
    argparser.add_argument("--runtime-debug-level",
                           help="printing verbosity of task/workflow runner, {0,1,2}")
    argparser.add_argument("--test", help="Run a test, or a subgroup of tests",
                           action="append", default=[])
    argparser.add_argument("--unlocked", help="Generate only unlocked workflows",
                           action="store_true", default=False)
    argparser.add_argument("--verbose", help="Verbose compilation",
                           action="store_true", default=False)
    argparser.add_argument("--verbose-key", help="Verbose compilation",
                           action="append", default=[])
    args = argparser.parse_args()

    print("top_dir={} test_dir={}".format(top_dir, test_dir))

    register_all_tests(args.verbose)
    if args.test_list:
        print_test_list()
        exit(0)
    test_names = []
    if len(args.test) == 0:
        args.test = 'M'
    for t in args.test:
        test_names += choose_tests(t)
    print("Running tests {}".format(test_names))
    version_id = util.get_version_id(top_dir)

    project = util.get_project(args.project)
    if project is None:
        raise RuntimeError("Could not find project {}".format(args.project))
    if args.folder is None:
        base_folder = util.create_build_dirs(project, version_id)
    else:
        # Use existing prebuilt base folder
        base_folder = args.folder
        util.create_build_subdirs(project, base_folder)
    applet_folder = base_folder + "/applets"
    test_folder = base_folder + "/test"
    print("project: {} ({})".format(project.name, project.get_id()))
    print("folder: {}".format(base_folder))

    test_dict = {
        "aws:us-east-1" :  project.name + ":" + base_folder
    }

    # build the dxCompiler jar file, only on us-east-1
    assets = util.build(project, base_folder, version_id, top_dir, test_dict)
    print("assets: {}".format(assets))

    if args.unlocked:
        # Disable all locked workflows
        args.locked = False
        test_unlocked = test_names

    compiler_flags = []
    if args.locked:
        compiler_flags.append("-locked")
        test_unlocked = []
    if args.archive:
        compiler_flags.append("-archive")
    if args.compile_mode:
        compiler_flags += ["-compileMode", args.compile_mode]
    if args.force:
        compiler_flags.append("-force")
    if args.verbose:
        compiler_flags.append("-verbose")
    if args.stream_all_files:
        compiler_flags.append("-streamAllFiles")
    if args.verbose_key:
        for key in args.verbose_key:
            compiler_flags += ["-verboseKey", key]
    if args.runtime_debug_level:
        compiler_flags += ["-runtimeDebugLevel", args.runtime_debug_level]
    if args.project_wide_reuse:
        compiler_flags.append("-projectWideReuse")

    #  is "native" included in one of the test names?
    if ("call_native" in test_names or
        "call_native_v1" in test_names):
        native_call_setup(project, applet_folder, version_id, args.verbose)
    if "call_native_app" in test_names:
        native_call_app_setup(project, version_id, args.verbose)

    try:
        # Compile the WDL files to dx:workflows and dx:applets
        runnable = compile_tests_to_project(project,
                                            test_names,
                                            applet_folder,
                                            compiler_flags,
                                            version_id,
                                            args.lazy,
                                            args.delay_compile_errors)
        if not args.compile_only:
            run_test_subset(project, runnable, test_folder, args.debug, args.delay_workspace_destruction)
    finally:
        if args.clean:
            project.remove_folder(base_folder, recurse=True, force=True)
        print("Completed running tasks in {}".format(args.project))


if __name__ == '__main__':
    main()<|MERGE_RESOLUTION|>--- conflicted
+++ resolved
@@ -102,10 +102,7 @@
     "diff_stream_and_download",  # APPS-288
     "apps_573",
     "apps_612",
-<<<<<<< HEAD
     "nested_optional",
-=======
->>>>>>> 05ac75ec
 
     # manifests
     "simple_manifest",
