--- conflicted
+++ resolved
@@ -86,14 +86,10 @@
     "nested_pairs",  # APPS-370
     "apps_378",
     "apps_384",
-<<<<<<< HEAD
-    "diff_stream_and_download",  # APPS-288,
-=======
     "diff_stream_and_download",  # APPS-288
     "apps_573",
     "apps_612",
 
->>>>>>> 459cf8cf
     # manifests
     "simple_manifest",
     "complex_manifest",
@@ -133,14 +129,10 @@
     "files_with_the_same_name",
     "hello",
     "shapes",
-<<<<<<< HEAD
-  
-=======
     # this test cannot be enabled yet, because we
     # don't yet support overriding task inputs
     #"population",
 
->>>>>>> 459cf8cf
     # multiple library imports in one WDL workflow
     "multiple_imports",
     # subworkflows
