#!/usr/bin/env python3
import argparse
import shutil
from collections import namedtuple
import dxpy
import glob
import hashlib
import json
import os
import random
import re
import sys
import subprocess
import tempfile
from termcolor import cprint
import time
import traceback
from typing import List
import yaml
from dxpy.exceptions import DXJobFailureError

import util

here = os.path.dirname(sys.argv[0])
top_dir = os.path.dirname(os.path.abspath(here))
test_dir = os.path.join(os.path.abspath(top_dir), "test")

test_files = {}

# these tests generally have syntax errors and are expected to fail at the compile step
test_compilation_failing = {
    "import_passwd",
}

# these tests generally have missing inputs and are expected to fail at the run step
test_run_failing = {
    "null-expression2-tool.0",
}

# these tests are expected to fail at runtime
expected_failure = {
    "bad_status",
    "bad_status2",
    "just_fail_wf",
    "missing_output",
    "docker_retry",
    "argument_list_too_long",
    "diskspace_exhauster",
    "symlink-illegal",
    "docker-array-secondaryfiles.1",
    "iwd-container-entryname2",
    "iwd-container-entryname3",
    "iwd-container-entryname4",
    "loadContents-limit",
    "cond-wf-003.3",
    "cond-wf-004.1",
    "cond-wf-005",
    "cond-wf-006.1",
    "cond-wf-012",
    "cond-wf-003-1.1",
    "cond-wf-003-1_nojs.1",
    "cond-wf-004_nojs.1",
    "cond-wf-005_nojs",
    "cond-wf-006_nojs.1",
    "cond-wf-012_nojs",
    "fail-unconnected",
    "apps_1014",
    "echo-tool.1",
    "echo-tool.2",
    "glob-path-error",
    "networkaccess2",
    "timelimit",
    "timelimit2",
    "timelimit4",
    "record-in-format.1",
    "record-in-format.2",
    "record-in-format.3",
    "record-in-secondaryFiles-missing-wf",
    "null-expression2-tool.1",
    "timelimit-wf",
    "timelimit4-wf",
}

wdl_v1_list = [
    # calling native dx applets/apps
    "call_native_v1",
    "call_native_app",
    "cast",
    "dict",
    "instance_types",
    "linear_no_expressions",
    "linear",
    "optionals",
    "optionals3",
    "spaces_in_file_paths",
    "strings",
    "runtime_vs_static_type",
    "wf_person",
    "call_level2",
    "environment_passing_deep_nesting",
    "optional_output",
    "unpassed_default_arg",
    # workflows with nested blocks
    "two_levels",
    "three_levels",
    "four_levels",
    "param_passing",
    "nested_scatter",
    # Array input with no values
    "empty_array",
    # Map with a File key
    "map_file_key",
    # defaults and parameter passing
    "top_wf",
    "subworkflow_with_default",
    # can we download from a container?
    "download_from_container",
    # input file with pairs
    "echo_pairs",
    "array_structs",
    # Missing optional output files, returned as none, instead
    # of an error
    "missing_optional_output_file",
    # calling with an optional argument not specified
    "scatter_subworkflow_with_optional",
    # streaming
    "streaming_inputs",
    # input/output linear_no_expressions
    "wf_with_input_expressions",
    "wf_with_output_expressions",
    # bug regression tests
    "nested_pairs",  # APPS-370
    "apps_378",
    "apps_384",
    "diff_stream_and_download",  # APPS-288
    "apps_573",
    "apps_612",
    "nested_optional",
    "struct_deref",  # APPS-615
    "apps_936",
    "apps_1014",

    # manifests
    "simple_manifest",
    "complex_manifest",
    "view_and_count_manifest",

    # workflow with output files created by expressions
    "upload_workflow_files",
    "subworkflow_with_task",
    "apps_700",
    "apps_864"
]

wdl_v1_1_list = [
    "v1_1_dict",
    "apps_847_scatter_empty",
    "optional_missing",
    "inputs_provided_optional",

    # bug regression tests
    "apps_579_boolean_flag_expr",
    "apps_579_string_substitution_expr",
    "apps_956_private_var_local"
]

# docker image tests
docker_test_list = [
    "broad_genomics",
    "biocontainers",
    "private_registry",
    "native_docker_file_image",
    "native_docker_file_image_gzip",
    "samtools_count",
    "dynamic_docker_image",
    "ecr_docker",
]

# wdl draft-2
draft2_test_list = [
    "advanced",
    "bad_status",
    "bad_status2",
    "just_fail_wf",
    "call_with_defaults1",
    "call_with_defaults2",
    "conditionals_base",
    "files",
    "files_with_the_same_name",
    "hello",
    "shapes",
    # this test cannot be enabled yet, because we
    # don't yet support overriding task inputs
    # "population",

    # multiple library imports in one WDL workflow
    "multiple_imports",
    # subworkflows
    "conditionals2",
    "modulo",
    "movies",
    "subblocks2",
    "subblocks",
    "var_type_change",
    "outer",
    # calling native dx applets/apps
    # We currently do not have a code generator for draft-2, so cannot import dx_extern.wdl.
    # "call_native",
    "write_lines_bug",
]

single_tasks_list = [
    "add3",
    "diff2files",
    "empty_stdout",
    "sort_file",
    "symlinks_wc",
    "DiskSpace2",
    "echo_line_split",
    "opt_array",
    "stream_diff_v1",
]

cwl_tools = [
    "cat",  # hello world tool
    "tar_files",
]

cwl_conformance_tools = [
    os.path.basename(path)[:-9]
    for path in glob.glob(os.path.join(test_dir, "cwl_conformance", "tools", "*.cwl.json"))
]
cwl_conformance_workflows = [
    os.path.basename(path)[:-9]
    for path in glob.glob(os.path.join(test_dir, "cwl_conformance", "workflows", "*.cwl.json"))
]

# Tests run in continuous integration. We remove the native app test,
# because we don't want to give permissions for creating platform apps.
ci_test_list = [
    # WDL tests
    "advanced",
    # We currently do not have a code generator for draft-2, so cannot import dx_extern.wdl.
    # "call_native",
    "call_with_defaults1",
    "trains",
    "files",
    # CWL tests
    "cat",
]

special_flags_list = [
    "add2",  # test the ignoreReuse flag
    "add_many",  # tests the delayWorkspaceDestruction flag
    "inc_range",  # check that runtime call to job/analysis pass the delayWorkspaceDestruction flag
]

# these are the examples from the documentation
doc_tests_list = [
    "bwa_mem"
]

cromwell_key_error_list = [
    "http_inputs",
    "drs_usa_hca",
    "drs_usa_jdr",
]

# These are cromwell tests that won't run on DNAnexus - see README.txt
cromwell_invalid = {
    "local_backend",
    "string_interpolation",
    "call_cache_hit_prefixes",
    "declarations",
    "reference_disk_test",
    "optional_parameter",
    "sub",
    "sub_sub",
    "echo",
    "sub_workflow_no_output",
    "recursive_imports",
    "large_final_workflow_outputs_dir",
    "input_from_bucket_with_requester_pays",
    "optional_declarations",
    "sub_workflow_interactions",
    "unscattered",
    "inter_scatter_dependencies",
    "docker_alpine",
    "read_write_functions",
    "afters_and_ifs",
    "afters",
    "afters_and_scatters",
    "custom_cacheworthy_attributes",
    "input_expressions",
    "missing_delete",
    "confirm_preemptible",
    "call_cache_capoeira_jes",
    "dedup_localizations_papi_v2",
    "papi_v2_log",
    "papi_v2_plain_detritus",
    "call_cache_capoeira_local",
    "backendWithNoDocker",
    "docker_image_cache_true",
    "dummy_scatter",
    "fofn_caching",
    "hello_private_repo",
    "local_bourne",
    "papi_v2_gcsa",
    "monitoring_log",
    "call_cache_capoeira_tes",
    "check_network_in_vpc",
    "tmp_dir",
    "long_cmd",
    "workbench_health_monitor_check",
    "monitoring_image_script",
    "docker_size_dockerhub",
    "docker_size_gcr",
    "custom_mount_point",
    "short_circuit",
    "top",
    "recursive_imports_no_subwf",
    "parallel_composite_uploads_on",
    "parallel_composite_uploads_off",
    "default_runtime_attributes",
}

# tests taken from cromwell repository
cromwell_tests_list = [
    "null_input_values",
    "dont_strip_line_prefix",
    "non_root_default_user",
    "memory_units",
    "cacheWithinWF",
    "dot_dir_stuck_running",
    "empty_string",
    "floating_tags",
    "array_literal_locations",
    "stdout_delete",
    "sub_workflow_delete",
    "no_output_delete",
    "exhaustive_delete",
    "scatter_delete",
    "collections_delete",
    "hello_delete",
    "sub_workflow_delete_import",
    "no_cache_delete",
    "readFromCache",
    "sizerelativepath",
    "subworkflow_wt",
    "b",
    "c",
    "a",
    "d",
    "sub_sub_sub",
    "array_io",
    "simple_if",
    "single_to_array_conversion",
    "coerce_to_array_of_optionals",
    "wdl_function_locations",
    "workflow_output_paths",
    "sub_function",
    "public_http_import",
    "control_chars",
    "prefix",
    "write_lines_files",
    "cached_copy",
    "read_tsv",
    "custom_entrypoint",
    "square",
    "papi_cpu_platform",
    "complex_types_files",
    "file_evaluator_identifier_lookups",
    "non_root_specified_user",
    "write_lines",
    "workflow_output_paths_colliding",
    "jes_labels",
    "localization_sanity_papi_v2",
    "recimp_nosubwf_outer",
    "recimp_nosubwf_inner",
    "globbingindex",
    "postfix_quantifiers",
    "length",
    "wdl_empty_glob",
    "output_filename_interpolation",
    "aliased_subworkflows",
    "docker_image_cache_false",
    "curl",
    "symlink_localization",
    "error_10_preemptible",
    "multiline_command_line",
    "use_cacheCopy_dir",
    "writeToCache",
    "cacheBetweenWF",
    "lots_of_inputs",
    "local_gcs",
    "read_write_json_roundtrip_develop",
    "read_write_json_roundtrip",
    "checkpointing",
    "cromwell_restart",
    "space",
    "arrays_scatters_ifs",
    "declarations_as_nodes",
    "variable_scoping",
    "sub_workflow_decls",
    "input_mirror",
    "sub_workflow_hello_world_import",
    "sub_workflow_hello_world",
    "volatile_disables_cache",
    "file_outputs_from_input",
    "write_tsv",
    "final_call_logs_dir",
    "subdirectory",
    "input_localization",
    "scattered",
    "filearrayoutput",
    "array_io",
    "docker_hash_quay",
    "docker_hash_gcr",
    "workflow_type_and_version_wdl",
    "dontglobinputs",
    "globbingscatter",
    "ifs_in_scatters",
    "nested_lookups",
    "simple_if",
    "declarations_in_ifs",
    "lots_of_nesting",
    "ifs_upstream_and_downstream",
    "subworkflows_in_ifs",
    "scatters_in_ifs",
    "simple_if_workflow_outputs",
    "scattergather",
    "map_workflow",
    "forkjoin",
    "scatter_chain",
    "output_redirection",
    "workflowenginefunctions",
    "stdout_stderr_passing",
    "scatter",
    "siblings_scatter",
    "simple_scatter",
    "prepare_scatter_gather",
    "multiplesourcedarray",
    "passingfiles",
    "referencingpreviousinputsandoutputs",
    "engine_functions",
    # "string_interpolation_optional",  # pending wdlTools 170
    # "none_literal",  # pending wdlTools 170
    "sub_workflow_interactions_scatter",
    "sub_workflow_one_output_import",
    "sub_workflow_var_refs",
    "sub_workflow_var_refs_import",
    # "globbingBehavior",  # pending dxCompiler 87
    # "object_access",  # pending wdlTools 171
    # "read_write_json",  # pending wdlTools 171
    "no_task_no_output_delete",
    "if_then_else_expressions",
    "sub_workflow_no_output_block_import",
    "sub_workflow_no_outputs_in_block_import",
    "sub_workflow_interactions_import",
    "workflow_output_declarations",
    "member_access",
    "select_functions",
    "dollars_in_strings",
    "workflow_name_length_ok",
    "importer_ok",
    "read_write_map",
    "docker_image_cache_unspecified",
    "defined_function",
    "workflow_engine_functions",
    "empty_scatter",
    "continue_on_return_code",
    "exit",
]

cwl_cromwell_tests_list = [
    "cwl_ad_hoc_file_test",
    "cwl_cache_between_workflows",
    "cwl_cache_within_workflow",
    "cwl_docker_size",
    "cwl_dynamic_initial_workdir",
    "cwl_expressionLib",
    "cwl_format",
    # "cwl_format_url", # APPS-961 Could not load extension schema https
    "cwl_glob_sort",
    "cwl_hello",
    # "cwl_http_inputs", # APPS-961 HTTPS input link is not supported: 
    #                     Error translating inputs: java.lang.RuntimeException: Unsupported file source .png
    "test_wf",
    "touch",
    "test_pack",
    "cwl_input_binding_expression",
    # "cwl_input_json", # APPS-1008: Error translating to IR, downcasting failed
    "cwl_input_typearray",
    "cwl_interpolated_strings",
    "cwl_optionals",
    "cwl_output_json",
    "prefix_for_array",
    "cwl_recursive_link_directories",
    "cwl_relative_imports",
    # "cwl_disk_resources", # APPS-961 Could not resolve host: metadata.google.internal
    #                       # Unknown hint https://www.dnanexus.com/cwl#InputResourceRequirement (Should be deprecated)
    # "cwl_inputdir_zero_doesnt_localize", # APPS-1008: Error translating to IR, downcasting failed
    # "cwl_resources", # APPS-961 Could not resolve host: metadata.google.internal
    # "cwl_restart", # APPS-834 AppInternalError: workflow does not contain a tool 
    "1st-tool",
    "cwl_secondary_files",
    # "cwl_secondary_files_workflow", # APPS-1005 Error creating translator
    "cwl_stdout_expression",
    # "scatter-wf1", # APPS-834 Could not find linking information 
    # "cwl_three_step", # APPS-834 AppInternalError: workflow does not contain a tool 
    # "cwl_three_step_caller_wf" # APPS-834 AppInternalError: workflow does not contain a tool
    #                              (raised from calling cwl_three_step)
]

# these are tests that take a long time to run
long_test_list = [
    "diskspace_exhauster"  # APPS-749
]

medium_test_list = (
    wdl_v1_list + wdl_v1_1_list + docker_test_list + special_flags_list + cwl_tools
)
large_test_list = (
    medium_test_list + draft2_test_list + single_tasks_list + doc_tests_list + long_test_list +
    cwl_conformance_tools + cwl_conformance_workflows + cromwell_tests_list
)

manifest_test_list = ("simple_manifest", "complex_manifest", "view_and_count_manifest")

test_suites = {
    "CI": ci_test_list,
    "M": medium_test_list,
    "L": large_test_list,
    "tasks": single_tasks_list,
    "draft2": draft2_test_list,
    "docker": docker_test_list,
    "native": ["call_native", "call_native_v1"],
    "docs": doc_tests_list,
    "cwl_tools": cwl_conformance_tools,
    "cwl_workflows": cwl_conformance_workflows,
    'cromwell': cromwell_tests_list,
    "cwl_cromwell": cwl_cromwell_tests_list,
    'manifests': manifest_test_list
}

# Tests with the reorg flags
test_reorg = {
    "dict",
    "strings",
    "test_reorg",
    "test_reorg_no_config"
}
test_defaults = set()
test_unlocked = {
    "array_structs",
    "cast",
    "call_with_defaults1",
    "files",
    "hello",
    "path_not_taken",
    "optionals",
    "shapes",
    "population"
}
test_project_wide_reuse = {
    "add2",
    "add_many"
}
test_separate_outputs = {
    "localization"
}

test_import_dirs = ["A"]
TestMetaData = namedtuple("TestMetaData", ["name", "kind"])
TestDesc = namedtuple(
    "TestDesc",
    ["name", "kind", "source_file", "raw_input", "dx_input", "results", "extras"],
)

# Test with -waitOnUpload flag
test_upload_wait = {
    "upload_wait"
}

# use the applet's default instance type rather than the default (mem1_ssd1_x4)
test_instance_type = ["diskspace_exhauster"]

<<<<<<< HEAD

# Read a JSON file
def read_json_file(path):
    with open(path, "r") as fd:
        data = fd.read()
        d = json.loads(data)
        return d


def verify_json_file(path):
    try:
        read_json_file(path)
    except Exception:
        raise RuntimeError("Error verifying JSON file {}".format(path))


=======
>>>>>>> e1a101bf
# Search a WDL file with a python regular expression.
# Note this is not 100% accurate.
#
# Look for all tasks and workflows. If there is exactly
# one workflow, this is a WORKFLOW. If there are no
# workflows and exactly one task, this is an APPLET.
task_pattern_re = re.compile(r"^(task)(\s+)(\w+)(\s+){")
wf_pattern_re = re.compile(r"^(workflow)(\s+)(\w+)(\s+){")


def get_wdl_metadata(filename):
    workflows = []
    tasks = []
    with open(filename, "r") as fd:
        for line in fd:
            m = re.match(wf_pattern_re, line)
            if m is not None:
                workflows.append(m.group(3))
            m = re.match(task_pattern_re, line)
            if m is not None:
                tasks.append(m.group(3))
    if len(workflows) > 1:
        raise RuntimeError("WDL file {} has multiple workflows".format(filename))
    if len(workflows) == 1:
        return TestMetaData(name=workflows[0], kind="workflow")
    assert len(workflows) == 0
    if len(tasks) == 1:
        return TestMetaData(name=tasks[0], kind="applet")
    if os.path.basename(filename).startswith("library") or os.path.basename(
        filename
    ).endswith("_extern"):
        return
    raise RuntimeError(
        "{} is not a valid WDL test, #tasks={}".format(filename, len(tasks))
    )


def get_cwl_metadata(filename, tname):
    with open(filename, "r") as fd:
        doc = yaml.safe_load(fd)

    if doc["class"] == "CommandLineTool":
        name = doc.get("id", tname)
        return TestMetaData(name=name, kind="applet")

    raise RuntimeError("{} is not a valid CWL tool test".format(filename))


def get_cwl_json_metadata(filename, tname):
    with open(filename, 'r') as fd:
        doc = json.load(fd)

    if "class" in doc:
        # the id in a packed CWL file is always "main" so we use the test name instead
        if doc["class"] == "Workflow":
            return TestMetaData(name=tname, kind="workflow")
        else:
            return TestMetaData(name=tname, kind="applet")
    elif "$graph" in doc:
        main_proc = None
        if len(doc["$graph"]) == 1:
            main_proc = doc["$graph"][0]
        else:
            wf_procs = []
            for proc in doc["$graph"]:
                if proc["id"] in ("main", "#main"):
                    main_proc = proc
                    break
                elif proc["class"] == "Workflow":
                    wf_procs.append(proc)

            if main_proc is None:
                if len(wf_procs) == 1:
                    main_proc = wf_procs[0]
                else:
                    raise Exception("no process has ID 'main' and there are multiple Workflow processes")

        if main_proc:
            kind = "workflow" if main_proc["class"] == "Workflow" else "applet"
            return TestMetaData(name=tname, kind=kind)

    raise RuntimeError("{} is not a valid CWL workflow test".format(filename))


# Register a test name, find its inputs and expected results files.
def register_test(dir_path, tname, ext):
    global test_files
    if tname in test_suites.keys():
        raise RuntimeError(
            "Test name {} is already used by a test-suite, it is reserved".format(tname)
        )
    source_file = os.path.join(dir_path, tname + ext)
    if not os.path.exists(source_file):
        raise RuntimeError("Test file {} does not exist".format(source_file))
    if ext == ".wdl":
        metadata = get_wdl_metadata(source_file)
    elif ext == ".cwl.json":
        metadata = get_cwl_json_metadata(source_file, tname)
    elif ext == ".cwl":
        metadata = get_cwl_metadata(source_file, tname)
    else:
        raise RuntimeError("unsupported file type {}".format(ext))
    desc = TestDesc(
        name=metadata.name,
        kind=metadata.kind,
        source_file=source_file,
        raw_input=[],
        dx_input=[],
        results=[],
        extras=None,
    )

    # Verify the input file, and add it (if it exists)
    test_input = os.path.join(dir_path, tname + "_input.json")
    if os.path.exists(test_input):
        util.verify_json_file(test_input)
        desc.raw_input.append(test_input)
        desc.dx_input.append(os.path.join(dir_path, tname + "_input.dx.json"))
        desc.results.append(os.path.join(dir_path, tname + "_results.json"))
    elif os.path.exists(os.path.join(dir_path, tname + "_input.yaml")):
        test_yaml = os.path.join(dir_path, tname + "_input.yaml")
        desc.raw_input.append(test_yaml)
        desc.dx_input.append(os.path.join(dir_path, tname + "_input.dx.json"))
        desc.results.append(os.path.join(dir_path, tname + "_results.json"))

    # check if the alternate naming scheme is used for tests with multiple inputs
    i = 1
    while True:
        test_input = os.path.join(dir_path, tname + "_input{}.json".format(i))
        if os.path.exists(test_input):
            util.verify_json_file(test_input)
            desc.raw_input.append(test_input)
            desc.dx_input.append(
                os.path.join(dir_path, tname + "_input{}.dx.json".format(i))
            )
            desc.results.append(
                os.path.join(dir_path, tname + "_results{}.json".format(i))
            )
            i += 1
        else:
            break

    # Add an extras file (if it exists)
    extras = os.path.join(dir_path, tname + "_extras.json")
    if os.path.exists(extras):
        desc = desc._replace(extras=extras)

    test_files[tname] = desc
    return desc


######################################################################

# Same as above, however, if a file is empty, return an empty dictionary
def read_json_file_maybe_empty(path):
    if not os.path.exists(path):
        return {}
    else:
        return util.read_json_file(path)


def find_test_from_exec(exec_obj):
    if isinstance(exec_obj, str):
        return exec_obj
    dx_desc = exec_obj.describe()
    exec_name = dx_desc["name"].split(" ")[0]
    for tname, desc in test_files.items():
        if desc.name == exec_name:
            return tname
    raise RuntimeError("Test for {} {} not found".format(exec_obj, exec_name))


def link_to_dxfile(link, project):
    fields = link["$dnanexus_link"]
    if isinstance(fields, str):
        return dxpy.DXFile(fields, project.id)
    else:
        return dxpy.DXFile(fields["id"], fields.get("project", project.id))


file_cache = {}


def download_dxfile(dxfile):
    key = (dxfile.get_proj_id(), dxfile.get_id())
    if key in file_cache:
        return file_cache[key]
    # the result is a file - download it and extract the contents
    dlpath = os.path.join(tempfile.mkdtemp(), dxfile.describe()["name"])
    dxpy.download_dxfile(dxfile, dlpath)
    try:
        with open(dlpath, "r") as inp:
            contents = str(inp.read()).strip()
            file_cache[key] = contents
            return contents
    finally:
        if os.path.exists(dlpath):
            os.remove(dlpath)


# result may be a string with contents of the file, a dx link object, a
#   serialized CwlFile (an object with class="File") or a serialized
#   VFile (an object with type="File")
# expected_val is a serialized CwlFile
def compare_result_file(result, expected_val, field_name, tname, project, verbose=True):
    if "checksum" in expected_val:
        expected_checksum = expected_val["checksum"]
        algo = expected_checksum.split("$")[0]
    else:
        algo = None
        expected_checksum = None

    location = None
    size = None
    checksum = None
    secondary_files = None

    if isinstance(result, str):
        contents = result.strip()
    elif result.get("class", result.get("type")) == "File":
        contents = result.get("contents")
        location = result.get("location", result.get("path", result.get("uri")))
        if isinstance(location, dict) and "$dnanexus_link" in location:
            dxfile = link_to_dxfile(location, project)
            location = os.path.join(dxfile.describe()["folder"], dxfile.describe()["name"])
            if contents is None:
                contents = download_dxfile(dxfile)
        size = result.get("size")
        checksum = result.get("checksum")
        secondary_files = result.get("secondaryFiles", [])
    elif "$dnanexus_link" in result:
        dxfile = link_to_dxfile(result, project)
        contents = download_dxfile(dxfile)
        location = os.path.join(dxfile.describe()["folder"], dxfile.describe()["name"])
    else:
        raise Exception("unsupported file value {}".format(result))

    expected_location = expected_val.get("location", expected_val.get("path"))
    expected_basename = expected_val.get("basename", os.path.basename(expected_location) if expected_location else None)
    if expected_basename:
        basename = os.path.basename(location) if location else None
        if basename != expected_basename:
            if verbose:
                cprint("Analysis {} gave unexpected results".format(tname), "red")
                cprint(
                    "Field {} should have location/path with basename ({}), actual = ({})".format(
                        field_name, expected_basename, basename
                    ),
                    "red"
                )
            return False

    # the result is a cwl File - match the contents, checksum, and/or size
    if "contents" in expected_val and contents != expected_val["contents"]:
        if verbose:
            cprint("Analysis {} gave unexpected results".format(tname), "red")
            cprint(
                "Field {} should have contents ({}), actual = ({})".format(
                    field_name, expected_val["contents"], result.get("contents")
                ),
                "red"
            )
        return False

    if "size" in expected_val:
        if size is None and contents is not None:
            size = len(contents)
        if size != expected_val["size"]:
            if verbose:
                cprint("Analysis {} gave unexpected results".format(tname), "red")
                cprint(
                    "Field {} should have size ({}), actual: ({})".format(
                        field_name, expected_val["size"], size
                    ),
                    "red"
                )
            return False

    if expected_checksum:
        checksum = checksum or (get_checksum(contents, algo) if contents else None)
        if checksum != expected_checksum:
            if verbose:
                cprint("Analysis {} gave unexpected results".format(tname), "red")
                cprint(
                    "Field {} should have checksum ({}), actual = ({})".format(
                        field_name, expected_checksum, checksum
                    ),
                    "red"
                )
            return False

    expected_secondary_files = expected_val.get("secondaryFiles")
    if expected_secondary_files:
        seconary_files_len = len(secondary_files) if secondary_files else 0
        if len(expected_secondary_files) != seconary_files_len:
            if verbose:
                cprint("Analysis {} gave unexpected results".format(tname), "red")
                cprint(
                    "Field {} should have secondaryFiles ({}), actual = ({})".format(
                        field_name, expected_secondary_files, secondary_files
                    ),
                    "red"
                )
            return False
        # TODO: sort both lists rather than doing an all-by-all comparison
        for expected in expected_secondary_files:
            for actual in secondary_files:
                if compare_result_path(
                        actual, expected, "{}.secondaryFiles".format(field_name), tname, project, verbose=False
                ):
                    secondary_files.remove(actual)
                    break
            else:
                if verbose:
                    cprint("Analysis {} gave unexpected results".format(tname), "red")
                    cprint(
                        "Field {} is missing secondaryFile ({}) from ({})".format(
                            field_name, expected, secondary_files
                        ),
                        "red"
                    )
                return False

    return True


folder_cache = {}


def list_dx_folder(project, folder):
    # get shallow listing of remote folder
    if isinstance(project, str):
        project = dxpy.DXProject(project)
    key = (project.get_id(), folder)
    if key in folder_cache:
        return folder_cache[key]
    contents = project.list_folder(folder)
    files: List[dict] = [
        {"$dnanexus_link": {"id": obj["id"], "project": project.get_id()}}
        for obj in contents["objects"]
        if obj["id"].startswith("file-")
    ]
    dirs: List[dict] = [
        {"type": "Folder", "uri": "dx://{}:{}".format(project.get_id(), folder)}
        for folder in contents["folders"]
    ]
    listing = files + dirs
    folder_cache[key] = listing
    return listing


# expected_val is a serialized CwlDirectory (an object with class="Directory")
# result may be a serialized CwlDirectory or a serialized VFolder (an object
#   with type="Folder")
def compare_result_directory(result, expected_val, field_name, tname, project, verbose=True):
    location = result.get("location", result.get("path", result.get("uri")))
    if location is not None and location.startswith("dx://"):
        project_id, folder = location[5:].split(":")
        project = dxpy.DXProject(project_id)
    else:
        folder = location

    if "basename" in result:
        basename = result["basename"]
    elif folder:
        basename = os.path.basename(folder)
    else:
        basename = None

    expected_location = expected_val.get("location", expected_val.get("path"))
    expected_basename = expected_val.get("basename", os.path.basename(expected_location) if expected_location else None)
    if expected_basename:
        if basename != expected_basename:
            if verbose:
                cprint("Analysis {} gave unexpected results".format(tname), "red")
                cprint(
                    "Field {} should have location/path with basename ({}), actual = ({})".format(
                        field_name, expected_basename, basename
                    ),
                    "red"
                )
            return False

    expected_listing = expected_val.get("listing")
    if expected_listing:
        if "listing" in result:
            listing = result["listing"]
        elif not folder:
            if verbose:
                cprint("Analysis {} gave unexpected results".format(tname), "red")
                cprint("Field {} is missing a folder, actual = ({})".format(field_name, result), "red")
            return False
        else:
            listing = list_dx_folder(project, folder)
        listing_len = len(listing) if listing else 0
        if len(expected_listing) != listing_len:
            if verbose:
                cprint("Analysis {} gave unexpected results".format(tname), "red")
                cprint(
                    "Field {} should have listing ({}), actual = ({})".format(
                        field_name, expected_listing, listing
                    ),
                    "red"
                )
            return False
        for expected in expected_listing:
            for actual in listing:
                if compare_result_path(
                        actual, expected, "{}.listing".format(field_name), tname, project, verbose=False
                ):
                    listing.remove(actual)
                    break
            else:
                if verbose:
                    cprint("Analysis {} gave unexpected results".format(tname), "red")
                    cprint(
                        "Field {} is missing item ({}) from listing ({})".format(
                            field_name, expected, listing
                        ),
                        "red"
                    )
                return False

    return True


def compare_result_path(result, expected_val, field_name, tname, project, verbose=True):
    cls = result.get("class", result.get("type"))
    expected_cls = expected_val.get("class", expected_val.get("type"))
    if cls == "File" and expected_cls == "File":
        return compare_result_file(result, expected_val, field_name, tname, project, verbose)
    elif cls in {"Directory", "Folder"} and expected_cls in {"Directory", "Folder"}:
        return compare_result_directory(result, expected_val, field_name, tname, project, verbose)
    else:
        cprint("Analysis {} gave unexpected results".format(tname), "red")
        cprint(
            "Field {} should be of class ({}), actual = ({})".format(
                field_name, expected_cls, cls
            ),
            "red",
        )
        return False


# Check that a workflow returned the expected result for
# a [key]
def validate_result(tname, exec_outputs: dict, key, expected_val, project):
    if exec_outputs is None:
        if expected_val is None:
            return True
        else:
            cprint("Outputs missing for {}".format(tname), "red")
            return False

    desc = test_files[tname]
    # Extract the key. For example, for workflow "math" returning
    # output "count":
    #    'math.count' -> count
    (exec_name, *field_name_parts) = key.split(".")

    field_name1 = ".".join(field_name_parts)
    # convert dots to ___
    field_name2 = "___".join(field_name_parts)
    if exec_name != tname:
        raise RuntimeError(
            "Key {} is invalid, must start with {} name".format(key, desc.kind)
        )
    try:
        # get the actual results
        if field_name1 in exec_outputs:
            result = exec_outputs[field_name1]
        elif field_name2 in exec_outputs:
            result = exec_outputs[field_name2]
        elif expected_val is None:
            # optional
            return True
        else:
            cprint(
                "Field {} missing from executable results {}".format(
                    field_name1, exec_outputs
                ),
                "red",
            )
            return False

        # Sort two lists of dicts to make them comparable. Given lists of dicts a and b:
        # 1. get the set of all keys in all dicts in both lists
        # 2. expand each dict into a list of tuples where the first element is the key and the
        # second element is the value (which may be None if the dict does not contain the key)
        # 3. sort each list
        # 4. remove the tuples with None values from each list
        # 5. turn each list of tuples back into a list of dicts.
        def sort_dicts(a, b):
            all_keys = list(sorted(
                set(k for x in a for k in x.keys()) | set(k for x in b for k in x.keys())
            ))
            return (
                [
                    dict((k, v) for k, v in x if v is not None)
                    for x in list(sorted([(k, i.get(k)) for k in all_keys] for i in a))
                ],
                [
                    dict((k, v) for k, v in x if v is not None)
                    for x in list(sorted([(k, j.get(k)) for k in all_keys] for j in b))
                ]
            )

        def sort_maybe_mixed(seq):
            try:
                # may fail if the lists contain mutliple types of values
                return list(sorted(seq))
            except Exception:
                d = dict((str(x), x) for x in seq)
                sorted_keys = list(sorted(d.keys()))
                return [d[k] for k in sorted_keys]

        def compare_values(expected, actual, field):
            if isinstance(actual, dict) and "___" in actual:
                actual = actual["___"]
                if isinstance(expected, dict) and "___" in expected:
                    expected = expected["___"]
            if isinstance(actual, dict) and "wrapped___" in actual:
                actual = actual["wrapped___"]
                if isinstance(expected, dict) and "wrapped___" in expected:
                    expected = expected["wrapped___"]

            if isinstance(actual, list) and isinstance(expected, list):
                actual = list(filter(lambda x: x is not None, actual))
                expected = list(filter(lambda x: x is not None, expected))
                n = len(actual)
                if n != len(expected):
                    cprint("Analysis {} gave unexpected results".format(tname), "red")
                    cprint(
                        "Field {} should have length ({}), actual = ({})".format(
                            field, len(expected), len(actual)
                        ),
                        "red",
                    )
                    return False
                if n == 0:
                    return True
                elif n > 1:
                    if isinstance(actual[0], dict):
                        actual, expected = sort_dicts(actual, expected)
                    else:
                        actual = sort_maybe_mixed(actual)
                        expected = sort_maybe_mixed(expected)

                for i, (e, a) in enumerate(zip(expected, actual)):
                    if not compare_values(e, a, "{}[{}]".format(field, i)):
                        return False
                else:
                    return True

            if isinstance(expected, dict) and (
                expected.get("class") in {"File", "Directory"} or
                expected.get("type") in {"File", "Folder"}
            ):
                return compare_result_path(actual, expected, field_name1, tname, project)

            if isinstance(actual, dict) and actual.get("type") == "File" and "uri" in actual:
                actual = actual["uri"]
            if isinstance(actual, dict) and "$dnanexus_link" in actual:
                actual = download_dxfile(link_to_dxfile(actual, project))

            if isinstance(actual, dict) and isinstance(expected, dict):
                expected_keys = set(expected.keys())
                actual_keys = set(expected.keys())
                if expected_keys != actual_keys:
                    cprint("Analysis {} gave unexpected results".format(tname), "red")
                    cprint(
                        "Field {} should have keys ({}), actual = ({})".format(
                            field, expected_keys, actual_keys
                        ),
                        "red",
                    )
                    return False
                for k in expected_keys:
                    if not compare_values(expected[k], actual[k], "{}[{}]".format(field, k)):
                        return False
                else:
                    return True

            if str(actual).strip() != str(expected).strip():
                cprint("Analysis {} gave unexpected results".format(tname), "red")
                cprint(
                    "Field {} should be ({}), actual = ({})".format(
                        field, expected, actual
                    ),
                    "red",
                )
                return False

            return True

        return compare_values(expected_val, result, field_name1)
    except Exception:
        traceback.print_exc()
        return False


def get_checksum(contents, algo):
    try:
        m = hashlib.new(algo)
        m.update(contents)
        checksum = m.digest()
        return f"{algo}${checksum}"
    except Exception:
        print("python does not support digest algorithm {}".format(algo))
        return None


def lookup_dataobj(tname, project, folder):
    desc = test_files[tname]
    wfgen = dxpy.bindings.search.find_data_objects(
        classname=desc.kind,
        name=desc.name,
        folder=folder,
        project=project.get_id(),
        limit=1,
    )
    objs = [item for item in wfgen]
    if len(objs) > 0:
        return objs[0]["id"]
    return None

# Build executable for test.
#
# tname             Test name
# project           Destination project on platform
# folder            Destination folder on platform
# version_id        dxCompiler version
# compiler_flags    Additional dxCompiler flags
def build_test(tname, project, folder, version_id, compiler_flags):
    desc = test_files[tname]
    print("build {} {}".format(desc.kind, desc.name))
    print("Compiling {} to a {}".format(desc.source_file, desc.kind))
    # Both static and dynamic instance type selection should work,
    # so we can test them at random
    compiler_flags += [
        "-instanceTypeSelection",
        random.choice(["static", "dynamic"])
    ]
    if "manifest" in desc.source_file:
        compiler_flags.append("-useManifests")
    return util.build_executable(desc.source_file, project, folder, top_dir, version_id, compiler_flags)

def ensure_dir(path):
    print("making sure that {} exists".format(path))
    if not os.path.exists(path):
        os.makedirs(path)

def wait_for_completion(test_exec_objs):
    print("awaiting completion ...")
    successes = []
    failures = []
    for i, exec_obj in test_exec_objs:
        if exec_obj is None:
            continue
        tname = find_test_from_exec(exec_obj)
        expect_run_failure = tname in test_run_failing or "{}.{}".format(tname, i) in test_run_failing
        if expect_run_failure:
            if exec_obj is None:
                successes.append((i, exec_obj, False))
            else:
                failures.append((tname, exec_obj))
            continue

        desc = test_files[tname]
        try:
            exec_obj.wait_on_done()
            print("Analysis {}.{} succeeded".format(desc.name, i))
            successes.append((i, exec_obj, True))
        except DXJobFailureError:
            if tname in expected_failure or "{}.{}".format(tname, i) in expected_failure:
                print("Analysis {}.{} failed as expected".format(desc.name, i))
                successes.append((i, exec_obj, False))
            else:
                cprint("Error: analysis {}.{} failed".format(desc.name, i), "red")
                failures.append((tname, exec_obj))
    print("tools execution completed")
    return successes, failures

<<<<<<< HEAD

# Run [workflow] on several inputs, return the analysis ID.
def run_executable(
    project, test_folder, tname, oid, debug_flag, delay_workspace_destruction, instance_type=default_instance_type
):
    desc = test_files[tname]

    def once(i):
        try:
            if tname in test_defaults or i < 0:
                print("  with empty input")
                inputs = {}
            else:
                print("  with input file: {}".format(desc.dx_input[i]))
                inputs = read_json_file(desc.dx_input[i])
            project.new_folder(test_folder, parents=True)
            if desc.kind == "workflow":
                exec_obj = dxpy.DXWorkflow(project=project.get_id(), dxid=oid)
                run_kwargs = {"ignore_reuse_stages": ["*"]}
            elif desc.kind == "applet":
                exec_obj = dxpy.DXApplet(project=project.get_id(), dxid=oid)
                run_kwargs = {"ignore_reuse": True}
            else:
                raise RuntimeError("Unknown kind {}".format(desc.kind))

            if debug_flag:
                run_kwargs["debug"] = {
                    "debugOn": ["AppError", "AppInternalError", "ExecutionError"]
                }
                run_kwargs["allow_ssh"] = ["*"]

            if delay_workspace_destruction:
                run_kwargs["delay_workspace_destruction"] = True
            if instance_type:
                run_kwargs["instance_type"] = instance_type

            return exec_obj.run(
                inputs,
                project=project.get_id(),
                folder=test_folder,
                name="{} {}".format(desc.name, git_revision),
                **run_kwargs,
            )
        except Exception as e:
            print("exception message={}".format(e))
            return None

    def run(i):
        for _ in range(1, 5):
            retval = once(i)
            if retval is not None:
                return retval
            print("Sleeping for 5 seconds before trying again")
            time.sleep(5)
        else:
            if tname in test_run_failing or "{}.{}".format(tname, i) in test_run_failing:
                print("Analysis {}.{} failed as expected".format(desc.name, i))
                return None
            else:
                raise RuntimeError("running workflow")

    n = len(desc.dx_input)
    if n == 0:
        return [(0, run(-1))]
    else:
        return [(i, run(i)) for i in range(n)]


=======
>>>>>>> e1a101bf
def extract_outputs(tname, exec_obj) -> dict:
    desc = test_files[tname]
    if desc.kind == "workflow":
        locked = tname not in test_unlocked
        if locked:
            return exec_obj["output"]
        else:
            stages = exec_obj["stages"]
            for snum in range(len(stages)):
                crnt = stages[snum]
                if crnt["id"] == "stage-outputs":
                    return stages[snum]["execution"]["output"]
            raise RuntimeError(
                "Analysis for test {} does not have stage 'outputs'".format(tname)
            )
    elif desc.kind == "applet":
        return exec_obj["output"]
    else:
        raise RuntimeError("Unknown kind {}".format(desc.kind))


def run_test_subset(
    project, runnable, test_folder, debug_flag, delay_workspace_destruction, delay_run_errors, delay_verification_errors
):
    # Run the workflows
    test_exec_objs = []
    errors = [] if delay_run_errors else None
    for tname, oid in runnable.items():
        desc = test_files[tname]
        print("Running {} {} {}".format(desc.kind, desc.name, oid))
        if tname in test_instance_type:
            instance_type = None
        else:
            instance_type = util.DEFAULT_INSTANCE_TYPE
        try:
            anl = util.run_executable(
                oid=oid,
                project=project,
                test_folder=test_folder,
                test_name=desc.name,
                test_inputs=desc.dx_input,
                debug_flag=debug_flag,
                delay_workspace_destruction=delay_workspace_destruction,
                instance_type=instance_type
            )
            test_exec_objs.extend(anl)
        except Exception as ex:
            if tname in test_compilation_failing:
                cprint("Workflow {} compilation failed as expected".format(tname))
                continue
            elif delay_run_errors:
                cprint(f"Workflow {tname} execution failed", "red")
                traceback.print_exc()
                errors.append(tname)
            else:
                raise ex

    if errors:
        write_failed(errors)
        raise RuntimeError(f"failed to run one or more tests {','.join(errors)}")

    print("executions: " + ", ".join([a[1].get_id() for a in test_exec_objs if a[1] is not None]))

    # Wait for completion
    successful_executions, failed_executions = wait_for_completion(test_exec_objs)

    print("Verifying results")

    def verify_test(exec_obj, i):
        exec_desc = exec_obj.describe()
        tname = find_test_from_exec(exec_obj)
        test_desc = test_files[tname]
        try:
            exec_outputs = extract_outputs(tname, exec_desc)
        except Exception:
            if tname in expected_failure or "{}.{}".format(tname, i) in expected_failure:
                print("Analysis {}.{} failed as expected".format(tname, i))
                return None
            else:
                raise
        if len(test_desc.results) > i:
            shouldbe = read_json_file_maybe_empty(test_desc.results[i])
            correct = True
            print("Checking results for workflow {} job {}".format(test_desc.name, i))
            for key, expected_val in shouldbe.items():
                if not validate_result(tname, exec_outputs, key, expected_val, project):
                    correct = False
                    break
            if correct:
                if tname in expected_failure or "{}.{}".format(tname, i) in expected_failure:
                    cprint(
                        f"Error: analysis {test_desc}.{i} was expected to fail but its results are valid",
                        "red"
                    )
                    return tname
                else:
                    print("Analysis {}.{} results are valid".format(test_desc.name, i))
                    return None
            else:
                if tname in expected_failure or "{}.{}".format(tname, i) in expected_failure:
                    print("Analysis {}.{} results are invalid as expected".format(test_desc.name, i))
                    return None
                else:
                    cprint("Error: analysis {}.{} results are invalid".format(test_desc.name, i), "red")
                    return tname

    failed_verifications = []
    verification_errors = []
    for i, exec_obj, verify in successful_executions:
        if verify:
            failed_name = None
            try:
                failed_name = verify_test(exec_obj, i)
            except Exception as e:
                if delay_verification_errors:
                    verification_errors.append(e)
                else:
                    raise
            if failed_name is not None:
                failed_verifications.append(failed_name)

    if verification_errors:
        raise Exception(
            "Failed to verify one or more results\n"
            "\n".join(str(e) for e in verification_errors)
        )

    print("-----------------------------")
    print(f"Total tests: {len(test_exec_objs)}")

    if failed_executions or failed_verifications:
        failed_tools = set(e[0] for e in failed_executions)
        unverified_tools = set(failed_verifications)
        if failed_executions:
            fexec = "\n".join(failed_tools)
            print(f"Failed executions: {len(failed_executions)}")
            print(f"Tools failed execution:\n{fexec}")
        if failed_verifications:
            fveri = "\n".join(unverified_tools)
            print(f"Failed verifications: {len(failed_verifications)}")
            print(f"Tools failed results verification:\n{fveri}")
        write_failed(failed_tools | unverified_tools)
        raise RuntimeError("Failed")
    else:
        print("All tests successful!")


def write_failed(failed):
    # write failed tests to a file so we can easily re-run them next time
    # if a .failed file already exists, make a backup
    if os.path.exists(".failed"):
        bak_file = ".failed.bak"
        i = 0
        while os.path.exists(bak_file):
            bak_file = f".failed.bak.{i}"
            i += 1
        shutil.copy(".failed", bak_file)
    with open(".failed", "wt") as out:
        failed_sorted = sorted(set(tname.split(".")[0] for tname in failed))
        out.write("\n".join(failed_sorted))


def print_test_list():
    test_list = "\n  ".join(sorted(key for key in test_files.keys()))
    print("List of tests:\n  {}".format(test_list))


# Choose set set of tests to run
def choose_tests(name):
    if name in test_suites.keys():
        return test_suites[name]
    if name == "All":
        return test_files.keys()
    if name in test_files.keys():
        return [name]
    # Last chance: check if the name is a prefix.
    # Accept it if there is exactly a single match.
    matches = [key for key in test_files.keys() if key.startswith(name)]
    if len(matches) > 1:
        raise RuntimeError(
            "Too many matches for test prefix {} -> {}".format(name, matches)
        )
    if len(matches) == 0:
        raise RuntimeError("Test prefix {} is unknown".format(name))
    return matches


# Find all the WDL test files, these are located in the 'test'
# directory. A test file must have some support files.
def register_all_tests(verbose: bool) -> None:
    for root, dirs, files in os.walk(test_dir):
        if os.path.basename(root).endswith("_ignore") or os.path.basename(root).endswith("_notimplemented"):
            continue
        for t_file in files:
            if t_file.endswith(".wdl") or t_file.endswith(".cwl"):
                base = os.path.basename(t_file)
                (fname, ext) = os.path.splitext(base)
            elif t_file.endswith(".cwl.json"):
                base = os.path.basename(t_file)
                fname = base[:-9]
                ext = ".cwl.json"
            else:
                continue

            if fname.startswith("library_"):
                continue
            if fname.endswith("_extern"):
                continue
            try:
                register_test(root, fname, ext)
            except Exception as e:
                if verbose:
                    print("Skipping file {} error={}".format(fname, e))


# Some compiler flags are test specific
def compiler_per_test_flags(tname):
    flags = []
    desc = test_files[tname]
    if tname not in test_unlocked:
        flags.append("-locked")
    if tname in test_reorg:
        flags.append("-reorg")
    if tname in test_project_wide_reuse:
        flags.append("-projectWideReuse")
    if tname in test_separate_outputs:
        flags.append("-separateOutputs")
    if tname in test_defaults and len(desc.raw_input) > 0:
        flags.append("-defaults")
        flags.append(desc.raw_input[0])
    if tname in test_upload_wait:
        flags.append("-waitOnUpload")
    else:
        for i in desc.raw_input:
            flags.append("-inputs")
            flags.append(i)
    if desc.extras is not None:
        flags += ["--extras", os.path.join(top_dir, desc.extras)]
    if tname in test_import_dirs:
        flags += ["--imports", os.path.join(top_dir, "test/imports/lib")]
    return flags


# Which project to use for a test
# def project_for_test(tname):

######################################################################


def native_call_dxni(project, applet_folder, version_id, verbose: bool):
    # build WDL wrapper tasks in test/dx_extern.wdl
    cmdline_common = [
        "java",
        "-jar",
        os.path.join(top_dir, "dxCompiler-{}.jar".format(version_id)),
        "dxni",
        "-force",
        "-folder",
        applet_folder,
        "-project",
        project.get_id(),
    ]
    if verbose:
        cmdline_common.append("--verbose")

    # draft-2 is not currently supported
    #     cmdline_draft2 = cmdline_common + [ "--language", "wdl_draft2",
    #                                         "--output", os.path.join(top_dir, "test/draft2/dx_extern.wdl")]
    #     print(" ".join(cmdline_draft2))
    #     subprocess.check_output(cmdline_draft2)

    cmdline_v1 = cmdline_common + [
        "-language",
        "wdl_v1.0",
        "-output",
        os.path.join(top_dir, "test/wdl_1_0/dx_extern.wdl"),
    ]
    print(" ".join(cmdline_v1))
    subprocess.check_output(cmdline_v1)


def dxni_call_with_path(project, path, version_id, verbose):
    # build WDL wrapper tasks in test/dx_extern.wdl
    cmdline = [
        "java",
        "-jar",
        os.path.join(top_dir, "dxCompiler-{}.jar".format(version_id)),
        "dxni",
        "-force",
        "-path",
        path,
        "-language",
        "wdl_v1.0",
        "-output",
        os.path.join(top_dir, "test/wdl_1_0/dx_extern_one.wdl"),
    ]
    if project is not None:
        cmdline.extend(["-project", project.get_id()])
    if verbose:
        cmdline.append("-verbose")
    print(" ".join(cmdline))
    subprocess.check_output(cmdline)


# Set up the native calling tests
def native_call_setup(project, applet_folder, version_id, verbose):
    native_applets = [
        "native_concat",
        "native_diff",
        "native_mk_list",
        "native_sum",
        "native_sum_012",
    ]

    # build the native applets, only if they do not exist
    for napl in native_applets:
        applet = list(
            dxpy.bindings.search.find_data_objects(
                classname="applet",
                name=napl,
                folder=applet_folder,
                project=project.get_id(),
            )
        )
        if len(applet) == 0:
            cmdline = [
                "dx",
                "build",
                os.path.join(top_dir, "test/applets/{}".format(napl)),
                "--destination",
                (project.get_id() + ":" + applet_folder + "/"),
            ]
            print(" ".join(cmdline))
            subprocess.check_output(cmdline)

    dxni_call_with_path(project, applet_folder + "/native_concat", version_id, verbose)
    native_call_dxni(project, applet_folder, version_id, verbose)

    # check if providing an applet-id in the path argument works
    first_applet = native_applets[0]
    results = dxpy.bindings.search.find_one_data_object(
        classname="applet",
        name=first_applet,
        folder=applet_folder,
        project=project.get_id(),
    )
    if results is None:
        raise RuntimeError("Could not find applet {}".format(first_applet))
    dxni_call_with_path(project, results["id"], version_id, verbose)


def native_call_app_setup(version_id, verbose):
    app_name = "native_hello"

    # Check if they already exist
    apps = list(dxpy.bindings.search.find_apps(name=app_name))
    if len(apps) == 0:
        # build the app
        cmdline = [
            "dx",
            "build",
            "--create-app",
            "--publish",
            os.path.join(top_dir, "test/apps/{}".format(app_name)),
        ]
        print(" ".join(cmdline))
        subprocess.check_output(cmdline)

    # build WDL wrapper tasks in test/dx_extern.wdl
    header_file = os.path.join(top_dir, "test/wdl_1_0/dx_app_extern.wdl")
    cmdline = [
        "java",
        "-jar",
        os.path.join(top_dir, "dxCompiler-{}.jar".format(version_id)),
        "dxni",
        "-apps",
        "only",
        "-force",
        "-language",
        "wdl_v1.0",
        "-output",
        header_file,
    ]
    if verbose:
        cmdline.append("--verbose")
    print(" ".join(cmdline))
    subprocess.check_output(cmdline)

    # check if providing an app-id in the path argument works
    results = dxpy.bindings.search.find_one_app(
        name=app_name, zero_ok=True, more_ok=False
    )
    if results is None:
        raise RuntimeError("Could not find app {}".format(app_name))
    dxni_call_with_path(None, results["id"], version_id, verbose)


######################################################################
# Compile the WDL files to dx:workflows and dx:applets
# delay_compile_errors: whether to aggregate all compilation errors
#   and only raise an Exception after trying to compile all the tests
def compile_tests_to_project(
    trg_proj,
    test_names,
    applet_folder,
    compiler_flags,
    version_id,
    lazy_flag,
    delay_compile_errors=False,
):
    runnable = {}
    errors = [] if delay_compile_errors else None
    for tname in test_names:
        specific_applet_folder = "{}/{}".format(applet_folder, tname)
        oid = None
        if lazy_flag:
            oid = lookup_dataobj(tname, trg_proj, specific_applet_folder)
        if oid is None:
            c_flags = compiler_flags[:] + compiler_per_test_flags(tname)
            try:
                oid = build_test(tname, trg_proj, specific_applet_folder, version_id, c_flags)
            except subprocess.CalledProcessError:
                if tname in test_compilation_failing:
                    print("Workflow {} compilation failed as expected".format(tname))
                    continue
                elif delay_compile_errors:
                    cprint(f"Workflow {tname} compilation failed", "red")
                    traceback.print_exc()
                    errors.append(tname)
                else:
                    raise
        runnable[tname] = oid
        print("runnable({}) = {}".format(tname, oid))
    if errors:
        write_failed(errors)
        raise RuntimeError(f"failed to compile one or more tests: {','.join(errors)}")
    return runnable


def main():
    global test_unlocked
    argparser = argparse.ArgumentParser(
        description="Run WDL compiler tests on the platform"
    )
    argparser.add_argument(
        "--archive", help="Archive old applets", action="store_true", default=False
    )
    argparser.add_argument(
        "--build",
        help="force: remove existing dxCompiler JAR and rebuild; only: only build dxCompiler, "
             "do not run any tests; if not specified, dxCompiler will be built only if there is "
             "not already a dxCompiler asset in the project",
        default=None
    )
    argparser.add_argument(
        "--compile-only",
        help="Only compile the workflows, don't run them",
        action="store_true",
        default=False,
    )
    argparser.add_argument("--compile-mode", help="Compilation mode")
    argparser.add_argument(
        "--debug",
        help="Run applets with debug-hold, and allow ssh",
        action="store_true",
        default=False,
    )
    argparser.add_argument(
        "--delay-workspace-destruction",
        help="Run applets with delayWorkspaceDestruction",
        action="store_true",
        default=False,
    )
    argparser.add_argument(
        "--force",
        help="Remove old versions of applets and workflows",
        action="store_true",
        default=False,
    )
    argparser.add_argument(
        "--folder", help="Use an existing folder, instead of building dxCompiler"
    )
    argparser.add_argument(
        "--lazy",
        help="Only compile workflows that are unbuilt",
        action="store_true",
        default=False,
    )
    argparser.add_argument(
        "--list",
        "--test-list",
        help="Print a list of available tests",
        action="store_true",
        dest="test_list",
        default=False,
    )
    argparser.add_argument(
        "--clean",
        help="Remove build directory in the project after running tests",
        action="store_true",
        default=False,
    )
    argparser.add_argument(
        "--delay-compile-errors",
        help="Compile all tests before failing on any errors",
        action="store_true",
        default=False,
    )
    argparser.add_argument(
        "--delay-run-errors",
        help="Compile all tests before failing on any errors",
        action="store_true",
        default=False,
    )
    argparser.add_argument(
        "--delay-verification-errors",
        help="Verify all results before failing on any errors",
        action="store_true",
        default=False
    )
    argparser.add_argument(
        "--failed",
        help="Run the tests that failed previously (requires a .failed file in the current directory)",
        action="store_true",
        default=False
    )
    argparser.add_argument(
        "--locked",
        help="Generate locked-down workflows",
        action="store_true",
        default=False,
    )
    argparser.add_argument(
        "--project", help="DNAnexus project ID", default="dxCompiler_playground"
    )
    argparser.add_argument(
        "--project-wide-reuse",
        help="look for existing applets in the entire project",
        action="store_true",
        default=False,
    )
    argparser.add_argument(
        "--stream-all-files",
        help="Stream all input files with dxfs2",
        action="store_true",
        default=False,
    )
    argparser.add_argument(
        "--runtime-debug-level",
        help="printing verbosity of task/workflow runner, {0,1,2}",
    )
    argparser.add_argument(
        "--test", help="Run a test, or a subgroup of tests", action="append", default=[]
    )
    argparser.add_argument(
        "--unlocked",
        help="Generate only unlocked workflows",
        action="store_true",
        default=False,
    )
    argparser.add_argument(
        "--verbose", help="Verbose compilation", action="store_true", default=False
    )
    argparser.add_argument(
        "--verbose-key", help="Verbose compilation", action="append", default=[]
    )
    args = argparser.parse_args()

    print("top_dir={} test_dir={}".format(top_dir, test_dir))

    register_all_tests(args.verbose)
    if args.test_list:
        print_test_list()
        exit(0)
    test_names = []
    if args.failed and os.path.exists(".failed"):
        with open(".failed", "rt") as inp:
            test_names = [t.strip() for t in inp.readlines()]
    elif args.test:
        for t in args.test:
            test_names += choose_tests(t)
    elif args.build != "only":
        test_names = choose_tests("M")
    if test_names:
        print("Running tests {}".format(test_names))
    version_id = util.get_version_id(top_dir)

    project = util.get_project(args.project)
    if project is None:
        raise RuntimeError("Could not find project {}".format(args.project))
    if args.folder is None:
        base_folder = util.create_build_dirs(project, version_id)
    else:
        # Use existing prebuilt base folder
        base_folder = args.folder
        util.create_build_subdirs(project, base_folder)
    applet_folder = base_folder + "/applets"
    test_folder = base_folder + "/test"
    print("project: {} ({})".format(project.name, project.get_id()))
    print("folder: {}".format(base_folder))

    test_dict = {"aws:us-east-1": project.name + ":" + base_folder}

    # build the dxCompiler jar file, only on us-east-1
    assets = util.build(project, base_folder, version_id, top_dir, test_dict,
                        force=args.build is not None)
    print("assets: {}".format(assets))

    if args.build == "only":
        exit(0)

    if args.unlocked:
        # Disable all locked workflows
        args.locked = False
        test_unlocked = test_names

    compiler_flags = []
    if args.locked:
        compiler_flags.append("-locked")
        test_unlocked = set()
    if args.archive:
        compiler_flags.append("-archive")
    if args.compile_mode:
        compiler_flags += ["-compileMode", args.compile_mode]
    if args.force:
        compiler_flags.append("-force")
    if args.verbose:
        compiler_flags.append("-verbose")
    if args.stream_all_files:
        compiler_flags.append("-streamAllFiles")
    if args.verbose_key:
        for key in args.verbose_key:
            compiler_flags += ["-verboseKey", key]
    if args.runtime_debug_level:
        compiler_flags += ["-runtimeDebugLevel", args.runtime_debug_level]
    if args.project_wide_reuse:
        compiler_flags.append("-projectWideReuse")

    #  is "native" included in one of the test names?
    if "call_native" in test_names or "call_native_v1" in test_names:
        native_call_setup(project, applet_folder, version_id, args.verbose)
    if "call_native_app" in test_names:
        native_call_app_setup(version_id, args.verbose)

    try:
        # Compile the WDL files to dx:workflows and dx:applets
        runnable = compile_tests_to_project(
            project,
            test_names,
            applet_folder,
            compiler_flags,
            version_id,
            args.lazy,
            args.delay_compile_errors,
        )
        if not args.compile_only:
            run_test_subset(
                project,
                runnable,
                test_folder,
                args.debug,
                args.delay_workspace_destruction,
                args.delay_run_errors,
                args.delay_verification_errors
            )
    finally:
        if args.clean:
            project.remove_folder(base_folder, recurse=True, force=True)
        print("Completed running tasks in {}".format(args.project))


if __name__ == "__main__":
    main()<|MERGE_RESOLUTION|>--- conflicted
+++ resolved
@@ -585,25 +585,6 @@
 # use the applet's default instance type rather than the default (mem1_ssd1_x4)
 test_instance_type = ["diskspace_exhauster"]
 
-<<<<<<< HEAD
-
-# Read a JSON file
-def read_json_file(path):
-    with open(path, "r") as fd:
-        data = fd.read()
-        d = json.loads(data)
-        return d
-
-
-def verify_json_file(path):
-    try:
-        read_json_file(path)
-    except Exception:
-        raise RuntimeError("Error verifying JSON file {}".format(path))
-
-
-=======
->>>>>>> e1a101bf
 # Search a WDL file with a python regular expression.
 # Note this is not 100% accurate.
 #
@@ -1287,77 +1268,6 @@
     print("tools execution completed")
     return successes, failures
 
-<<<<<<< HEAD
-
-# Run [workflow] on several inputs, return the analysis ID.
-def run_executable(
-    project, test_folder, tname, oid, debug_flag, delay_workspace_destruction, instance_type=default_instance_type
-):
-    desc = test_files[tname]
-
-    def once(i):
-        try:
-            if tname in test_defaults or i < 0:
-                print("  with empty input")
-                inputs = {}
-            else:
-                print("  with input file: {}".format(desc.dx_input[i]))
-                inputs = read_json_file(desc.dx_input[i])
-            project.new_folder(test_folder, parents=True)
-            if desc.kind == "workflow":
-                exec_obj = dxpy.DXWorkflow(project=project.get_id(), dxid=oid)
-                run_kwargs = {"ignore_reuse_stages": ["*"]}
-            elif desc.kind == "applet":
-                exec_obj = dxpy.DXApplet(project=project.get_id(), dxid=oid)
-                run_kwargs = {"ignore_reuse": True}
-            else:
-                raise RuntimeError("Unknown kind {}".format(desc.kind))
-
-            if debug_flag:
-                run_kwargs["debug"] = {
-                    "debugOn": ["AppError", "AppInternalError", "ExecutionError"]
-                }
-                run_kwargs["allow_ssh"] = ["*"]
-
-            if delay_workspace_destruction:
-                run_kwargs["delay_workspace_destruction"] = True
-            if instance_type:
-                run_kwargs["instance_type"] = instance_type
-
-            return exec_obj.run(
-                inputs,
-                project=project.get_id(),
-                folder=test_folder,
-                name="{} {}".format(desc.name, git_revision),
-                **run_kwargs,
-            )
-        except Exception as e:
-            print("exception message={}".format(e))
-            return None
-
-    def run(i):
-        for _ in range(1, 5):
-            retval = once(i)
-            if retval is not None:
-                return retval
-            print("Sleeping for 5 seconds before trying again")
-            time.sleep(5)
-        else:
-            if tname in test_run_failing or "{}.{}".format(tname, i) in test_run_failing:
-                print("Analysis {}.{} failed as expected".format(desc.name, i))
-                return None
-            else:
-                raise RuntimeError("running workflow")
-
-    n = len(desc.dx_input)
-    if n == 0:
-        return [(0, run(-1))]
-    else:
-        return [(i, run(i)) for i in range(n)]
-
-
-=======
->>>>>>> e1a101bf
 def extract_outputs(tname, exec_obj) -> dict:
     desc = test_files[tname]
     if desc.kind == "workflow":
