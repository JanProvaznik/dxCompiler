#!/usr/bin/env python3
import argparse
from collections import namedtuple
import dxpy
import glob
import hashlib
import json
import os
import re
import sys
import subprocess
import tempfile
from termcolor import cprint
import time
import traceback
import yaml
from dxpy.exceptions import DXJobFailureError

import util

here = os.path.dirname(sys.argv[0])
top_dir = os.path.dirname(os.path.abspath(here))
test_dir = os.path.join(os.path.abspath(top_dir), "test")

git_revision = subprocess.check_output(["git", "describe", "--always", "--dirty", "--tags"]).strip()
test_files = {}
<<<<<<< HEAD
test_failing = {"bad_status", "bad_status2", "just_fail_wf", "missing_output", "docker_retry", "argument_list_too_long"}

test_compilation_failing = {"import_passwd"}
=======
test_failing = {
    "bad_status",
    "bad_status2",
    "just_fail_wf",
    "missing_output",
    "docker_retry",
    "argument_list_too_long",
}
>>>>>>> ce4acd08

wdl_v1_list = [
    # calling native dx applets/apps
    "call_native_v1",
    "call_native_app",

    "cast",
    "dict",
    "instance_types",
    "linear_no_expressions",
    "linear",
    "optionals",
    "optionals3",
    "spaces_in_file_paths",
    "strings",
    "runtime_vs_static_type",
    "wf_person",
    "call_level2",
    "environment_passing_deep_nesting",
    "optional_output",
    "unpassed_default_arg",

    # workflows with nested blocks
    "two_levels",
    "three_levels",
    "four_levels",
    "param_passing",
    "nested_scatter",

    # Array input with no values
    "empty_array",

    # Map with a File key
    "map_file_key",

    # defaults and parameter passing
    "top",
    "subworkflow_with_default",

    # can we download from a container?
    "download_from_container",

    # input file with pairs
    "echo_pairs",
    "array_structs",

    # Missing optional output files, returned as none, instead
    # of an error
    "missing_optional_output_file",

    # calling with an optional argument not specified
    "scatter_subworkflow_with_optional",

    # streaming
    "streaming_inputs",

    # input/output linear_no_expressions
    "wf_with_input_expressions",
    "wf_with_output_expressions",

    # bug regression tests
    "nested_pairs",  # APPS-370
    "apps_378",
    "apps_384",
    "diff_stream_and_download",  # APPS-288
    "apps_573",
    "apps_612",
    "nested_optional",
    "struct_deref",  # APPS-615

    # manifests
    "simple_manifest",
    "complex_manifest",
    "view_and_count_manifest",

    # workflow with output files created by expressions
    "upload_workflow_files"
]

wdl_v1_1_list = [
    "v1_1_dict",

    # bug regression tests
    "apps_579_boolean_flag_expr",
    "apps_579_string_substitution_expr"
]

# docker image tests
docker_test_list = [
    "broad_genomics",
    "biocontainers",
    "private_registry",
    "native_docker_file_image",
    "native_docker_file_image_gzip",
    "samtools_count",
    "dynamic_docker_image",
    "ecr_docker",
]

# wdl draft-2
draft2_test_list = [
    "advanced",
    "bad_status",
    "bad_status2",
    "just_fail_wf",
    "call_with_defaults1",
    "call_with_defaults2",
    "conditionals_base",
    "files",
    "files_with_the_same_name",
    "hello",
    "shapes",
    # this test cannot be enabled yet, because we
    # don't yet support overriding task inputs
    #"population",

    # multiple library imports in one WDL workflow
    "multiple_imports",

    # subworkflows
    "conditionals2",
    "modulo",
    "movies",
    "subblocks2",
    "subblocks",
    "var_type_change",
    "outer",

    # calling native dx applets/apps
    # We currently do not have a code generator for draft-2, so cannot import dx_extern.wdl.
    #"call_native",

    "write_lines_bug",
]

single_tasks_list = [
    "add3",
    "diff2files",
    "empty_stdout",
    "sort_file",
    "symlinks_wc",
    "DiskSpace2",
    "echo_line_split",
    "opt_array",
    "stream_diff_v1"
]

cwl_tools = [
    "cat",  # hello world tool
    "tar_files",
]

cwl_conformance = [
    os.path.basename(path)[:-4]
    for path in glob.glob(os.path.join(test_dir, "cwl_conformance", "tools", "*.cwl"))
]

# Tests run in continuous integration. We remove the native app test,
# because we don't want to give permissions for creating platform apps.
ci_test_list = [
    # WDL tests
    "advanced",
    # We currently do not have a code generator for draft-2, so cannot import dx_extern.wdl.
    # "call_native",
    "call_with_defaults1",
    "trains",
    "files",
    # CWL tests
    "cat",
]

special_flags_list = [
    "add2",       # test the ignoreReuse flag
    "add_many",   # tests the delayWorkspaceDestruction flag
    "inc_range",  # check that runtime call to job/analysis pass the delayWorkspaceDestruction flag
]

# these are the examples from the documentation
doc_tests_list = [
    "bwa_mem"
]

cromwell_key_error_list = [
    "http_inputs",
    "drs_usa_hca",
    "drs_usa_jdr",
]

cromwell_invalid = [
    "local_backend",
    "sub_sub",
    "sub",
    "large_final_workflow_outputs_dir",
    "input_expressions",
    "input_from_bucket_with_requester_pays",
    "string_interpolation",
    "read_write_functions",
    "declarations",
    "optional_declarations",
    "parallel_composite_uploads_lib",
    "globbingBehavior",
    "afters_and_ifs",
    "afters",
    "afters_and_scatters",
    "echo",
    "inter_scatter_dependencies",
    "sub_workflow_interactions",
    "custom_cacheworthy_attributes",
    "reference_disk_test",
    "call_cache_hit_prefixes",
    "sub_workflow_no_output",
    "optional_parameter",
    "recursive_imports",
    "unscattered",
]
# tests taken from cromwell repository that cannot be translated:
cromwell_failed_translate = [
    "select_functions",
    "string_interpolation_optional",
    "no_task_no_output_delete",
    "sub_workflow_interactions_scatter",
    "if_then_else_expressions",
    "dollars_in_strings",
    "recursive_imports_no_subwf",
    "hello",
    "sub_workflow_one_output_import",
    "sub_workflow_no_output_block_import",
    "sub_workflow_no_outputs_in_block_import",
    "parallel_composite_uploads_on",
    "object_access",
    "sub_workflow_var_refs",
    "sub_workflow_var_refs_import",
    "sub_workflow_interactions_import",
    "none_literal",
    "workflow_output_declarations",
    "read_write_json",
    "member_access",
    "default_runtime_attributes",
    "workflow_name_length_ok",
    "importer_ok"
]

cromwell_failed_exec = [
    "defined_function",
    "confirm_preemptible",
    "missing_delete",
    "read_write_map",
    "check_network_in_vpc",
    "papi_v2_gcsa",
    "tmp_dir",
    "long_cmd",
    "workbench_health_monitor_check",
    "papi_v2_log",
    "call_cache_capoeira_local",
    "call_cache_capoeira_tes",
    "call_cache_capoeira_jes",
    "papi_v2_plain_detritus",
    "subworkflow",
    "backendWithNoDocker",
    "parallel_composite_uploads_off",
    "docker_image_cache_unspecified",
    "docker_image_cache_true",
    "dedup_localizations_papi_v2",
    "continue_on_return_code",
    "echo_task",
    "empty_scatter",
    "monitoring_image_script",
    "local_bourne",
    "exit",
    "fofn_caching",
    "docker_size_dockerhub",
    "docker_size_gcr",
    "hello_private_repo",
    "sub_workflow_decls_import",
    "dummy_scatter",
    "monitoring_log",
    "short_circuit",
    "custom_mount_point",
    "workflow_engine_functions",
    "docker_alpine",
]

# tests taken from cromwell repository
cromwell_tests_list = [
    "null_input_values",
    "dont_strip_line_prefix",
    "non_root_default_user",
    "memory_units",
    "cacheWithinWF",
    "dot_dir_stuck_running",
    "empty_string",
    "floating_tags",
    "array_literal_locations",
    "stdout_delete",
    "sub_workflow_delete",
    "no_output_delete",
    "exhaustive_delete",
    "scatter_delete",
    "collections_delete",
    "hello_delete",
    "sub_workflow_delete_import",
    "no_cache_delete",
    "gcs_path_ending_with_newline",
    "readFromCache",
    "sizerelativepath",
    "subworkflow",
    "b",
    "c",
    "a",
    "d",
    "top",
    "sub_sub_sub",
    "array_io",
    "simple_if",
    "single_to_array_conversion",
    "coerce_to_array_of_optionals",
    "wdl_function_locations",
    "workflow_output_paths",
    "sub_function",
    "public_http_import",
    "control_chars",
    "prefix",
    "write_lines_files",
    "cached_copy",
    "read_tsv",
    "custom_entrypoint",
    "square",
    "papi_cpu_platform",
    "complex_types_files",
    "file_evaluator_identifier_lookups",
    "non_root_specified_user",
    "write_lines",
    "workflow_output_paths_colliding",
    "jes_labels",
    "localization_sanity_papi_v2",
    "recimp_nosubwf_outer",
    "recimp_nosubwf_inner",
    "globbingindex",
    "postfix_quantifiers",
    "length",
    "wdl_empty_glob",
    "output_filename_interpolation",
    "aliased_subworkflows",
    "docker_image_cache_false",
    "curl",
     "symlink_localization",
    "error_10_preemptible",
    "multiline_command_line",
    "use_cacheCopy_dir",
    "writeToCache",
    "cacheBetweenWF",
    "lots_of_inputs",
    "local_gcs",
    "read_write_json_roundtrip_develop",
    "read_write_json_roundtrip",
    "checkpointing",
    "cromwell_restart",
    "space",
    "arrays_scatters_ifs",
    "declarations_as_nodes",
    "variable_scoping",
    "sub_workflow_decls",
    "input_mirror",
    "sub_workflow_hello_world_import",
    "sub_workflow_hello_world",
    "volatile_disables_cache",
    "file_outputs_from_input",
    "write_tsv",
    "final_call_logs_dir",
    "subdirectory",
    "input_localization",
    "scattered",
    "filearrayoutput",
    "array_io",
    "docker_hash_quay",
    "docker_hash_gcr",
    "workflow_type_and_version_wdl",
    "dontglobinputs",
    "globbingscatter",
    "ifs_in_scatters",
    "nested_lookups",
    "simple_if",
    "declarations_in_ifs",
    "lots_of_nesting",
    "ifs_upstream_and_downstream",
    "subworkflows_in_ifs",
    "scatters_in_ifs",
    "simple_if_workflow_outputs",
    "scattergather",
    "map_workflow",
    "forkjoin",
    "scatter_chain",
    "output_redirection",
    "workflowenginefunctions",
    "stdout_stderr_passing",
    "scatter",
    "siblings_scatter",
    "simple_scatter",
    "prepare_scatter_gather",
    "multiplesourcedarray",
    "passingfiles",
    "referencingpreviousinputsandoutputs",
    "engine_functions",
]

medium_test_list = wdl_v1_list + wdl_v1_1_list + docker_test_list + special_flags_list + cwl_tools
large_test_list = medium_test_list + draft2_test_list + single_tasks_list + doc_tests_list

cromwell_failure = cromwell_failed_exec + cromwell_failed_translate
test_suites = {
    'CI': ci_test_list,
    'M': medium_test_list,
    'L': large_test_list,
    'tasks': single_tasks_list,
    'draft2': draft2_test_list,
    'docker': docker_test_list,
    'native': ["call_native", "call_native_v1"],
    'docs': doc_tests_list,
    'cwl_conformance': cwl_conformance,
    'cromwell_fail': cromwell_failure,
    'cromwell_success': cromwell_tests_list
}

# Tests with the reorg flags
test_reorg = [
    "dict",
    "strings",
    "test_reorg",
    "test_reorg_no_config"
]
test_defaults = []
test_unlocked = [
    "array_structs",
    "cast",
    "call_with_defaults1",
    "files",
    "hello",
    "path_not_taken",
    "optionals",
    "shapes"
]
test_project_wide_reuse = ['add2', "add_many"]

test_import_dirs = ["A"]
TestMetaData = namedtuple('TestMetaData', ['name', 'kind'])
TestDesc = namedtuple('TestDesc',
                      ['name', 'kind', 'source_file', 'raw_input', 'dx_input', 'results', 'extras'])

# Test with -waitOnUpload flag
test_upload_wait = ["upload_wait"]

######################################################################
# Read a JSON file
def read_json_file(path):
    with open(path, 'r') as fd:
        data = fd.read()
        d = json.loads(data)
        return d

def verify_json_file(path):
    try:
        read_json_file(path)
    except:
        raise RuntimeError("Error verifying JSON file {}".format(path))

# Search a WDL file with a python regular expression.
# Note this is not 100% accurate.
#
# Look for all tasks and workflows. If there is exactly
# one workflow, this is a WORKFLOW. If there are no
# workflows and exactly one task, this is an APPLET.
task_pattern_re = re.compile(r"^(task)(\s+)(\w+)(\s+){")
wf_pattern_re = re.compile(r"^(workflow)(\s+)(\w+)(\s+){")
def get_wdl_metadata(filename):
    workflows = []
    tasks = []
    with open(filename, 'r') as fd:
        for line in fd:
            m = re.match(wf_pattern_re, line)
            if m is not None:
                workflows.append(m.group(3))
            m = re.match(task_pattern_re, line)
            if m is not None:
                tasks.append(m.group(3))
    if len(workflows) > 1:
        raise RuntimeError("WDL file {} has multiple workflows".format(filename))
    if len(workflows) == 1:
        return TestMetaData(name = workflows[0],
                            kind = "workflow")
    assert(len(workflows) == 0)
    if len(tasks) == 1:
        return TestMetaData(name = tasks[0],
                            kind = "applet")
    if (os.path.basename(filename).startswith("library") or
        os.path.basename(filename).endswith("_extern")):
        return
    raise RuntimeError("{} is not a valid WDL test, #tasks={}".format(filename, len(tasks)))

def get_cwl_metadata(filename, tname):
    with open(filename, 'r') as fd:
        doc = yaml.safe_load(fd)

    if doc["class"] == "CommandLineTool":
        name = doc.get("id", tname)
        return TestMetaData(name=name, kind="applet")

    raise RuntimeError("{} is not a valid CWL test".format(filename))

# Register a test name, find its inputs and expected results files.
def register_test(dir_path, tname, ext):
    global test_files
    if tname in test_suites.keys():
        raise RuntimeError("Test name {} is already used by a test-suite, it is reserved".format(tname))
    source_file = os.path.join(dir_path, tname + ext)
    if not os.path.exists(source_file):
        raise RuntimeError("Test file {} does not exist".format(source_file))
    if ext == ".wdl":
        metadata = get_wdl_metadata(source_file)
    elif ext == ".cwl":
        metadata = get_cwl_metadata(source_file, tname)
    else:
        raise RuntimeError("unsupported file type {}".format(ext))
    desc = TestDesc(name=metadata.name,
                    kind=metadata.kind,
                    source_file=source_file,
                    raw_input=[],
                    dx_input=[],
                    results=[],
                    extras=None)

    # Verify the input file, and add it (if it exists)
    test_input = os.path.join(dir_path, tname + "_input.json")
    if os.path.exists(test_input):
        verify_json_file(test_input)
        desc.raw_input.append(test_input)
        desc.dx_input.append(os.path.join(dir_path, tname + "_input.dx.json"))
        desc.results.append(os.path.join(dir_path, tname + "_results.json"))

    # check if the alternate naming scheme is used for tests with multiple inputs
    i = 1
    while True:
        test_input = os.path.join(dir_path, tname + "_input{}.json".format(i))
        if os.path.exists(test_input):
            verify_json_file(test_input)
            desc.raw_input.append(test_input)
            desc.dx_input.append(os.path.join(dir_path, tname + "_input{}.dx.json".format(i)))
            desc.results.append(os.path.join(dir_path, tname + "_results{}.json".format(i)))
            i += 1
        else:
            break

    # Add an extras file (if it exists)
    extras = os.path.join(dir_path, tname + "_extras.json")
    if os.path.exists(extras):
        desc = desc._replace(extras=extras)

    test_files[tname] = desc
    desc

######################################################################

# Same as above, however, if a file is empty, return an empty dictionary
def read_json_file_maybe_empty(path):
    if not os.path.exists(path):
        return {}
    else:
        return read_json_file(path)

def find_test_from_exec(exec_obj):
    dx_desc = exec_obj.describe()
    exec_name = dx_desc["name"].split(' ')[0]
    for tname, desc in test_files.items():
        if desc.name == exec_name:
            return tname
    raise RuntimeError("Test for {} {} not found".format(exec_obj, exec_name))

# Check that a workflow returned the expected result for
# a [key]
def validate_result(tname, exec_outputs, key, expected_val):
    desc = test_files[tname]
    # Extract the key. For example, for workflow "math" returning
    # output "count":
    #    'math.count' -> count
    exec_name = key.split('.')[0]
    field_name_parts = key.split('.')[1:]

    field_name1 = ".".join(field_name_parts)
    # convert dots to ___
    field_name2 = "___".join(field_name_parts)
    if exec_name != tname:
        raise RuntimeError("Key {} is invalid, must start with {} name".format(key, desc.kind))
    try:
        # get the actual results
        if field_name1 in exec_outputs:
            result = exec_outputs[field_name1]
        elif field_name2 in exec_outputs:
            result = exec_outputs[field_name2]
        else:
            cprint("field {} missing from executable results {}".format(field_name1, exec_outputs),
                   "red")
            return False
        if isinstance(result, list) and isinstance(expected_val, list):
            result.sort()
            expected_val.sort()
        if isinstance(result, dict) and "$dnanexus_link" in result:
            # the result is a file - download it and extract the contents
            dlpath = os.path.join(tempfile.mkdtemp(), 'result.txt')
            dxpy.download_dxfile(result["$dnanexus_link"], dlpath)
            with open(dlpath, "r") as inp:
                result = inp.read()
        if isinstance(expected_val, dict) and expected_val.get("class") == "File":
            contents = str(result).strip()
            # the result is a cwl File - match the contents, checksum, and/or size
            if "contents" in result and len(contents) != result["size"]:
                cprint("Analysis {} gave unexpected results".format(tname), "red")
                cprint("Field {} should have contents ({}), actual = ({})".format(
                    field_name1, result["contents"], contents
                ), "red")
                return False
            if "size" in result and len(contents) != result["size"]:
                cprint("Analysis {} gave unexpected results".format(tname), "red")
                cprint("Field {} should have size ({}), actual = ({})".format(
                    field_name1, result["size"], len(contents)
                ), "red")
                return False
            if "checksum" in result:
                algo, expected_digest = result["checksum"].split("$")
                actual_digest = get_checksum(contents, algo)
                if actual_digest not in (expected_digest, None):
                    cprint("Analysis {} gave unexpected results".format(tname), "red")
                    cprint("Field {} should have size ({}), actual = ({})".format(
                        field_name1, expected_digest, actual_digest
                    ), "red")
                    return False
        elif str(result).strip() != str(expected_val).strip():
            cprint("Analysis {} gave unexpected results".format(tname), "red")
            cprint("Field {} should be ({}), actual = ({})".format(field_name1, expected_val, result), "red")
            return False
        return True
    except Exception as e:
        print("exception message={}".format(e))
        return False


def get_checksum(contents, algo):
    try:
        m = hashlib.new(algo)
        m.update(contents)
        return m.digest()
    except:
        print("python does not support digest algorithm {}".format(algo))
        return None


def lookup_dataobj(tname, project, folder):
    desc = test_files[tname]
    wfgen = dxpy.bindings.search.find_data_objects(classname= desc.kind,
                                                   name= desc.name,
                                                   folder= folder,
                                                   project= project.get_id(),
                                                   limit= 1)
    objs = [item for item in wfgen]
    if len(objs) > 0:
        return objs[0]['id']
    return None

# Build a workflow.
#
# wf             workflow name
# classpath      java classpath needed for running compilation
# folder         destination folder on the platform
def build_test(tname, project, folder, version_id, compiler_flags):
    desc = test_files[tname]
    print("build {} {}".format(desc.kind, desc.name))
    print("Compiling {} to a {}".format(desc.source_file, desc.kind))
    cmdline = [ "java", "-jar",
                os.path.join(top_dir, "dxCompiler-{}.jar".format(version_id)),
                "compile",
                desc.source_file,
                "-force",
                "-folder", folder,
                "-project", project.get_id() ]
    if "manifest" in desc.source_file:
        cmdline.append("-useManifests")
    cmdline += compiler_flags
    print(" ".join(cmdline))
    oid = subprocess.check_output(cmdline).strip()
    return oid.decode("ascii")

def ensure_dir(path):
    print("making sure that {} exists".format(path))
    if not os.path.exists(path):
        os.makedirs(path)

def wait_for_completion(test_exec_objs):
    print("awaiting completion ...")
    failures = []
    for exec_obj in test_exec_objs:
        tname = find_test_from_exec(exec_obj)
        desc = test_files[tname]
        try:
            exec_obj.wait_on_done()
            print("Executable {} succeeded".format(desc.name))
        except DXJobFailureError:
            if tname in test_failing:
                print("Executable {} failed as expected".format(desc.name))
            else:
                cprint("Error: executable {} failed".format(desc.name), "red")
                failures.append(tname)
    print("tools execution completed")
    return failures

# Run [workflow] on several inputs, return the analysis ID.
def run_executable(project, test_folder, tname, oid, debug_flag, delay_workspace_destruction):
    desc = test_files[tname]

    def once(i):
        try:
            if tname in test_defaults:
                inputs = {}
            elif i < 0:
                inputs = {}
            else:
                inputs = read_json_file(desc.dx_input[i])
            project.new_folder(test_folder, parents=True)
            if desc.kind == "workflow":
                exec_obj = dxpy.DXWorkflow(project=project.get_id(), dxid=oid)
            elif desc.kind == "applet":
                exec_obj = dxpy.DXApplet(project=project.get_id(), dxid=oid)
            else:
                raise RuntimeError("Unknown kind {}".format(desc.kind))

            run_kwargs = {}
            if debug_flag:
                run_kwargs = {
                    "debug": {"debugOn": ['AppError', 'AppInternalError', 'ExecutionError'] },
                    "allow_ssh" : [ "*" ]
                }
            if delay_workspace_destruction:
                run_kwargs["delay_workspace_destruction"] = True

            return exec_obj.run(inputs,
                                project=project.get_id(),
                                folder=test_folder,
                                name="{} {}".format(desc.name, git_revision),
                                instance_type="mem1_ssd1_x4",
                                **run_kwargs)
        except Exception as e:
            print("exception message={}".format(e))
            return None

    def run(i):
        for _ in range(1,5):
            retval = once(i)
            if retval is not None:
                return retval
            print("Sleeping for 5 seconds before trying again")
            time.sleep(5)
        else:
            raise RuntimeError("running workflow")

    n = len(desc.dx_input)
    if n == 0:
        return [run(-1)]
    else:
        return [run(i) for i in range(n)]


def extract_outputs(tname, exec_obj):
    desc = test_files[tname]
    if desc.kind == "workflow":
        locked = tname not in test_unlocked
        if locked:
            return exec_obj['output']
        else:
            stages = exec_obj['stages']
            for snum in range(len(stages)):
                crnt = stages[snum]
                if crnt['id'] == 'stage-outputs':
                    return stages[snum]['execution']['output']
            raise RuntimeError("Analysis for test {} does not have stage 'outputs'".format(tname))
    elif desc.kind == "applet":
        return exec_obj['output']
    else:
        raise RuntimeError("Unknown kind {}".format(desc.kind))

def run_test_subset(project, runnable, test_folder, debug_flag, delay_workspace_destruction):
    # Run the workflows
    test_exec_objs=[]
    for tname, oid in runnable.items():
        desc = test_files[tname]
        print("Running {} {} {}".format(desc.kind, desc.name, oid))
        anl = run_executable(project, test_folder, tname, oid, debug_flag, delay_workspace_destruction)
        test_exec_objs.extend(anl)
    print("executables: " + ", ".join([a.get_id() for a in test_exec_objs]))

    # Wait for completion
    failed_execution = wait_for_completion(test_exec_objs)

    print("Verifying results")
    def verify_test(exec_obj, i):
        exec_desc = exec_obj.describe()
        tname = find_test_from_exec(exec_obj)
        if tname in test_failing:
            return None
        test_desc = test_files[tname]
        exec_outputs = extract_outputs(tname, exec_desc)
        if len(test_desc.results) > i:
            shouldbe = read_json_file_maybe_empty(test_desc.results[i])
            correct = True
            print("Checking results for workflow {} job {}".format(test_desc.name, i))
            for key, expected_val in shouldbe.items():
                correct = validate_result(tname, exec_outputs, key, expected_val)
            anl_name = "{}.{}".format(tname, i)
            if correct:
                print("Analysis {} passed".format(anl_name))
                return None
            else:
                return anl_name

    failed_verification = []
    for i, exec_obj in enumerate(test_exec_objs):
        failed_name = verify_test(exec_obj, i)
        if failed_name is not None:
            failed_verification.append(failed_name)

    if failed_execution or failed_verification:
        all_failures = failed_execution + failed_verification
        print("-----------------------------")
        if failed_execution:
            fexec = '\n'.join(failed_execution)
            print(f"Tools failed execution: {len(failed_execution)}:\n{fexec}")
        if failed_verification:
            fveri = '\n'.join(failed_verification)
            print(f"Tools failed results verification: {len(failed_verification)}:\n{fveri}")
        raise RuntimeError("Failed")

def print_test_list():
    l = [key for key in test_files.keys()]
    l.sort()
    ls = "\n  ".join(l)
    print("List of tests:\n  {}".format(ls))

# Choose set set of tests to run
def choose_tests(name):
    if name in test_suites.keys():
        return test_suites[name]
    if name == 'All':
        return test_files.keys()
    if name in test_files.keys():
        return [name]
    # Last chance: check if the name is a prefix.
    # Accept it if there is exactly a single match.
    matches = [key for key in test_files.keys() if key.startswith(name)]
    if len(matches) > 1:
        raise RuntimeError("Too many matches for test prefix {} -> {}".format(name, matches))
    if len(matches) == 0:
        raise RuntimeError("Test prefix {} is unknown".format(name))
    return matches

# Find all the WDL test files, these are located in the 'test'
# directory. A test file must have some support files.
def register_all_tests(verbose : bool) -> None :
    for root, dirs, files in os.walk(test_dir):
        for t_file in files:
            if t_file.endswith(".wdl") or t_file.endswith(".cwl"):
                base = os.path.basename(t_file)
                (fname, ext) = os.path.splitext(base)
                if fname.startswith("library_"):
                    continue
                if fname.endswith("_extern"):
                    continue
                try:
                    register_test(root, fname, ext)
                except Exception as e:
                    if verbose:
                        print("Skipping WDL file {} error={}".format(fname, e))


# Some compiler flags are test specific
def compiler_per_test_flags(tname):
    flags = []
    desc = test_files[tname]
    if tname not in test_unlocked:
        flags.append("-locked")
    if tname in test_reorg:
        flags.append("-reorg")
    if tname in test_project_wide_reuse:
        flags.append("-projectWideReuse")
    if tname in test_defaults and len(desc.raw_input) > 0:
        flags.append("-defaults")
        flags.append(desc.raw_input[0])
    if tname in test_upload_wait:
        flags.append("-waitOnUpload")
    else:
        for i in desc.raw_input:
            flags.append("-inputs")
            flags.append(i)
    if desc.extras is not None:
        flags += ["--extras", os.path.join(top_dir, desc.extras)]
    if tname in test_import_dirs:
        flags += ["--imports", os.path.join(top_dir, "test/imports/lib")]
    return flags

# Which project to use for a test
# def project_for_test(tname):

######################################################################

def native_call_dxni(project, applet_folder, version_id, verbose: bool):
    # build WDL wrapper tasks in test/dx_extern.wdl
    cmdline_common = [ "java", "-jar",
                       os.path.join(top_dir, "dxCompiler-{}.jar".format(version_id)),
                       "dxni",
                       "-force",
                       "-folder", applet_folder,
                       "-project", project.get_id()]
    if verbose:
        cmdline_common.append("--verbose")

# draft-2 is not currently supported
#     cmdline_draft2 = cmdline_common + [ "--language", "wdl_draft2",
#                                         "--output", os.path.join(top_dir, "test/draft2/dx_extern.wdl")]
#     print(" ".join(cmdline_draft2))
#     subprocess.check_output(cmdline_draft2)

    cmdline_v1 = cmdline_common + [ "-language", "wdl_v1.0",
                                    "-output", os.path.join(top_dir, "test/wdl_1_0/dx_extern.wdl")]
    print(" ".join(cmdline_v1))
    subprocess.check_output(cmdline_v1)


def dxni_call_with_path(project, path, version_id, verbose):
    # build WDL wrapper tasks in test/dx_extern.wdl
    cmdline = [
        "java",
        "-jar",
        os.path.join(top_dir, "dxCompiler-{}.jar".format(version_id)),
        "dxni",
        "-force",
        "-path",
        path,
        "-language",
        "wdl_v1.0",
        "-output",
        os.path.join(top_dir, "test/wdl_1_0/dx_extern_one.wdl")
    ]
    if project is not None:
        cmdline.extend(["-project", project.get_id()])
    if verbose:
        cmdline.append("-verbose")
    print(" ".join(cmdline))
    subprocess.check_output(cmdline)

# Set up the native calling tests
def native_call_setup(project, applet_folder, version_id, verbose):
    native_applets = ["native_concat",
                      "native_diff",
                      "native_mk_list",
                      "native_sum",
                      "native_sum_012"]

    # build the native applets, only if they do not exist
    for napl in native_applets:
        applet = list(dxpy.bindings.search.find_data_objects(classname= "applet",
                                                             name= napl,
                                                             folder= applet_folder,
                                                             project= project.get_id()))
        if len(applet) == 0:
            cmdline = [ "dx", "build",
                        os.path.join(top_dir, "test/applets/{}".format(napl)),
                        "--destination", (project.get_id() + ":" + applet_folder + "/") ]
            print(" ".join(cmdline))
            subprocess.check_output(cmdline)

    dxni_call_with_path(project, applet_folder + "/native_concat", version_id, verbose)
    native_call_dxni(project, applet_folder, version_id, verbose)

    # check if providing an applet-id in the path argument works
    first_applet = native_applets[0]
    results = dxpy.bindings.search.find_one_data_object(classname= "applet",
                                                        name= first_applet,
                                                        folder= applet_folder,
                                                        project= project.get_id())
    if results is None:
        raise RuntimeError("Could not find applet {}".format(first_applet))
    dxni_call_with_path(project, results["id"], version_id, verbose)


def native_call_app_setup(project, version_id, verbose):
    app_name = "native_hello"

    # Check if they already exist
    apps = list(dxpy.bindings.search.find_apps(name= app_name))
    if len(apps) == 0:
        # build the app
        cmdline = [ "dx", "build", "--create-app", "--publish",
                    os.path.join(top_dir, "test/apps/{}".format(app_name)) ]
        print(" ".join(cmdline))
        subprocess.check_output(cmdline)

    # build WDL wrapper tasks in test/dx_extern.wdl
    header_file = os.path.join(top_dir, "test/wdl_1_0/dx_app_extern.wdl")
    cmdline = [ "java", "-jar",
                os.path.join(top_dir, "dxCompiler-{}.jar".format(version_id)),
                "dxni",
                "-apps",
                "only",
                "-force",
                "-language", "wdl_v1.0",
                "-output", header_file]
    if verbose:
        cmdline.append("--verbose")
    print(" ".join(cmdline))
    subprocess.check_output(cmdline)

    # check if providing an app-id in the path argument works
    results = dxpy.bindings.search.find_one_app(name=app_name, zero_ok=True, more_ok=False)
    if results is None:
        raise RuntimeError("Could not find app {}".format(app_name))
    dxni_call_with_path(None, results["id"], version_id, verbose)

######################################################################
# Compile the WDL files to dx:workflows and dx:applets
# delay_compile_errors: whether to aggregate all compilation errors
#   and only raise an Exception after trying to compile all the tests
def compile_tests_to_project(trg_proj,
                             test_names,
                             applet_folder,
                             compiler_flags,
                             version_id,
                             lazy_flag,
                             delay_compile_errors=False):
    runnable = {}
    has_errors = False
    for tname in test_names:
        specific_applet_folder = "{}/{}".format(applet_folder, tname)
        oid = None
        if lazy_flag:
            oid = lookup_dataobj(tname, trg_proj, specific_applet_folder)
        if oid is None:
            c_flags = compiler_flags[:] + compiler_per_test_flags(tname)
            try:
                oid = build_test(tname, trg_proj, specific_applet_folder, version_id, c_flags)
            except subprocess.CalledProcessError:
                if tname in test_compilation_failing:
                    print("Workflow {} compilation failed as expected".format(tname))
                    continue
                elif delay_compile_errors:
                    traceback.print_exc()
                    has_errors = True
                else:
                    raise
        runnable[tname] = oid
        print("runnable({}) = {}".format(tname, oid))
    if has_errors:
        raise RuntimeError("failed to compile one or more tests")
    return runnable


######################################################################
## Program entry point
def main():
    global test_unlocked
    argparser = argparse.ArgumentParser(description="Run WDL compiler tests on the platform")
    argparser.add_argument("--archive", help="Archive old applets",
                           action="store_true", default=False)
    argparser.add_argument("--compile-only", help="Only compile the workflows, don't run them",
                           action="store_true", default=False)
    argparser.add_argument("--compile-mode", help="Compilation mode")
    argparser.add_argument("--debug", help="Run applets with debug-hold, and allow ssh",
                           action="store_true", default=False)
    argparser.add_argument("--delay-workspace-destruction", help="Run applets with delayWorkspaceDestruction",
                           action="store_true", default=False)
    argparser.add_argument("--force", help="Remove old versions of applets and workflows",
                           action="store_true", default=False)
    argparser.add_argument("--folder", help="Use an existing folder, instead of building dxCompiler")
    argparser.add_argument("--lazy", help="Only compile workflows that are unbuilt",
                           action="store_true", default=False)
    argparser.add_argument("--list", "--test-list", help="Print a list of available tests",
                           action="store_true",
                           dest="test_list",
                           default=False)
    argparser.add_argument("--clean", help="Remove build directory in the project after running tests",
                           action="store_true", default=False)
    argparser.add_argument("--delay-compile-errors", help="Compile all tests before failing on any errors",
                           action="store_true", default=False)
    argparser.add_argument("--locked", help="Generate locked-down workflows",
                           action="store_true", default=False)
    argparser.add_argument("--project", help="DNAnexus project ID",
                           default="dxCompiler_playground")
    argparser.add_argument("--project-wide-reuse", help="look for existing applets in the entire project",
                           action="store_true", default=False)
    argparser.add_argument("--stream-all-files", help="Stream all input files with dxfs2",
                           action="store_true", default=False)
    argparser.add_argument("--runtime-debug-level",
                           help="printing verbosity of task/workflow runner, {0,1,2}")
    argparser.add_argument("--test", help="Run a test, or a subgroup of tests",
                           action="append", default=[])
    argparser.add_argument("--unlocked", help="Generate only unlocked workflows",
                           action="store_true", default=False)
    argparser.add_argument("--verbose", help="Verbose compilation",
                           action="store_true", default=False)
    argparser.add_argument("--verbose-key", help="Verbose compilation",
                           action="append", default=[])
    args = argparser.parse_args()

    print("top_dir={} test_dir={}".format(top_dir, test_dir))

    register_all_tests(args.verbose)
    if args.test_list:
        print_test_list()
        exit(0)
    test_names = []
    if len(args.test) == 0:
        args.test = 'M'
    for t in args.test:
        test_names += choose_tests(t)
    print("Running tests {}".format(test_names))
    version_id = util.get_version_id(top_dir)

    project = util.get_project(args.project)
    if project is None:
        raise RuntimeError("Could not find project {}".format(args.project))
    if args.folder is None:
        base_folder = util.create_build_dirs(project, version_id)
    else:
        # Use existing prebuilt base folder
        base_folder = args.folder
        util.create_build_subdirs(project, base_folder)
    applet_folder = base_folder + "/applets"
    test_folder = base_folder + "/test"
    print("project: {} ({})".format(project.name, project.get_id()))
    print("folder: {}".format(base_folder))

    test_dict = {
        "aws:us-east-1" :  project.name + ":" + base_folder
    }

    # build the dxCompiler jar file, only on us-east-1
    assets = util.build(project, base_folder, version_id, top_dir, test_dict)
    print("assets: {}".format(assets))

    if args.unlocked:
        # Disable all locked workflows
        args.locked = False
        test_unlocked = test_names

    compiler_flags = []
    if args.locked:
        compiler_flags.append("-locked")
        test_unlocked = []
    if args.archive:
        compiler_flags.append("-archive")
    if args.compile_mode:
        compiler_flags += ["-compileMode", args.compile_mode]
    if args.force:
        compiler_flags.append("-force")
    if args.verbose:
        compiler_flags.append("-verbose")
    if args.stream_all_files:
        compiler_flags.append("-streamAllFiles")
    if args.verbose_key:
        for key in args.verbose_key:
            compiler_flags += ["-verboseKey", key]
    if args.runtime_debug_level:
        compiler_flags += ["-runtimeDebugLevel", args.runtime_debug_level]
    if args.project_wide_reuse:
        compiler_flags.append("-projectWideReuse")

    #  is "native" included in one of the test names?
    if ("call_native" in test_names or
        "call_native_v1" in test_names):
        native_call_setup(project, applet_folder, version_id, args.verbose)
    if "call_native_app" in test_names:
        native_call_app_setup(project, version_id, args.verbose)

    try:
        # Compile the WDL files to dx:workflows and dx:applets
        runnable = compile_tests_to_project(project,
                                            test_names,
                                            applet_folder,
                                            compiler_flags,
                                            version_id,
                                            args.lazy,
                                            args.delay_compile_errors)
        if not args.compile_only:
            run_test_subset(project, runnable, test_folder, args.debug, args.delay_workspace_destruction)
    finally:
        if args.clean:
            project.remove_folder(base_folder, recurse=True, force=True)
        print("Completed running tasks in {}".format(args.project))


if __name__ == '__main__':
    main()<|MERGE_RESOLUTION|>--- conflicted
+++ resolved
@@ -24,20 +24,9 @@
 
 git_revision = subprocess.check_output(["git", "describe", "--always", "--dirty", "--tags"]).strip()
 test_files = {}
-<<<<<<< HEAD
 test_failing = {"bad_status", "bad_status2", "just_fail_wf", "missing_output", "docker_retry", "argument_list_too_long"}
 
 test_compilation_failing = {"import_passwd"}
-=======
-test_failing = {
-    "bad_status",
-    "bad_status2",
-    "just_fail_wf",
-    "missing_output",
-    "docker_retry",
-    "argument_list_too_long",
-}
->>>>>>> ce4acd08
 
 wdl_v1_list = [
     # calling native dx applets/apps
