#!/usr/bin/env python3
import argparse
import shutil
from collections import namedtuple
import dxpy
import glob
import hashlib
import json
import os
import random
import re
import sys
import subprocess
import tempfile
from termcolor import cprint
import time
import traceback
from typing import List
import yaml
from dxpy.exceptions import DXJobFailureError

import util

here = os.path.dirname(sys.argv[0])
top_dir = os.path.dirname(os.path.abspath(here))
test_dir = os.path.join(os.path.abspath(top_dir), "test")
default_instance_type = "mem1_ssd1_v2_x4"

git_revision = subprocess.check_output(
    ["git", "describe", "--always", "--dirty", "--tags"]
).strip()
test_files = {}

expected_failure = {
    "bad_status",
    "bad_status2",
    "just_fail_wf",
    "missing_output",
    "docker_retry",
    "argument_list_too_long",
    "diskspace_exhauster",
    "symlink-illegal",
    "docker-array-secondaryfiles.1",
    "iwd-container-entryname2",
    "iwd-container-entryname3",
    "iwd-container-entryname4",
    "loadContents-limit",
    "cond-wf-003.3",
    "cond-wf-004.1",
    "cond-wf-005",
    "cond-wf-006.1",
    "cond-wf-012",
    "cond-wf-003-1.1",
    "cond-wf-003-1_nojs.1",
    "cond-wf-004_nojs.1",
    "cond-wf-005_nojs",
    "cond-wf-006_nojs.1",
    "cond-wf-012_nojs",
    "fail-unconnected",
}

test_compilation_failing = {"import_passwd"}

wdl_v1_list = [
    # calling native dx applets/apps
    "call_native_v1",
    "call_native_app",
    "cast",
    "dict",
    "instance_types",
    "linear_no_expressions",
    "linear",
    "optionals",
    "optionals3",
    "spaces_in_file_paths",
    "strings",
    "runtime_vs_static_type",
    "wf_person",
    "call_level2",
    "environment_passing_deep_nesting",
    "optional_output",
    "unpassed_default_arg",
    # workflows with nested blocks
    "two_levels",
    "three_levels",
    "four_levels",
    "param_passing",
    "nested_scatter",
    # Array input with no values
    "empty_array",
    # Map with a File key
    "map_file_key",
    # defaults and parameter passing
    "top_wf",
    "subworkflow_with_default",
    # can we download from a container?
    "download_from_container",
    # input file with pairs
    "echo_pairs",
    "array_structs",
    # Missing optional output files, returned as none, instead
    # of an error
    "missing_optional_output_file",
    # calling with an optional argument not specified
    "scatter_subworkflow_with_optional",
    # streaming
    "streaming_inputs",
    # input/output linear_no_expressions
    "wf_with_input_expressions",
    "wf_with_output_expressions",
    # bug regression tests
    "nested_pairs",  # APPS-370
    "apps_378",
    "apps_384",
    "diff_stream_and_download",  # APPS-288
    "apps_573",
    "apps_612",
    "nested_optional",
    "struct_deref",  # APPS-615
    "apps_936",

    # manifests
    "simple_manifest",
    "complex_manifest",
    "view_and_count_manifest",

    # workflow with output files created by expressions
    "upload_workflow_files",
    "subworkflow_with_task",
    "apps_700",
    "apps_864"
]

wdl_v1_1_list = [
    "v1_1_dict",
    "apps_847_scatter_empty",
    "optional_missing",
    "inputs_provided_optional",

    # bug regression tests
    "apps_579_boolean_flag_expr",
    "apps_579_string_substitution_expr"
]

# docker image tests
docker_test_list = [
    "broad_genomics",
    "biocontainers",
    "private_registry",
    "native_docker_file_image",
    "native_docker_file_image_gzip",
    "samtools_count",
    "dynamic_docker_image",
    "ecr_docker",
]

# wdl draft-2
draft2_test_list = [
    "advanced",
    "bad_status",
    "bad_status2",
    "just_fail_wf",
    "call_with_defaults1",
    "call_with_defaults2",
    "conditionals_base",
    "files",
    "files_with_the_same_name",
    "hello",
    "shapes",
    # this test cannot be enabled yet, because we
    # don't yet support overriding task inputs
    # "population",

    # multiple library imports in one WDL workflow
    "multiple_imports",
    # subworkflows
    "conditionals2",
    "modulo",
    "movies",
    "subblocks2",
    "subblocks",
    "var_type_change",
    "outer",
    # calling native dx applets/apps
    # We currently do not have a code generator for draft-2, so cannot import dx_extern.wdl.
    # "call_native",
    "write_lines_bug",
]

single_tasks_list = [
    "add3",
    "diff2files",
    "empty_stdout",
    "sort_file",
    "symlinks_wc",
    "DiskSpace2",
    "echo_line_split",
    "opt_array",
    "stream_diff_v1",
]

cwl_tools = [
    "cat",  # hello world tool
    "tar_files",
]

cwl_conformance_tools = [
    os.path.basename(path)[:-9]
    for path in glob.glob(os.path.join(test_dir, "cwl_conformance", "tools", "*.cwl.json"))
]
cwl_conformance_workflows = [
    os.path.basename(path)[:-9]
    for path in glob.glob(os.path.join(test_dir, "cwl_conformance", "workflows", "*.cwl.json"))
]

# Tests run in continuous integration. We remove the native app test,
# because we don't want to give permissions for creating platform apps.
ci_test_list = [
    # WDL tests
    "advanced",
    # We currently do not have a code generator for draft-2, so cannot import dx_extern.wdl.
    # "call_native",
    "call_with_defaults1",
    "trains",
    "files",
    # CWL tests
    "cat",
]

special_flags_list = [
    "add2",  # test the ignoreReuse flag
    "add_many",  # tests the delayWorkspaceDestruction flag
    "inc_range",  # check that runtime call to job/analysis pass the delayWorkspaceDestruction flag
]

# these are the examples from the documentation
doc_tests_list = [
    "bwa_mem"
]

cromwell_key_error_list = [
    "http_inputs",
    "drs_usa_hca",
    "drs_usa_jdr",
]

# These are cromwell tests that won't run on DNAnexus - see README.txt
cromwell_invalid = {
    "local_backend",
    "string_interpolation",
    "call_cache_hit_prefixes",
    "declarations",
    "reference_disk_test",
    "optional_parameter",
    "sub",
    "sub_sub",
    "echo",
    "sub_workflow_no_output",
    "recursive_imports",
    "large_final_workflow_outputs_dir",
    "input_from_bucket_with_requester_pays",
    "optional_declarations",
    "sub_workflow_interactions",
    "unscattered",
    "inter_scatter_dependencies",
    "docker_alpine",
    "read_write_functions",
    "afters_and_ifs",
    "afters",
    "afters_and_scatters",
    "custom_cacheworthy_attributes",
    "input_expressions",
    "missing_delete",
    "confirm_preemptible",
    "call_cache_capoeira_jes",
    "dedup_localizations_papi_v2",
    "papi_v2_log",
    "papi_v2_plain_detritus",
    "call_cache_capoeira_local",
    "backendWithNoDocker",
    "docker_image_cache_true",
    "dummy_scatter",
    "fofn_caching",
    "hello_private_repo",
    "local_bourne",
    "papi_v2_gcsa",
    "monitoring_log",
    "call_cache_capoeira_tes",
    "check_network_in_vpc",
    "tmp_dir",
    "long_cmd",
    "workbench_health_monitor_check",
    "monitoring_image_script",
    "docker_size_dockerhub",
    "docker_size_gcr",
    "custom_mount_point",
    "short_circuit",
    "top",
    "recursive_imports_no_subwf",
    "parallel_composite_uploads_on",
    "parallel_composite_uploads_off",
    "default_runtime_attributes",
}

# tests taken from cromwell repository
cromwell_tests_list = [
    "null_input_values",
    "dont_strip_line_prefix",
    "non_root_default_user",
    "memory_units",
    "cacheWithinWF",
    "dot_dir_stuck_running",
    "empty_string",
    "floating_tags",
    "array_literal_locations",
    "stdout_delete",
    "sub_workflow_delete",
    "no_output_delete",
    "exhaustive_delete",
    "scatter_delete",
    "collections_delete",
    "hello_delete",
    "sub_workflow_delete_import",
    "no_cache_delete",
    "gcs_path_ending_with_newline",
    "readFromCache",
    "sizerelativepath",
    "subworkflow_wt",
    "b",
    "c",
    "a",
    "d",
    "sub_sub_sub",
    "array_io",
    "simple_if",
    "single_to_array_conversion",
    "coerce_to_array_of_optionals",
    "wdl_function_locations",
    "workflow_output_paths",
    "sub_function",
    "public_http_import",
    "control_chars",
    "prefix",
    "write_lines_files",
    "cached_copy",
    "read_tsv",
    "custom_entrypoint",
    "square",
    "papi_cpu_platform",
    "complex_types_files",
    "file_evaluator_identifier_lookups",
    "non_root_specified_user",
    "write_lines",
    "workflow_output_paths_colliding",
    "jes_labels",
    "localization_sanity_papi_v2",
    "recimp_nosubwf_outer",
    "recimp_nosubwf_inner",
    "globbingindex",
    "postfix_quantifiers",
    "length",
    "wdl_empty_glob",
    "output_filename_interpolation",
    "aliased_subworkflows",
    "docker_image_cache_false",
    "curl",
    "symlink_localization",
    "error_10_preemptible",
    "multiline_command_line",
    "use_cacheCopy_dir",
    "writeToCache",
    "cacheBetweenWF",
    "lots_of_inputs",
    "local_gcs",
    "read_write_json_roundtrip_develop",
    "read_write_json_roundtrip",
    "checkpointing",
    "cromwell_restart",
    "space",
    "arrays_scatters_ifs",
    "declarations_as_nodes",
    "variable_scoping",
    "sub_workflow_decls",
    "input_mirror",
    "sub_workflow_hello_world_import",
    "sub_workflow_hello_world",
    "volatile_disables_cache",
    "file_outputs_from_input",
    "write_tsv",
    "final_call_logs_dir",
    "subdirectory",
    "input_localization",
    "scattered",
    "filearrayoutput",
    "array_io",
    "docker_hash_quay",
    "docker_hash_gcr",
    "workflow_type_and_version_wdl",
    "dontglobinputs",
    "globbingscatter",
    "ifs_in_scatters",
    "nested_lookups",
    "simple_if",
    "declarations_in_ifs",
    "lots_of_nesting",
    "ifs_upstream_and_downstream",
    "subworkflows_in_ifs",
    "scatters_in_ifs",
    "simple_if_workflow_outputs",
    "scattergather",
    "map_workflow",
    "forkjoin",
    "scatter_chain",
    "output_redirection",
    "workflowenginefunctions",
    "stdout_stderr_passing",
    "scatter",
    "siblings_scatter",
    "simple_scatter",
    "prepare_scatter_gather",
    "multiplesourcedarray",
    "passingfiles",
    "referencingpreviousinputsandoutputs",
    "engine_functions",
    #"string_interpolation_optional",  # pending wdlTools 170
    #"none_literal",  # pending wdlTools 170
    "sub_workflow_interactions_scatter",
    "sub_workflow_one_output_import",
    "sub_workflow_var_refs",
    "sub_workflow_var_refs_import",
    #"globbingBehavior",  # pending dxCompiler 87
    #"object_access",  # pending wdlTools 171
    #"read_write_json",  # pending wdlTools 171
    "no_task_no_output_delete",
    "if_then_else_expressions",
    "sub_workflow_no_output_block_import",
    "sub_workflow_no_outputs_in_block_import",
    "sub_workflow_interactions_import",
    "workflow_output_declarations",
    "member_access",
    "select_functions",
    "dollars_in_strings",
    "workflow_name_length_ok",
    "importer_ok",
    "read_write_map",
    "docker_image_cache_unspecified",
    "defined_function",
    "workflow_engine_functions",
    "empty_scatter",
    "continue_on_return_code",
    "exit",
]

cwl_cromwell_tests_list = [
    "cwl_ad_hoc_file_test",
    "cwl_cache_between_workflows",
    "cwl_cache_within_workflow",
    "cwl_docker_size",
    "cwl_dynamic_initial_workdir",
    "cwl_expressionLib",
    "cwl_format",
    "cwl_format_url",
    "cwl_glob_sort",
    "cwl_hello",
    "cwl_http_inputs", # invalid input
    "test_wf",
    "touch",
    "test_pack",
    "cwl_input_binding_expression",
    "cwl_input_typearray",
    "cwl_interpolated_strings",
    "cwl_optionals",
    "cwl_output_json",
    "prefix_for_array",
    "cwl_recursive_link_directories",
    "cwl_relative_imports_glob_sort",
    "cwl_relative_imports",
    "cwl_disk_resources", # Unknown hint https://www.dnanexus.com/cwl#InputResourceRequirement
    "cwl_inputdir_zero_doesnt_localize_input", # failed compiled
    "cwl_resources", # Could not resolve host: metadata.google.internal
    "cwl_restart",
    "1st-tool",
    "cwl_secondary_files",
    "cwl_secondary_files_workflow",
    "cwl_stdout_expression",
    "scatter-wf1", # tool id not found
    "cwl_three_step",
    "cwl_three_step_caller_wf"
]

# these are tests that take a long time to run
long_test_list = [
    "diskspace_exhauster"  # APPS-749
]

medium_test_list = (
    wdl_v1_list + wdl_v1_1_list + docker_test_list + special_flags_list + cwl_tools
)
large_test_list = (
    medium_test_list + draft2_test_list + single_tasks_list + doc_tests_list + long_test_list +
    cwl_conformance_tools + cwl_conformance_workflows + cromwell_tests_list
)

manifest_test_list = ("simple_manifest", "complex_manifest", "view_and_count_manifest")

test_suites = {
    "CI": ci_test_list,
    "M": medium_test_list,
    "L": large_test_list,
    "tasks": single_tasks_list,
    "draft2": draft2_test_list,
    "docker": docker_test_list,
    "native": ["call_native", "call_native_v1"],
    "docs": doc_tests_list,
    "cwl_tools": cwl_conformance_tools,
    "cwl_workflows": cwl_conformance_workflows,
    'cromwell': cromwell_tests_list,
<<<<<<< HEAD
    "cwl_cromwell": cwl_cromwell_tests_list,
=======
    'manifests': manifest_test_list
>>>>>>> 82651287
}

# Tests with the reorg flags
test_reorg = {
    "dict",
    "strings",
    "test_reorg",
    "test_reorg_no_config"
}
test_defaults = set()
test_unlocked = {
    "array_structs",
    "cast",
    "call_with_defaults1",
    "files",
    "hello",
    "path_not_taken",
    "optionals",
    "shapes",
    "population"
}
test_project_wide_reuse = {
    "add2",
    "add_many"
}
test_separate_outputs = {
    "localization"
}

test_import_dirs = ["A"]
TestMetaData = namedtuple("TestMetaData", ["name", "kind"])
TestDesc = namedtuple(
    "TestDesc",
    ["name", "kind", "source_file", "raw_input", "dx_input", "results", "extras"],
)

# Test with -waitOnUpload flag
test_upload_wait = {
    "upload_wait"
}

# use the applet's default instance type rather than the default (mem1_ssd1_x4)
test_instance_type = ["diskspace_exhauster"]


# Read a JSON file
def read_json_file(path):
    with open(path, "r") as fd:
        data = fd.read()
        d = json.loads(data)
        return d


def verify_json_file(path):
    try:
        read_json_file(path)
    except:
        raise RuntimeError("Error verifying JSON file {}".format(path))


# Search a WDL file with a python regular expression.
# Note this is not 100% accurate.
#
# Look for all tasks and workflows. If there is exactly
# one workflow, this is a WORKFLOW. If there are no
# workflows and exactly one task, this is an APPLET.
task_pattern_re = re.compile(r"^(task)(\s+)(\w+)(\s+){")
wf_pattern_re = re.compile(r"^(workflow)(\s+)(\w+)(\s+){")


def get_wdl_metadata(filename):
    workflows = []
    tasks = []
    with open(filename, "r") as fd:
        for line in fd:
            m = re.match(wf_pattern_re, line)
            if m is not None:
                workflows.append(m.group(3))
            m = re.match(task_pattern_re, line)
            if m is not None:
                tasks.append(m.group(3))
    if len(workflows) > 1:
        raise RuntimeError("WDL file {} has multiple workflows".format(filename))
    if len(workflows) == 1:
        return TestMetaData(name=workflows[0], kind="workflow")
    assert len(workflows) == 0
    if len(tasks) == 1:
        return TestMetaData(name=tasks[0], kind="applet")
    if os.path.basename(filename).startswith("library") or os.path.basename(
        filename
    ).endswith("_extern"):
        return
    raise RuntimeError(
        "{} is not a valid WDL test, #tasks={}".format(filename, len(tasks))
    )


def get_cwl_metadata(filename, tname):
    with open(filename, "r") as fd:
        doc = yaml.safe_load(fd)

    if doc["class"] == "CommandLineTool":
        name = doc.get("id", tname)
        return TestMetaData(name=name, kind="applet")

    raise RuntimeError("{} is not a valid CWL tool test".format(filename))


def get_cwl_json_metadata(filename, tname):
    with open(filename, 'r') as fd:
        doc = json.load(fd)

    if "class" in doc:
        # the id in a packed CWL file is always "main" so we use the test name instead
        if doc["class"] == "Workflow":
            return TestMetaData(name=tname, kind="workflow")
        elif doc["class"] == "CommandLineTool":
            return TestMetaData(name=tname, kind="applet")
    elif "$graph" in doc:
        for proc in doc["$graph"]:
            if proc["id"] == "#main":
                if proc["class"] == "Workflow":
                    return TestMetaData(name=tname, kind="workflow")
                else:
                    break

    raise RuntimeError("{} is not a valid CWL workflow test".format(filename))


# Register a test name, find its inputs and expected results files.
def register_test(dir_path, tname, ext):
    global test_files
    if tname in test_suites.keys():
        raise RuntimeError(
            "Test name {} is already used by a test-suite, it is reserved".format(tname)
        )
    source_file = os.path.join(dir_path, tname + ext)
    if not os.path.exists(source_file):
        raise RuntimeError("Test file {} does not exist".format(source_file))
    if ext == ".wdl":
        metadata = get_wdl_metadata(source_file)
    elif ext == ".cwl.json":
        metadata = get_cwl_json_metadata(source_file, tname)
    elif ext == ".cwl":
         metadata = get_cwl_metadata(source_file, tname)
    else:
        raise RuntimeError("unsupported file type {}".format(ext))
    desc = TestDesc(
        name=metadata.name,
        kind=metadata.kind,
        source_file=source_file,
        raw_input=[],
        dx_input=[],
        results=[],
        extras=None,
    )

    # Verify the input file, and add it (if it exists)
    test_input = os.path.join(dir_path, tname + "_input.json")
    if os.path.exists(test_input):
        verify_json_file(test_input)
        desc.raw_input.append(test_input)
        desc.dx_input.append(os.path.join(dir_path, tname + "_input.dx.json"))
        desc.results.append(os.path.join(dir_path, tname + "_results.json"))
    elif os.path.exists(os.path.join(dir_path, tname + "_input.yaml")):
        test_yaml = os.path.join(dir_path, tname + "_input.yaml")
        desc.raw_input.append(test_yaml)
        desc.dx_input.append(os.path.join(dir_path, tname + "_input.dx.json"))
        desc.results.append(os.path.join(dir_path, tname + "_results.json"))

    # check if the alternate naming scheme is used for tests with multiple inputs
    i = 1
    while True:
        test_input = os.path.join(dir_path, tname + "_input{}.json".format(i))
        if os.path.exists(test_input):
            verify_json_file(test_input)
            desc.raw_input.append(test_input)
            desc.dx_input.append(
                os.path.join(dir_path, tname + "_input{}.dx.json".format(i))
            )
            desc.results.append(
                os.path.join(dir_path, tname + "_results{}.json".format(i))
            )
            i += 1
        else:
            break

    # Add an extras file (if it exists)
    extras = os.path.join(dir_path, tname + "_extras.json")
    if os.path.exists(extras):
        desc = desc._replace(extras=extras)

    test_files[tname] = desc
    return desc


######################################################################

# Same as above, however, if a file is empty, return an empty dictionary
def read_json_file_maybe_empty(path):
    if not os.path.exists(path):
        return {}
    else:
        return read_json_file(path)


def find_test_from_exec(exec_obj):
    dx_desc = exec_obj.describe()
    exec_name = dx_desc["name"].split(" ")[0]
    for tname, desc in test_files.items():
        if desc.name == exec_name:
            return tname
    raise RuntimeError("Test for {} {} not found".format(exec_obj, exec_name))


def link_to_dxfile(link, project):
    fields = link["$dnanexus_link"]
    if isinstance(fields, str):
        return dxpy.DXFile(fields, project.id)
    else:
        return dxpy.DXFile(fields["id"], fields.get("project", project.id))


file_cache = {}


def download_dxfile(dxfile):
    key = (dxfile.get_proj_id(), dxfile.get_id())
    if key in file_cache:
        return file_cache[key]
    # the result is a file - download it and extract the contents
    dlpath = os.path.join(tempfile.mkdtemp(), dxfile.describe()["name"])
    dxpy.download_dxfile(dxfile, dlpath)
    try:
        with open(dlpath, "r") as inp:
            contents = str(inp.read()).strip()
            file_cache[key] = contents
            return contents
    finally:
        if os.path.exists(dlpath):
            os.remove(dlpath)


# result may be a string with contents of the file, a dx link object, a
#   serialized CwlFile (an object with class="File") or a serialized
#   VFile (an object with type="File")
# expected_val is a serialized CwlFile
def compare_result_file(result, expected_val, field_name, tname, project, verbose=True):
    if "checksum" in expected_val:
        expected_checksum = expected_val["checksum"]
        algo = expected_checksum.split("$")[0]
    else:
        algo = None
        expected_checksum = None

    location = None
    size = None
    checksum = None
    secondary_files = None

    if isinstance(result, str):
        contents = result.strip()
    elif result.get("class", result.get("type")) == "File":
        contents = result.get("contents")
        location = result.get("location", result.get("path", result.get("uri")))
        if isinstance(location, dict) and "$dnanexus_link" in location:
            dxfile = link_to_dxfile(location, project)
            location = os.path.join(dxfile.describe()["folder"], dxfile.describe()["name"])
            if contents is None:
                contents = download_dxfile(dxfile)
        size = result.get("size")
        checksum = result.get("checksum")
        secondary_files = result.get("secondaryFiles", [])
    elif "$dnanexus_link" in result:
        dxfile = link_to_dxfile(result, project)
        contents = download_dxfile(dxfile)
        location = os.path.join(dxfile.describe()["folder"], dxfile.describe()["name"])
    else:
        raise Exception("unsupported file value {}".format(result))

    expected_location = expected_val.get("location", expected_val.get("path"))
    expected_basename = expected_val.get("basename", os.path.basename(expected_location) if expected_location else None)
    if expected_basename:
        basename = os.path.basename(location) if location else None
        if basename != expected_basename:
            if verbose:
                cprint("Analysis {} gave unexpected results".format(tname), "red")
                cprint(
                    "Field {} should have location/path with basename ({}), actual = ({})".format(
                        field_name, expected_basename, basename
                    ),
                    "red"
                )
            return False

    # the result is a cwl File - match the contents, checksum, and/or size
    if "contents" in expected_val and contents != expected_val["contents"]:
        if verbose:
            cprint("Analysis {} gave unexpected results".format(tname), "red")
            cprint(
                "Field {} should have contents ({}), actual = ({})".format(
                    field_name, expected_val["contents"], result.get("contents")
                ),
                "red"
            )
        return False

    if "size" in expected_val:
        if size is None and contents is not None:
            size = len(contents)
        if size != expected_val["size"]:
            if verbose:
                cprint("Analysis {} gave unexpected results".format(tname), "red")
                cprint(
                    "Field {} should have size ({}), actual: ({})".format(
                        field_name, expected_val["size"], size
                    ),
                    "red"
                )
            return False

    if expected_checksum:
        checksum = checksum or (get_checksum(contents, algo) if contents else None)
        if checksum != expected_checksum:
            if verbose:
                cprint("Analysis {} gave unexpected results".format(tname), "red")
                cprint(
                    "Field {} should have checksum ({}), actual = ({})".format(
                        field_name, expected_checksum, checksum
                    ),
                    "red"
                )
            return False

    expected_secondary_files = expected_val.get("secondaryFiles")
    if expected_secondary_files:
        seconary_files_len = len(secondary_files) if secondary_files else 0
        if len(expected_secondary_files) != seconary_files_len:
            if verbose:
                cprint("Analysis {} gave unexpected results".format(tname), "red")
                cprint(
                    "Field {} should have secondaryFiles ({}), actual = ({})".format(
                        field_name, expected_secondary_files, secondary_files
                    ),
                    "red"
                )
            return False
        # TODO: sort both lists rather than doing an all-by-all comparison
        for expected in expected_secondary_files:
            for actual in secondary_files:
                if compare_result_path(
                        actual, expected, "{}.secondaryFiles".format(field_name), tname, project, verbose=False
                ):
                    secondary_files.remove(actual)
                    break
            else:
                if verbose:
                    cprint("Analysis {} gave unexpected results".format(tname), "red")
                    cprint(
                        "Field {} is missing secondaryFile ({}) from ({})".format(
                            field_name, expected, secondary_files
                        ),
                        "red"
                    )
                return False

    return True


folder_cache = {}


def list_dx_folder(project, folder):
    # get shallow listing of remote folder
    if isinstance(project, str):
        project = dxpy.DXProject(project)
    key = (project.get_id(), folder)
    if key in folder_cache:
        return folder_cache[key]
    contents = project.list_folder(folder)
    files: List[dict] = [
        {"$dnanexus_link": {"id": obj["id"], "project": project.get_id()}}
        for obj in contents["objects"]
        if obj["id"].startswith("file-")
    ]
    dirs: List[dict] = [
        {"type": "Folder", "uri": "dx://{}:{}".format(project.get_id(), folder)}
        for folder in contents["folders"]
    ]
    listing = files + dirs
    folder_cache[key] = listing
    return listing


# expected_val is a serialized CwlDirectory (an object with class="Directory")
# result may be a serialized CwlDirectory or a serialized VFolder (an object
#   with type="Folder")
def compare_result_directory(result, expected_val, field_name, tname, project, verbose=True):
    location = result.get("location", result.get("path", result.get("uri")))
    if location is not None and location.startswith("dx://"):
        project_id, folder = location[5:].split(":")
        project = dxpy.DXProject(project_id)
    else:
        folder = location

    if "basename" in result:
        basename = result["basename"]
    elif folder:
        basename = os.path.basename(folder)
    else:
        basename = None

    expected_location = expected_val.get("location", expected_val.get("path"))
    expected_basename = expected_val.get("basename", os.path.basename(expected_location) if expected_location else None)
    if expected_basename:
        if basename != expected_basename:
            if verbose:
                cprint("Analysis {} gave unexpected results".format(tname), "red")
                cprint(
                    "Field {} should have location/path with basename ({}), actual = ({})".format(
                        field_name, expected_basename, basename
                    ),
                    "red"
                )
            return False

    expected_listing = expected_val.get("listing")
    if expected_listing:
        if "listing" in result:
            listing = result["listing"]
        elif not folder:
            if verbose:
                cprint("Analysis {} gave unexpected results".format(tname), "red")
                cprint("Field {} is missing a folder, actual = ({})".format(field_name, result), "red")
            return False
        else:
            listing = list_dx_folder(project, folder)
        listing_len = len(listing) if listing else 0
        if len(expected_listing) != listing_len:
            if verbose:
                cprint("Analysis {} gave unexpected results".format(tname), "red")
                cprint(
                    "Field {} should have listing ({}), actual = ({})".format(
                        field_name, expected_listing, listing
                    ),
                    "red"
                )
            return False
        for expected in expected_listing:
            for actual in listing:
                if compare_result_path(
                        actual, expected, "{}.listing".format(field_name), tname, project, verbose=False
                ):
                    listing.remove(actual)
                    break
            else:
                if verbose:
                    cprint("Analysis {} gave unexpected results".format(tname), "red")
                    cprint(
                        "Field {} is missing item ({}) from listing ({})".format(
                            field_name, expected, listing
                        ),
                        "red"
                    )
                return False

    return True


def compare_result_path(result, expected_val, field_name, tname, project, verbose=True):
    cls = result.get("class", result.get("type"))
    expected_cls = expected_val.get("class", expected_val.get("type"))
    if cls == "File" and expected_cls == "File":
        return compare_result_file(result, expected_val, field_name, tname, project, verbose)
    elif cls in {"Directory", "Folder"} and expected_cls in {"Directory", "Folder"}:
        return compare_result_directory(result, expected_val, field_name, tname, project, verbose)
    else:
        cprint("Analysis {} gave unexpected results".format(tname), "red")
        cprint(
            "Field {} should be of class ({}), actual = ({})".format(
                field_name, expected_cls, cls
            ),
            "red",
        )
        return False


# Check that a workflow returned the expected result for
# a [key]
def validate_result(tname, exec_outputs: dict, key, expected_val, project):
    if exec_outputs is None:
        if expected_val is None:
            return True
        else:
            cprint("Outputs missing for {}".format(tname), "red")
            return False

    desc = test_files[tname]
    # Extract the key. For example, for workflow "math" returning
    # output "count":
    #    'math.count' -> count
    (exec_name, *field_name_parts) = key.split(".")

    field_name1 = ".".join(field_name_parts)
    # convert dots to ___
    field_name2 = "___".join(field_name_parts)
    if exec_name != tname:
        raise RuntimeError(
            "Key {} is invalid, must start with {} name".format(key, desc.kind)
        )
    try:
        # get the actual results
        if field_name1 in exec_outputs:
            result = exec_outputs[field_name1]
        elif field_name2 in exec_outputs:
            result = exec_outputs[field_name2]
        elif expected_val is None:
            # optional
            return True
        else:
            cprint(
                "Field {} missing from executable results {}".format(
                    field_name1, exec_outputs
                ),
                "red",
            )
            return False

        # Sort two lists of dicts to make them comparable. Given lists of dicts a and b:
        # 1. get the set of all keys in all dicts in both lists
        # 2. expand each dict into a list of tuples where the first element is the key and the
        # second element is the value (which may be None if the dict does not contain the key)
        # 3. sort each list
        # 4. remove the tuples with None values from each list
        # 5. turn each list of tuples back into a list of dicts.
        def sort_dicts(a, b):
            all_keys = list(sorted(
                set(k for x in a for k in x.keys()) | set(k for x in b for k in x.keys())
            ))
            return (
                [
                    dict((k, v) for k, v in x if v is not None)
                    for x in list(sorted([(k, i.get(k)) for k in all_keys] for i in a))
                ],
                [
                    dict((k, v) for k, v in x if v is not None)
                    for x in list(sorted([(k, j.get(k)) for k in all_keys] for j in b))
                ]
            )

        def sort_maybe_mixed(seq):
            try:
                # may fail if the lists contain mutliple types of values
                return list(sorted(seq))
            except:
                d = dict((str(x), x) for x in seq)
                sorted_keys = list(sorted(d.keys()))
                return [d[k] for k in sorted_keys]

        def compare_values(expected, actual, field):
            if isinstance(actual, dict) and "___" in actual:
                actual = actual["___"]
                if isinstance(expected, dict) and "___" in expected:
                    expected = expected["___"]
            if isinstance(actual, dict) and "wrapped___" in actual:
                actual = actual["wrapped___"]
                if isinstance(expected, dict) and "wrapped___" in expected:
                    expected = expected["wrapped___"]

            if isinstance(actual, list) and isinstance(expected, list):
                actual = list(filter(lambda x: x is not None, actual))
                expected = list(filter(lambda x: x is not None, expected))
                n = len(actual)
                if n != len(expected):
                    cprint("Analysis {} gave unexpected results".format(tname), "red")
                    cprint(
                        "Field {} should have length ({}), actual = ({})".format(
                            field, len(expected), len(actual)
                        ),
                        "red",
                    )
                    return False
                if n == 0:
                    return True
                elif n > 1:
                    if isinstance(actual[0], dict):
                        actual, expected = sort_dicts(actual, expected)
                    else:
                        actual = sort_maybe_mixed(actual)
                        expected = sort_maybe_mixed(expected)

                for i, (e, a) in enumerate(zip(expected, actual)):
                    if not compare_values(e, a, "{}[{}]".format(field, i)):
                        return False
                else:
                    return True

            if isinstance(expected, dict) and (
                expected.get("class") in {"File", "Directory"} or
                expected.get("type") in {"File", "Folder"}
            ):
                return compare_result_path(actual, expected, field_name1, tname, project)

            if isinstance(actual, dict) and actual.get("type") == "File" and "uri" in actual:
                actual = actual["uri"]
            if isinstance(actual, dict) and "$dnanexus_link" in actual:
                actual = download_dxfile(link_to_dxfile(actual, project))

            if isinstance(actual, dict) and isinstance(expected, dict):
                expected_keys = set(expected.keys())
                actual_keys = set(expected.keys())
                if expected_keys != actual_keys:
                    cprint("Analysis {} gave unexpected results".format(tname), "red")
                    cprint(
                        "Field {} should have keys ({}), actual = ({})".format(
                            field, expected_keys, actual_keys
                        ),
                        "red",
                    )
                    return False
                for k in expected_keys:
                    if not compare_values(expected[k], actual[k], "{}[{}]".format(field, k)):
                        return False
                else:
                    return True

            if str(actual).strip() != str(expected).strip():
                cprint("Analysis {} gave unexpected results".format(tname), "red")
                cprint(
                    "Field {} should be ({}), actual = ({})".format(
                        field, expected, actual
                    ),
                    "red",
                )
                return False

            return True

        return compare_values(expected_val, result, field_name1)
    except:
        traceback.print_exc()
        return False


def get_checksum(contents, algo):
    try:
        m = hashlib.new(algo)
        m.update(contents)
        checksum = m.digest()
        return f"{algo}${checksum}"
    except:
        print("python does not support digest algorithm {}".format(algo))
        return None


def lookup_dataobj(tname, project, folder):
    desc = test_files[tname]
    wfgen = dxpy.bindings.search.find_data_objects(
        classname=desc.kind,
        name=desc.name,
        folder=folder,
        project=project.get_id(),
        limit=1,
    )
    objs = [item for item in wfgen]
    if len(objs) > 0:
        return objs[0]["id"]
    return None


# Build a workflow.
#
# wf             workflow name
# classpath      java classpath needed for running compilation
# folder         destination folder on the platform
def build_test(tname, project, folder, version_id, compiler_flags):
    desc = test_files[tname]
    print("build {} {}".format(desc.kind, desc.name))
    print("Compiling {} to a {}".format(desc.source_file, desc.kind))
    # both static and dynamic instance type selection should work,
    # so we can test them at random
    instance_type_selection = random.choice(["static", "dynamic"])
    cmdline = [
        "java",
        "-jar",
        os.path.join(top_dir, "dxCompiler-{}.jar".format(version_id)),
        "compile",
        desc.source_file,
        "-force",
        "-folder",
        folder,
        "-project",
        project.get_id(),
        "-instanceTypeSelection",
        instance_type_selection
    ]
    if "manifest" in desc.source_file:
        cmdline.append("-useManifests")
    cmdline += compiler_flags
    print(" ".join(cmdline))
    try:
        oid = subprocess.check_output(cmdline).strip()
    except subprocess.CalledProcessError as cpe:
        print(f"error compiling {desc.source_file}\n  stdout: {cpe.stdout}\n  stderr: {cpe.stderr}")
        raise
    return oid.decode("ascii")


def ensure_dir(path):
    print("making sure that {} exists".format(path))
    if not os.path.exists(path):
        os.makedirs(path)


def wait_for_completion(test_exec_objs):
    print("awaiting completion ...")
    successes = []
    failures = []
    for i, exec_obj in test_exec_objs:
        tname = find_test_from_exec(exec_obj)
        desc = test_files[tname]
        try:
            exec_obj.wait_on_done()
            print("Analysis {}.{} succeeded".format(desc.name, i))
            successes.append((i, exec_obj, True))
        except DXJobFailureError:
            if tname in expected_failure or "{}.{}".format(tname, i) in expected_failure:
                print("Analysis {}.{} failed as expected".format(desc.name, i))
                successes.append((i, exec_obj, False))
            else:
                cprint("Error: analysis {}.{} failed".format(desc.name, i), "red")
                failures.append((tname, exec_obj))
    print("tools execution completed")
    return successes, failures


# Run [workflow] on several inputs, return the analysis ID.
def run_executable(
    project, test_folder, tname, oid, debug_flag, delay_workspace_destruction, instance_type=default_instance_type
):
    desc = test_files[tname]

    def once(i):
        try:
            if tname in test_defaults or i < 0:
                print("  with empty input")
                inputs = {}
            else:
                print("  with input file: {}".format(desc.dx_input[i]))
                inputs = read_json_file(desc.dx_input[i])
            project.new_folder(test_folder, parents=True)
            if desc.kind == "workflow":
                exec_obj = dxpy.DXWorkflow(project=project.get_id(), dxid=oid)
                run_kwargs = {"ignore_reuse_stages": ["*"]}
            elif desc.kind == "applet":
                exec_obj = dxpy.DXApplet(project=project.get_id(), dxid=oid)
                run_kwargs = {"ignore_reuse": True}
            else:
                raise RuntimeError("Unknown kind {}".format(desc.kind))

            if debug_flag:
                run_kwargs["debug"] = {
                    "debugOn": ["AppError", "AppInternalError", "ExecutionError"]
                }
                run_kwargs["allow_ssh"] = ["*"]

            if delay_workspace_destruction:
                run_kwargs["delay_workspace_destruction"] = True
            if instance_type:
                run_kwargs["instance_type"] = instance_type

            return exec_obj.run(
                inputs,
                project=project.get_id(),
                folder=test_folder,
                name="{} {}".format(desc.name, git_revision),
                **run_kwargs,
            )
        except Exception as e:
            print("exception message={}".format(e))
            return None

    def run(i):
        for _ in range(1, 5):
            retval = once(i)
            if retval is not None:
                return retval
            print("Sleeping for 5 seconds before trying again")
            time.sleep(5)
        else:
            raise RuntimeError("running workflow")

    n = len(desc.dx_input)
    if n == 0:
        return [(0, run(-1))]
    else:
        return [(i, run(i)) for i in range(n)]


def extract_outputs(tname, exec_obj) -> dict:
    desc = test_files[tname]
    if desc.kind == "workflow":
        locked = tname not in test_unlocked
        if locked:
            return exec_obj["output"]
        else:
            stages = exec_obj["stages"]
            for snum in range(len(stages)):
                crnt = stages[snum]
                if crnt["id"] == "stage-outputs":
                    return stages[snum]["execution"]["output"]
            raise RuntimeError(
                "Analysis for test {} does not have stage 'outputs'".format(tname)
            )
    elif desc.kind == "applet":
        return exec_obj["output"]
    else:
        raise RuntimeError("Unknown kind {}".format(desc.kind))


def run_test_subset(
    project, runnable, test_folder, debug_flag, delay_workspace_destruction, delay_run_errors
):
    # Run the workflows
    test_exec_objs = []
    errors = [] if delay_run_errors else None
    for tname, oid in runnable.items():
        desc = test_files[tname]
        print("Running {} {} {}".format(desc.kind, desc.name, oid))
        if tname in test_instance_type:
            instance_type = None
        else:
            instance_type = default_instance_type
        try:
            anl = run_executable(
                project, test_folder, tname, oid, debug_flag, delay_workspace_destruction, instance_type
            )
            test_exec_objs.extend(anl)
        except Exception as ex:
            if tname in test_compilation_failing:
                cprint("Workflow {} execution failed as expected".format(tname))
                continue
            elif delay_run_errors:
                cprint(f"Workflow {tname} execution failed", "red")
                traceback.print_exc()
                errors.append(tname)
            else:
                raise ex

    if errors:
        write_failed(errors)
        raise RuntimeError(f"failed to run one or more tests {','.join(errors)}")

    print("executions: " + ", ".join([a[1].get_id() for a in test_exec_objs]))

    # Wait for completion
    successful_executions, failed_executions = wait_for_completion(test_exec_objs)

    print("Verifying results")

    def verify_test(exec_obj, i):
        exec_desc = exec_obj.describe()
        tname = find_test_from_exec(exec_obj)
        test_desc = test_files[tname]
        try:
            exec_outputs = extract_outputs(tname, exec_desc)
        except:
            if tname in expected_failure or "{}.{}".format(tname, i) in expected_failure:
                print("Analysis {}.{} failed as expected".format(tname, i))
                return None
            else:
                raise
        if len(test_desc.results) > i:
            shouldbe = read_json_file_maybe_empty(test_desc.results[i])
            correct = True
            print("Checking results for workflow {} job {}".format(test_desc.name, i))
            for key, expected_val in shouldbe.items():
                if not validate_result(tname, exec_outputs, key, expected_val, project):
                    correct = False
                    break
            if correct:
                if tname in expected_failure or "{}.{}".format(tname, i) in expected_failure:
                    cprint(
                        "Error: analysis {}.{} was expected to fail but its results are valid".format(test_desc.name, i),
                        "red"
                    )
                    return tname
                else:
                    print("Analysis {}.{} results are valid".format(test_desc.name, i))
                    return None
            else:
                if tname in expected_failure or "{}.{}".format(tname, i) in expected_failure:
                    print("Analysis {}.{} results are invalid as expected".format(test_desc.name, i))
                    return None
                else:
                    cprint("Error: analysis {}.{} results are invalid".format(test_desc.name, i), "red")
                    return tname

    failed_verifications = []
    for i, exec_obj, verify in successful_executions:
        if verify:
            failed_name = verify_test(exec_obj, i)
            if failed_name is not None:
                failed_verifications.append(failed_name)

    print("-----------------------------")
    print(f"Total tests: {len(test_exec_objs)}")

    if failed_executions or failed_verifications:
        failed_tools = set(e[0] for e in failed_executions)
        unverified_tools = set(failed_verifications)
        if failed_executions:
            fexec = "\n".join(failed_tools)
            print(f"Failed executions: {len(failed_executions)}")
            print(f"Tools failed execution:\n{fexec}")
        if failed_verifications:
            fveri = "\n".join(unverified_tools)
            print(f"Failed verifications: {len(failed_verifications)}")
            print(f"Tools failed results verification:\n{fveri}")
        write_failed(failed_tools | unverified_tools)
        raise RuntimeError("Failed")
    else:
        print("All tests successful!")


def write_failed(failed):
    # write failed tests to a file so we can easily re-run them next time
    # if a .failed file already exists, make a backup
    if os.path.exists(".failed"):
        bak_file = ".failed.bak"
        i = 0
        while os.path.exists(bak_file):
            bak_file = f".failed.bak.{i}"
            i += 1
        shutil.copy(".failed", bak_file)
    with open(".failed", "wt") as out:
        failed_sorted = sorted(set(tname.split(".")[0] for tname in failed))
        out.write("\n".join(failed_sorted))


def print_test_list():
    test_list = "\n  ".join(sorted(key for key in test_files.keys()))
    print("List of tests:\n  {}".format(test_list))


# Choose set set of tests to run
def choose_tests(name):
    if name in test_suites.keys():
        return test_suites[name]
    if name == "All":
        return test_files.keys()
    if name in test_files.keys():
        return [name]
    # Last chance: check if the name is a prefix.
    # Accept it if there is exactly a single match.
    matches = [key for key in test_files.keys() if key.startswith(name)]
    if len(matches) > 1:
        raise RuntimeError(
            "Too many matches for test prefix {} -> {}".format(name, matches)
        )
    if len(matches) == 0:
        raise RuntimeError("Test prefix {} is unknown".format(name))
    return matches


# Find all the WDL test files, these are located in the 'test'
# directory. A test file must have some support files.
def register_all_tests(verbose: bool) -> None:
    for root, dirs, files in os.walk(test_dir):
        if os.path.basename(root).endswith("_ignore") or os.path.basename(root).endswith("_notimplemented"):
            continue
        for t_file in files:
            if t_file.endswith(".wdl") or t_file.endswith(".cwl"):
                base = os.path.basename(t_file)
                (fname, ext) = os.path.splitext(base)
            elif t_file.endswith(".cwl.json"):
                base = os.path.basename(t_file)
                fname = base[:-9]
                ext = ".cwl.json"
            else:
                continue

            if fname.startswith("library_"):
                continue
            if fname.endswith("_extern"):
                continue
            try:
                register_test(root, fname, ext)
            except Exception as e:
                if verbose:
                    print("Skipping file {} error={}".format(fname, e))


# Some compiler flags are test specific
def compiler_per_test_flags(tname):
    flags = []
    desc = test_files[tname]
    if tname not in test_unlocked:
        flags.append("-locked")
    if tname in test_reorg:
        flags.append("-reorg")
    if tname in test_project_wide_reuse:
        flags.append("-projectWideReuse")
    if tname in test_separate_outputs:
        flags.append("-separateOutputs")
    if tname in test_defaults and len(desc.raw_input) > 0:
        flags.append("-defaults")
        flags.append(desc.raw_input[0])
    if tname in test_upload_wait:
        flags.append("-waitOnUpload")
    else:
        for i in desc.raw_input:
            flags.append("-inputs")
            flags.append(i)
    if desc.extras is not None:
        flags += ["--extras", os.path.join(top_dir, desc.extras)]
    if tname in test_import_dirs:
        flags += ["--imports", os.path.join(top_dir, "test/imports/lib")]
    return flags


# Which project to use for a test
# def project_for_test(tname):

######################################################################


def native_call_dxni(project, applet_folder, version_id, verbose: bool):
    # build WDL wrapper tasks in test/dx_extern.wdl
    cmdline_common = [
        "java",
        "-jar",
        os.path.join(top_dir, "dxCompiler-{}.jar".format(version_id)),
        "dxni",
        "-force",
        "-folder",
        applet_folder,
        "-project",
        project.get_id(),
    ]
    if verbose:
        cmdline_common.append("--verbose")

    # draft-2 is not currently supported
    #     cmdline_draft2 = cmdline_common + [ "--language", "wdl_draft2",
    #                                         "--output", os.path.join(top_dir, "test/draft2/dx_extern.wdl")]
    #     print(" ".join(cmdline_draft2))
    #     subprocess.check_output(cmdline_draft2)

    cmdline_v1 = cmdline_common + [
        "-language",
        "wdl_v1.0",
        "-output",
        os.path.join(top_dir, "test/wdl_1_0/dx_extern.wdl"),
    ]
    print(" ".join(cmdline_v1))
    subprocess.check_output(cmdline_v1)


def dxni_call_with_path(project, path, version_id, verbose):
    # build WDL wrapper tasks in test/dx_extern.wdl
    cmdline = [
        "java",
        "-jar",
        os.path.join(top_dir, "dxCompiler-{}.jar".format(version_id)),
        "dxni",
        "-force",
        "-path",
        path,
        "-language",
        "wdl_v1.0",
        "-output",
        os.path.join(top_dir, "test/wdl_1_0/dx_extern_one.wdl"),
    ]
    if project is not None:
        cmdline.extend(["-project", project.get_id()])
    if verbose:
        cmdline.append("-verbose")
    print(" ".join(cmdline))
    subprocess.check_output(cmdline)


# Set up the native calling tests
def native_call_setup(project, applet_folder, version_id, verbose):
    native_applets = [
        "native_concat",
        "native_diff",
        "native_mk_list",
        "native_sum",
        "native_sum_012",
    ]

    # build the native applets, only if they do not exist
    for napl in native_applets:
        applet = list(
            dxpy.bindings.search.find_data_objects(
                classname="applet",
                name=napl,
                folder=applet_folder,
                project=project.get_id(),
            )
        )
        if len(applet) == 0:
            cmdline = [
                "dx",
                "build",
                os.path.join(top_dir, "test/applets/{}".format(napl)),
                "--destination",
                (project.get_id() + ":" + applet_folder + "/"),
            ]
            print(" ".join(cmdline))
            subprocess.check_output(cmdline)

    dxni_call_with_path(project, applet_folder + "/native_concat", version_id, verbose)
    native_call_dxni(project, applet_folder, version_id, verbose)

    # check if providing an applet-id in the path argument works
    first_applet = native_applets[0]
    results = dxpy.bindings.search.find_one_data_object(
        classname="applet",
        name=first_applet,
        folder=applet_folder,
        project=project.get_id(),
    )
    if results is None:
        raise RuntimeError("Could not find applet {}".format(first_applet))
    dxni_call_with_path(project, results["id"], version_id, verbose)


def native_call_app_setup(version_id, verbose):
    app_name = "native_hello"

    # Check if they already exist
    apps = list(dxpy.bindings.search.find_apps(name=app_name))
    if len(apps) == 0:
        # build the app
        cmdline = [
            "dx",
            "build",
            "--create-app",
            "--publish",
            os.path.join(top_dir, "test/apps/{}".format(app_name)),
        ]
        print(" ".join(cmdline))
        subprocess.check_output(cmdline)

    # build WDL wrapper tasks in test/dx_extern.wdl
    header_file = os.path.join(top_dir, "test/wdl_1_0/dx_app_extern.wdl")
    cmdline = [
        "java",
        "-jar",
        os.path.join(top_dir, "dxCompiler-{}.jar".format(version_id)),
        "dxni",
        "-apps",
        "only",
        "-force",
        "-language",
        "wdl_v1.0",
        "-output",
        header_file,
    ]
    if verbose:
        cmdline.append("--verbose")
    print(" ".join(cmdline))
    subprocess.check_output(cmdline)

    # check if providing an app-id in the path argument works
    results = dxpy.bindings.search.find_one_app(
        name=app_name, zero_ok=True, more_ok=False
    )
    if results is None:
        raise RuntimeError("Could not find app {}".format(app_name))
    dxni_call_with_path(None, results["id"], version_id, verbose)


######################################################################
# Compile the WDL files to dx:workflows and dx:applets
# delay_compile_errors: whether to aggregate all compilation errors
#   and only raise an Exception after trying to compile all the tests
def compile_tests_to_project(
    trg_proj,
    test_names,
    applet_folder,
    compiler_flags,
    version_id,
    lazy_flag,
    delay_compile_errors=False,
):
    runnable = {}
    errors = [] if delay_compile_errors else None
    for tname in test_names:
        specific_applet_folder = "{}/{}".format(applet_folder, tname)
        oid = None
        if lazy_flag:
            oid = lookup_dataobj(tname, trg_proj, specific_applet_folder)
        if oid is None:
            c_flags = compiler_flags[:] + compiler_per_test_flags(tname)
            try:
                oid = build_test(tname, trg_proj, specific_applet_folder, version_id, c_flags)
            except subprocess.CalledProcessError:
                if tname in test_compilation_failing:
                    print("Workflow {} compilation failed as expected".format(tname))
                    continue
                elif delay_compile_errors:
                    cprint(f"Workflow {tname} compilation failed", "red")
                    traceback.print_exc()
                    errors.append(tname)
                else:
                    raise
        runnable[tname] = oid
        print("runnable({}) = {}".format(tname, oid))
    if errors:
        write_failed(errors)
        raise RuntimeError(f"failed to compile one or more tests: {','.join(errors)}")
    return runnable


def main():
    global test_unlocked
    argparser = argparse.ArgumentParser(
        description="Run WDL compiler tests on the platform"
    )
    argparser.add_argument(
        "--archive", help="Archive old applets", action="store_true", default=False
    )
    argparser.add_argument(
        "--build",
        help="force: remove existing dxCompiler JAR and rebuild; only: only build dxCompiler, "
             "do not run any tests; if not specified, dxCompiler will be built only if there is "
             "not already a dxCompiler asset in the project",
        default=None
    )
    argparser.add_argument(
        "--compile-only",
        help="Only compile the workflows, don't run them",
        action="store_true",
        default=False,
    )
    argparser.add_argument("--compile-mode", help="Compilation mode")
    argparser.add_argument(
        "--debug",
        help="Run applets with debug-hold, and allow ssh",
        action="store_true",
        default=False,
    )
    argparser.add_argument(
        "--delay-workspace-destruction",
        help="Run applets with delayWorkspaceDestruction",
        action="store_true",
        default=False,
    )
    argparser.add_argument(
        "--force",
        help="Remove old versions of applets and workflows",
        action="store_true",
        default=False,
    )
    argparser.add_argument(
        "--folder", help="Use an existing folder, instead of building dxCompiler"
    )
    argparser.add_argument(
        "--lazy",
        help="Only compile workflows that are unbuilt",
        action="store_true",
        default=False,
    )
    argparser.add_argument(
        "--list",
        "--test-list",
        help="Print a list of available tests",
        action="store_true",
        dest="test_list",
        default=False,
    )
    argparser.add_argument(
        "--clean",
        help="Remove build directory in the project after running tests",
        action="store_true",
        default=False,
    )
    argparser.add_argument(
        "--delay-compile-errors",
        help="Compile all tests before failing on any errors",
        action="store_true",
        default=False,
    )
    argparser.add_argument(
        "--delay-run-errors",
        help="Compile all tests before failing on any errors",
        action="store_true",
        default=False,
    )
    argparser.add_argument(
        "--failed",
        help="Run the tests that failed previously (requires a .failed file in the current directory)",
        action="store_true",
        default=False
    )
    argparser.add_argument(
        "--locked",
        help="Generate locked-down workflows",
        action="store_true",
        default=False,
    )
    argparser.add_argument(
        "--project", help="DNAnexus project ID", default="dxCompiler_playground"
    )
    argparser.add_argument(
        "--project-wide-reuse",
        help="look for existing applets in the entire project",
        action="store_true",
        default=False,
    )
    argparser.add_argument(
        "--stream-all-files",
        help="Stream all input files with dxfs2",
        action="store_true",
        default=False,
    )
    argparser.add_argument(
        "--runtime-debug-level",
        help="printing verbosity of task/workflow runner, {0,1,2}",
    )
    argparser.add_argument(
        "--test", help="Run a test, or a subgroup of tests", action="append", default=[]
    )
    argparser.add_argument(
        "--unlocked",
        help="Generate only unlocked workflows",
        action="store_true",
        default=False,
    )
    argparser.add_argument(
        "--verbose", help="Verbose compilation", action="store_true", default=False
    )
    argparser.add_argument(
        "--verbose-key", help="Verbose compilation", action="append", default=[]
    )
    args = argparser.parse_args()

    print("top_dir={} test_dir={}".format(top_dir, test_dir))

    register_all_tests(args.verbose)
    if args.test_list:
        print_test_list()
        exit(0)
    test_names = []
    if args.failed and os.path.exists(".failed"):
        with open(".failed", "rt") as inp:
            test_names = [t.strip() for t in inp.readlines()]
    elif args.test:
        for t in args.test:
            test_names += choose_tests(t)
    elif args.build != "only":
        test_names = choose_tests("M")
    if test_names:
        print("Running tests {}".format(test_names))
    version_id = util.get_version_id(top_dir)

    project = util.get_project(args.project)
    if project is None:
        raise RuntimeError("Could not find project {}".format(args.project))
    if args.folder is None:
        base_folder = util.create_build_dirs(project, version_id)
    else:
        # Use existing prebuilt base folder
        base_folder = args.folder
        util.create_build_subdirs(project, base_folder)
    applet_folder = base_folder + "/applets"
    test_folder = base_folder + "/test"
    print("project: {} ({})".format(project.name, project.get_id()))
    print("folder: {}".format(base_folder))

    test_dict = {"aws:us-east-1": project.name + ":" + base_folder}

    # build the dxCompiler jar file, only on us-east-1
    assets = util.build(project, base_folder, version_id, top_dir, test_dict,
                        force=args.build is not None)
    print("assets: {}".format(assets))

    if args.build == "only":
        exit(0)

    if args.unlocked:
        # Disable all locked workflows
        args.locked = False
        test_unlocked = test_names

    compiler_flags = []
    if args.locked:
        compiler_flags.append("-locked")
        test_unlocked = set()
    if args.archive:
        compiler_flags.append("-archive")
    if args.compile_mode:
        compiler_flags += ["-compileMode", args.compile_mode]
    if args.force:
        compiler_flags.append("-force")
    if args.verbose:
        compiler_flags.append("-verbose")
    if args.stream_all_files:
        compiler_flags.append("-streamAllFiles")
    if args.verbose_key:
        for key in args.verbose_key:
            compiler_flags += ["-verboseKey", key]
    if args.runtime_debug_level:
        compiler_flags += ["-runtimeDebugLevel", args.runtime_debug_level]
    if args.project_wide_reuse:
        compiler_flags.append("-projectWideReuse")

    #  is "native" included in one of the test names?
    if "call_native" in test_names or "call_native_v1" in test_names:
        native_call_setup(project, applet_folder, version_id, args.verbose)
    if "call_native_app" in test_names:
        native_call_app_setup(version_id, args.verbose)

    try:
        # Compile the WDL files to dx:workflows and dx:applets
        runnable = compile_tests_to_project(
            project,
            test_names,
            applet_folder,
            compiler_flags,
            version_id,
            args.lazy,
            args.delay_compile_errors,
        )
        if not args.compile_only:
            run_test_subset(
                project,
                runnable,
                test_folder,
                args.debug,
                args.delay_workspace_destruction,
                args.delay_run_errors,
            )
    finally:
        if args.clean:
            project.remove_folder(base_folder, recurse=True, force=True)
        print("Completed running tasks in {}".format(args.project))


if __name__ == "__main__":
    main()<|MERGE_RESOLUTION|>--- conflicted
+++ resolved
@@ -515,11 +515,8 @@
     "cwl_tools": cwl_conformance_tools,
     "cwl_workflows": cwl_conformance_workflows,
     'cromwell': cromwell_tests_list,
-<<<<<<< HEAD
     "cwl_cromwell": cwl_cromwell_tests_list,
-=======
     'manifests': manifest_test_list
->>>>>>> 82651287
 }
 
 # Tests with the reorg flags
