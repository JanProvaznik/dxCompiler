#!/usr/bin/env python3
import argparse
import shutil
from collections import namedtuple
import dxpy
import glob
import hashlib
import json
import os
import random
import re
import sys
import subprocess
import tempfile
from termcolor import cprint
import traceback
from typing import List
import yaml
from dxpy.exceptions import DXJobFailureError

import util

here = os.path.dirname(sys.argv[0])
top_dir = os.path.dirname(os.path.abspath(here))
test_dir = os.path.join(os.path.abspath(top_dir), "test")

test_files = {}

# these tests generally have syntax errors and are expected to fail at the compile step
test_compilation_failing = {
    "import_passwd",
}

# these tests generally have missing inputs and are expected to fail at the run step
test_run_failing = {
    "null-expression2-tool.0",
}

# these tests are expected to fail at runtime
expected_failure = {
    "bad_status",
    "bad_status2",
    "just_fail_wf",
    "missing_output",
    "docker_retry",
    "argument_list_too_long",
    "diskspace_exhauster",
    "symlink-illegal",
    "docker-array-secondaryfiles.1",
    "iwd-container-entryname2",
    "iwd-container-entryname3",
    "iwd-container-entryname4",
    "loadContents-limit",
    "cond-wf-003.3",
    "cond-wf-004.1",
    "cond-wf-005",
    "cond-wf-006.1",
    "cond-wf-012",
    "cond-wf-003-1.1",
    "cond-wf-003-1_nojs.1",
    "cond-wf-004_nojs.1",
    "cond-wf-005_nojs",
    "cond-wf-006_nojs.1",
    "cond-wf-012_nojs",
    "fail-unconnected",
    "apps_1014",
    "echo-tool.1",
    "echo-tool.2",
    "glob-path-error",
    "networkaccess2",
    "timelimit",
    "timelimit2",
    "timelimit4",
    "record-in-format.1",
    "record-in-format.2",
    "record-in-format.3",
    "record-in-secondaryFiles-missing-wf",
    "null-expression2-tool.1",
    "timelimit-wf",
    "timelimit4-wf",
}

wdl_v1_list = [
    # calling native dx applets/apps
    "call_native_v1",
    "call_native_app",
    "cast",
    "dict",
    "instance_types",
    "linear_no_expressions",
    "linear",
    "optionals",
    "optionals3",
    "spaces_in_file_paths",
    "strings",
    "runtime_vs_static_type",
    "wf_person",
    "call_level2",
    "environment_passing_deep_nesting",
    "optional_output",
    "unpassed_default_arg",
    # workflows with nested blocks
    "two_levels",
    "three_levels",
    "four_levels",
    "param_passing",
    "nested_scatter",
    # Array input with no values
    "empty_array",
    # Map with a File key
    "map_file_key",
    # defaults and parameter passing
    "top_wf",
    "subworkflow_with_default",
    # can we download from a container?
    "download_from_container",
    # input file with pairs
    "echo_pairs",
    "array_structs",
    # Missing optional output files, returned as none, instead
    # of an error
    "missing_optional_output_file",
    # calling with an optional argument not specified
    "scatter_subworkflow_with_optional",
    # streaming
    "streaming_inputs",
    # input/output linear_no_expressions
    "wf_with_input_expressions",
    "wf_with_output_expressions",
    # bug regression tests
    "nested_pairs",  # APPS-370
    "apps_378",
    "apps_384",
    "diff_stream_and_download",  # APPS-288
    "apps_573",
    "apps_612",
    "nested_optional",
    "struct_deref",  # APPS-615
    "apps_936",
    "apps_1014",
    # manifests
    "simple_manifest",
    "complex_manifest",
    "view_and_count_manifest",
    # workflow with output files created by expressions
    "upload_workflow_files",
    "subworkflow_with_task",
    "apps_700",
    "apps_864",
]

wdl_v1_1_list = [
    "v1_1_dict",
    "apps_847_scatter_empty",
    "optional_missing",
    "inputs_provided_optional",
    # bug regression tests
    "apps_579_boolean_flag_expr",
    "apps_579_string_substitution_expr",
    "apps_956_private_var_local",
]

# docker image tests
docker_test_list = [
    "broad_genomics",
    "biocontainers",
    "private_registry",
    "native_docker_file_image",
    "native_docker_file_image_gzip",
    "samtools_count",
    "dynamic_docker_image",
    "ecr_docker",
]

# wdl draft-2
draft2_test_list = [
    "advanced",
    "bad_status",
    "bad_status2",
    "just_fail_wf",
    "call_with_defaults1",
    "call_with_defaults2",
    "conditionals_base",
    "files",
    "files_with_the_same_name",
    "hello",
    "shapes",
    # this test cannot be enabled yet, because we
    # don't yet support overriding task inputs
    # "population",
    # multiple library imports in one WDL workflow
    "multiple_imports",
    # subworkflows
    "conditionals2",
    "modulo",
    "movies",
    "subblocks2",
    "subblocks",
    "var_type_change",
    "outer",
    # calling native dx applets/apps
    # We currently do not have a code generator for draft-2, so cannot import dx_extern.wdl.
    # "call_native",
    "write_lines_bug",
]

single_tasks_list = [
    "add3",
    "diff2files",
    "empty_stdout",
    "sort_file",
    "symlinks_wc",
    "DiskSpace2",
    "echo_line_split",
    "opt_array",
    "stream_diff_v1",
]

cwl_tools = [
    "cat",  # hello world tool
    "tar_files",
]

cwl_conformance_tools = [
    os.path.basename(path)[:-9]
    for path in glob.glob(
        os.path.join(test_dir, "cwl_conformance", "tools", "*.cwl.json")
    )
]
cwl_conformance_ignored_tests = [
    "count-lines8-wf-noET",
    "count-lines8-wf",
    "count-lines10-wf",
    "count-lines11-null-step-wf-noET",
    "count-lines11-null-step-wf",
    "count-lines14-wf",
    "count-lines17-wf",
    "count-lines15-wf",
    "count-lines16-wf",
    "count-lines18-wf",
]

cwl_conformance_workflows = [ t for t in 
    [os.path.basename(path)[:-9]
    for path in glob.glob(
        os.path.join(test_dir, "cwl_conformance", "workflows", "*.cwl.json")
    )] if t not in cwl_conformance_ignored_tests]

# Tests run in continuous integration. We remove the native app test,
# because we don't want to give permissions for creating platform apps.
ci_test_list = [
    # WDL tests
    "advanced",
    # We currently do not have a code generator for draft-2, so cannot import dx_extern.wdl.
    # "call_native",
    "call_with_defaults1",
    "trains",
    "files",
    # CWL tests
    "cat",
]

special_flags_list = [
    "add2",  # test the ignoreReuse flag
    "add_many",  # tests the delayWorkspaceDestruction flag
    "inc_range",  # check that runtime call to job/analysis pass the delayWorkspaceDestruction flag
]

# these are the examples from the documentation
doc_tests_list = ["bwa_mem"]

cromwell_key_error_list = [
    "http_inputs",
    "drs_usa_hca",
    "drs_usa_jdr",
]

# These are cromwell tests that won't run on DNAnexus - see README.txt
cromwell_invalid = {
    "local_backend",
    "string_interpolation",
    "call_cache_hit_prefixes",
    "declarations",
    "reference_disk_test",
    "optional_parameter",
    "sub",
    "sub_sub",
    "echo",
    "sub_workflow_no_output",
    "recursive_imports",
    "large_final_workflow_outputs_dir",
    "input_from_bucket_with_requester_pays",
    "optional_declarations",
    "sub_workflow_interactions",
    "unscattered",
    "inter_scatter_dependencies",
    "docker_alpine",
    "read_write_functions",
    "afters_and_ifs",
    "afters",
    "afters_and_scatters",
    "custom_cacheworthy_attributes",
    "input_expressions",
    "missing_delete",
    "confirm_preemptible",
    "call_cache_capoeira_jes",
    "dedup_localizations_papi_v2",
    "papi_v2_log",
    "papi_v2_plain_detritus",
    "call_cache_capoeira_local",
    "backendWithNoDocker",
    "docker_image_cache_true",
    "dummy_scatter",
    "fofn_caching",
    "hello_private_repo",
    "local_bourne",
    "papi_v2_gcsa",
    "monitoring_log",
    "call_cache_capoeira_tes",
    "check_network_in_vpc",
    "tmp_dir",
    "long_cmd",
    "workbench_health_monitor_check",
    "monitoring_image_script",
    "docker_size_dockerhub",
    "docker_size_gcr",
    "custom_mount_point",
    "short_circuit",
    "top",
    "recursive_imports_no_subwf",
    "parallel_composite_uploads_on",
    "parallel_composite_uploads_off",
    "default_runtime_attributes",
}

# tests taken from cromwell repository
cromwell_tests_list = [
    "null_input_values",
    "dont_strip_line_prefix",
    "non_root_default_user",
    "memory_units",
    "cacheWithinWF",
    "dot_dir_stuck_running",
    "empty_string",
    "floating_tags",
    "array_literal_locations",
    "stdout_delete",
    "sub_workflow_delete",
    "no_output_delete",
    "exhaustive_delete",
    "scatter_delete",
    "collections_delete",
    "hello_delete",
    "sub_workflow_delete_import",
    "no_cache_delete",
    "readFromCache",
    "sizerelativepath",
    "subworkflow_wt",
    "b",
    "c",
    "a",
    "d",
    "sub_sub_sub",
    "array_io",
    "simple_if",
    "single_to_array_conversion",
    "coerce_to_array_of_optionals",
    "wdl_function_locations",
    "workflow_output_paths",
    "sub_function",
    "public_http_import",
    "control_chars",
    "prefix",
    "write_lines_files",
    "cached_copy",
    "read_tsv",
    "custom_entrypoint",
    "square",
    "papi_cpu_platform",
    "complex_types_files",
    "file_evaluator_identifier_lookups",
    "non_root_specified_user",
    "write_lines",
    "workflow_output_paths_colliding",
    "jes_labels",
    "localization_sanity_papi_v2",
    "recimp_nosubwf_outer",
    "recimp_nosubwf_inner",
    "globbingindex",
    "postfix_quantifiers",
    "length",
    "wdl_empty_glob",
    "output_filename_interpolation",
    "aliased_subworkflows",
    "docker_image_cache_false",
    "curl",
    "symlink_localization",
    "error_10_preemptible",
    "multiline_command_line",
    "use_cacheCopy_dir",
    "writeToCache",
    "cacheBetweenWF",
    "lots_of_inputs",
    "local_gcs",
    "read_write_json_roundtrip_develop",
    "read_write_json_roundtrip",
    "checkpointing",
    "cromwell_restart",
    "space",
    "arrays_scatters_ifs",
    "declarations_as_nodes",
    "variable_scoping",
    "sub_workflow_decls",
    "input_mirror",
    "sub_workflow_hello_world_import",
    "sub_workflow_hello_world",
    "volatile_disables_cache",
    "file_outputs_from_input",
    "write_tsv",
    "final_call_logs_dir",
    "subdirectory",
    "input_localization",
    "scattered",
    "filearrayoutput",
    "array_io",
    "docker_hash_quay",
    "docker_hash_gcr",
    "workflow_type_and_version_wdl",
    "dontglobinputs",
    "globbingscatter",
    "ifs_in_scatters",
    "nested_lookups",
    "simple_if",
    "declarations_in_ifs",
    "lots_of_nesting",
    "ifs_upstream_and_downstream",
    "subworkflows_in_ifs",
    "scatters_in_ifs",
    "simple_if_workflow_outputs",
    "scattergather",
    "map_workflow",
    "forkjoin",
    "scatter_chain",
    "output_redirection",
    "workflowenginefunctions",
    "stdout_stderr_passing",
    "scatter",
    "siblings_scatter",
    "simple_scatter",
    "prepare_scatter_gather",
    "multiplesourcedarray",
    "passingfiles",
    "referencingpreviousinputsandoutputs",
    "engine_functions",
    # "string_interpolation_optional",  # pending wdlTools 170
    # "none_literal",  # pending wdlTools 170
    "sub_workflow_interactions_scatter",
    "sub_workflow_one_output_import",
    "sub_workflow_var_refs",
    "sub_workflow_var_refs_import",
    # "globbingBehavior",  # pending dxCompiler 87
    # "object_access",  # pending wdlTools 171
    # "read_write_json",  # pending wdlTools 171
    "no_task_no_output_delete",
    "if_then_else_expressions",
    "sub_workflow_no_output_block_import",
    "sub_workflow_no_outputs_in_block_import",
    "sub_workflow_interactions_import",
    "workflow_output_declarations",
    "member_access",
    "select_functions",
    "dollars_in_strings",
    "workflow_name_length_ok",
    "importer_ok",
    "read_write_map",
    "docker_image_cache_unspecified",
    "defined_function",
    "workflow_engine_functions",
    "empty_scatter",
    "continue_on_return_code",
    "exit",
]

cwl_cromwell_tests_list = [
    "cwl_ad_hoc_file_test",
    "cwl_cache_between_workflows",
    "cwl_cache_within_workflow",
    "cwl_docker_size",
    "cwl_dynamic_initial_workdir",
    "cwl_expressionLib",
    "cwl_format",
    # "cwl_format_url", # APPS-961 Could not load extension schema https
    "cwl_glob_sort",
    "cwl_hello",
<<<<<<< HEAD
    # "cwl_http_inputs", # APPS-961 HTTPS input link is not supported: 
=======
    # "cwl_http_inputs", # APPS-961 HTTPS input link is not supported:
>>>>>>> deb8cdfd
    #                     Error translating inputs: java.lang.RuntimeException: Unsupported file source .png
    "test_wf",
    "touch",
    "test_pack",
    "cwl_input_binding_expression",
    # "cwl_input_json", # APPS-1008: Error translating to IR, downcasting failed
    "cwl_input_typearray",
    "cwl_interpolated_strings",
    "cwl_optionals",
    "cwl_output_json",
    "prefix_for_array",
    "cwl_recursive_link_directories",
    "cwl_relative_imports",
    # "cwl_disk_resources", # APPS-961 Could not resolve host: metadata.google.internal
    #                       # Unknown hint https://www.dnanexus.com/cwl#InputResourceRequirement (Should be deprecated)
    # "cwl_inputdir_zero_doesnt_localize", # APPS-1008: Error translating to IR, downcasting failed
    # "cwl_resources", # APPS-961 Could not resolve host: metadata.google.internal
<<<<<<< HEAD
    # "cwl_restart", # APPS-834 AppInternalError: workflow does not contain a tool 
=======
    # "cwl_restart", # APPS-834 AppInternalError: workflow does not contain a tool
>>>>>>> deb8cdfd
    "1st-tool",
    "cwl_secondary_files",
    # "cwl_secondary_files_workflow", # APPS-1005 Error creating translator
    "cwl_stdout_expression",
<<<<<<< HEAD
    # "scatter-wf1", # APPS-834 Could not find linking information 
    # "cwl_three_step", # APPS-834 AppInternalError: workflow does not contain a tool 
    # "cwl_three_step_caller_wf" # APPS-834 AppInternalError: workflow does not contain a tool (raised from calling cwl_three_step)
]

# these are tests that take a long time to run
long_test_list = [
    "diskspace_exhauster"  # APPS-749
=======
    # "scatter-wf1", # APPS-834 Could not find linking information
    # "cwl_three_step", # APPS-834 AppInternalError: workflow does not contain a tool
    # "cwl_three_step_caller_wf" # APPS-834 AppInternalError: workflow does not contain a tool
    #                              (raised from calling cwl_three_step)
>>>>>>> deb8cdfd
]

# these are tests that take a long time to run
long_test_list = ["diskspace_exhauster"]  # APPS-749

medium_test_list = (
    wdl_v1_list + wdl_v1_1_list + docker_test_list + special_flags_list + cwl_tools
)
large_test_list = (
    medium_test_list
    + draft2_test_list
    + single_tasks_list
    + doc_tests_list
    + long_test_list
    + cwl_conformance_tools
    + cwl_conformance_workflows
    + cromwell_tests_list
)

manifest_test_list = ("simple_manifest", "complex_manifest", "view_and_count_manifest")

test_suites = {
    "CI": ci_test_list,
    "M": medium_test_list,
    "L": large_test_list,
    "tasks": single_tasks_list,
    "draft2": draft2_test_list,
    "docker": docker_test_list,
    "native": ["call_native", "call_native_v1"],
    "docs": doc_tests_list,
    "cwl_tools": cwl_conformance_tools,
    "cwl_workflows": cwl_conformance_workflows,
<<<<<<< HEAD
    'cromwell': cromwell_tests_list,
    "cwl_cromwell": cwl_cromwell_tests_list,
    'manifests': manifest_test_list
=======
    "cromwell": cromwell_tests_list,
    "cwl_cromwell": cwl_cromwell_tests_list,
    "manifests": manifest_test_list,
>>>>>>> deb8cdfd
}

# Tests with the reorg flags
test_reorg = {"dict", "strings", "test_reorg", "test_reorg_no_config"}
test_defaults = set()
test_unlocked = {
    "array_structs",
    "cast",
    "call_with_defaults1",
    "files",
    "hello",
    "path_not_taken",
    "optionals",
    "shapes",
    "population",
}
test_project_wide_reuse = {"add2", "add_many"}
test_separate_outputs = {"localization"}

test_import_dirs = ["A"]
TestMetaData = namedtuple("TestMetaData", ["name", "kind"])
TestDesc = namedtuple(
    "TestDesc",
    ["name", "kind", "source_file", "raw_input", "dx_input", "results", "extras"],
)

# Test with -waitOnUpload flag
test_upload_wait = {"upload_wait"}

# use the applet's default instance type rather than the default (mem1_ssd1_x4)
test_instance_type = ["diskspace_exhauster"]

# Search a WDL file with a python regular expression.
# Note this is not 100% accurate.
#
# Look for all tasks and workflows. If there is exactly
# one workflow, this is a WORKFLOW. If there are no
# workflows and exactly one task, this is an APPLET.
task_pattern_re = re.compile(r"^(task)(\s+)(\w+)(\s+){")
wf_pattern_re = re.compile(r"^(workflow)(\s+)(\w+)(\s+){")


def get_wdl_metadata(filename):
    workflows = []
    tasks = []
    with open(filename, "r") as fd:
        for line in fd:
            m = re.match(wf_pattern_re, line)
            if m is not None:
                workflows.append(m.group(3))
            m = re.match(task_pattern_re, line)
            if m is not None:
                tasks.append(m.group(3))
    if len(workflows) > 1:
        raise RuntimeError("WDL file {} has multiple workflows".format(filename))
    if len(workflows) == 1:
        return TestMetaData(name=workflows[0], kind="workflow")
    assert len(workflows) == 0
    if len(tasks) == 1:
        return TestMetaData(name=tasks[0], kind="applet")
    if os.path.basename(filename).startswith("library") or os.path.basename(
        filename
    ).endswith("_extern"):
        return
    raise RuntimeError(
        "{} is not a valid WDL test, #tasks={}".format(filename, len(tasks))
    )


def get_cwl_metadata(filename, tname):
    with open(filename, "r") as fd:
        doc = yaml.safe_load(fd)

    if doc["class"] == "CommandLineTool":
        name = doc.get("id", tname)
        return TestMetaData(name=name, kind="applet")

    raise RuntimeError("{} is not a valid CWL tool test".format(filename))


def get_cwl_json_metadata(filename, tname):
    with open(filename, "r") as fd:
        doc = json.load(fd)

    if "class" in doc:
        # the id in a packed CWL file is always "main" so we use the test name instead
        if doc["class"] == "Workflow":
            return TestMetaData(name=tname, kind="workflow")
        else:
            return TestMetaData(name=tname, kind="applet")
    elif "$graph" in doc:
        main_proc = None
        if len(doc["$graph"]) == 1:
            main_proc = doc["$graph"][0]
        else:
            wf_procs = []
            for proc in doc["$graph"]:
                if proc["id"] in ("main", "#main"):
                    main_proc = proc
                    break
                elif proc["class"] == "Workflow":
                    wf_procs.append(proc)

            if main_proc is None:
                if len(wf_procs) == 1:
                    main_proc = wf_procs[0]
                else:
                    raise Exception(
                        "no process has ID 'main' and there are multiple Workflow processes"
                    )

        if main_proc:
            kind = "workflow" if main_proc["class"] == "Workflow" else "applet"
            return TestMetaData(name=tname, kind=kind)

    raise RuntimeError("{} is not a valid CWL workflow test".format(filename))


# Register a test name, find its inputs and expected results files.
def register_test(dir_path, tname, ext):
    global test_files
    if tname in test_suites.keys():
        raise RuntimeError(
            "Test name {} is already used by a test-suite, it is reserved".format(tname)
        )
    source_file = os.path.join(dir_path, tname + ext)
    if not os.path.exists(source_file):
        raise RuntimeError("Test file {} does not exist".format(source_file))
    if ext == ".wdl":
        metadata = get_wdl_metadata(source_file)
    elif ext == ".cwl.json":
        metadata = get_cwl_json_metadata(source_file, tname)
    elif ext == ".cwl":
<<<<<<< HEAD
         metadata = get_cwl_metadata(source_file, tname)
=======
        metadata = get_cwl_metadata(source_file, tname)
>>>>>>> deb8cdfd
    else:
        raise RuntimeError("unsupported file type {}".format(ext))
    desc = TestDesc(
        name=metadata.name,
        kind=metadata.kind,
        source_file=source_file,
        raw_input=[],
        dx_input=[],
        results=[],
        extras=None,
    )

    # Verify the input file, and add it (if it exists)
    test_input = os.path.join(dir_path, tname + "_input.json")
    if os.path.exists(test_input):
        util.verify_json_file(test_input)
        desc.raw_input.append(test_input)
        desc.dx_input.append(os.path.join(dir_path, tname + "_input.dx.json"))
        desc.results.append(os.path.join(dir_path, tname + "_results.json"))
    elif os.path.exists(os.path.join(dir_path, tname + "_input.yaml")):
        test_yaml = os.path.join(dir_path, tname + "_input.yaml")
        desc.raw_input.append(test_yaml)
        desc.dx_input.append(os.path.join(dir_path, tname + "_input.dx.json"))
        desc.results.append(os.path.join(dir_path, tname + "_results.json"))

    # check if the alternate naming scheme is used for tests with multiple inputs
    i = 1
    while True:
        test_input = os.path.join(dir_path, tname + "_input{}.json".format(i))
        if os.path.exists(test_input):
            util.verify_json_file(test_input)
            desc.raw_input.append(test_input)
            desc.dx_input.append(
                os.path.join(dir_path, tname + "_input{}.dx.json".format(i))
            )
            desc.results.append(
                os.path.join(dir_path, tname + "_results{}.json".format(i))
            )
            i += 1
        else:
            break

    # Add an extras file (if it exists)
    extras = os.path.join(dir_path, tname + "_extras.json")
    if os.path.exists(extras):
        desc = desc._replace(extras=extras)

    test_files[tname] = desc
    return desc


######################################################################

# Same as above, however, if a file is empty, return an empty dictionary
def read_json_file_maybe_empty(path):
    if not os.path.exists(path):
        return {}
    else:
        return util.read_json_file(path)


def find_test_from_exec(exec_obj):
    if isinstance(exec_obj, str):
        return exec_obj
    dx_desc = exec_obj.describe()
    exec_name = dx_desc["name"].split(" ")[0]
    for tname, desc in test_files.items():
        if desc.name == exec_name:
            return tname
    raise RuntimeError("Test for {} {} not found".format(exec_obj, exec_name))


def link_to_dxfile(link, project):
    fields = link["$dnanexus_link"]
    if isinstance(fields, str):
        return dxpy.DXFile(fields, project.id)
    else:
        return dxpy.DXFile(fields["id"], fields.get("project", project.id))


file_cache = {}


def download_dxfile(dxfile):
    key = (dxfile.get_proj_id(), dxfile.get_id())
    if key in file_cache:
        return file_cache[key]
    # the result is a file - download it and extract the contents
    dlpath = os.path.join(tempfile.mkdtemp(), dxfile.describe()["name"])
    dxpy.download_dxfile(dxfile, dlpath)
    try:
        with open(dlpath, "r") as inp:
            contents = str(inp.read()).strip()
            file_cache[key] = contents
            return contents
    finally:
        if os.path.exists(dlpath):
            os.remove(dlpath)


# result may be a string with contents of the file, a dx link object, a
#   serialized CwlFile (an object with class="File") or a serialized
#   VFile (an object with type="File")
# expected_val is a serialized CwlFile
def compare_result_file(result, expected_val, field_name, tname, project, verbose=True):
    if "checksum" in expected_val:
        expected_checksum = expected_val["checksum"]
        algo = expected_checksum.split("$")[0]
    else:
        algo = None
        expected_checksum = None

    location = None
    size = None
    checksum = None
    secondary_files = None

    if isinstance(result, str):
        contents = result.strip()
    elif result.get("class", result.get("type")) == "File":
        contents = result.get("contents")
        location = result.get("location", result.get("path", result.get("uri")))
        if isinstance(location, dict) and "$dnanexus_link" in location:
            dxfile = link_to_dxfile(location, project)
            location = os.path.join(
                dxfile.describe()["folder"], dxfile.describe()["name"]
            )
            if contents is None:
                contents = download_dxfile(dxfile)
        size = result.get("size")
        checksum = result.get("checksum")
        secondary_files = result.get("secondaryFiles", [])
    elif "$dnanexus_link" in result:
        dxfile = link_to_dxfile(result, project)
        contents = download_dxfile(dxfile)
        location = os.path.join(dxfile.describe()["folder"], dxfile.describe()["name"])
    else:
        raise Exception("unsupported file value {}".format(result))

    expected_location = expected_val.get("location", expected_val.get("path"))
    expected_basename = expected_val.get(
        "basename", os.path.basename(expected_location) if expected_location else None
    )
    if expected_basename:
        basename = os.path.basename(location) if location else None
        if basename != expected_basename:
            if verbose:
                cprint("Analysis {} gave unexpected results".format(tname), "red")
                cprint(
                    "Field {} should have location/path with basename ({}), actual = ({})".format(
                        field_name, expected_basename, basename
                    ),
                    "red",
                )
            return False

    # the result is a cwl File - match the contents, checksum, and/or size
    if "contents" in expected_val and contents != expected_val["contents"]:
        if verbose:
            cprint("Analysis {} gave unexpected results".format(tname), "red")
            cprint(
                "Field {} should have contents ({}), actual = ({})".format(
                    field_name, expected_val["contents"], result.get("contents")
                ),
                "red",
            )
        return False

    if "size" in expected_val:
        if size is None and contents is not None:
            size = len(contents)
        if size != expected_val["size"]:
            if verbose:
                cprint("Analysis {} gave unexpected results".format(tname), "red")
                cprint(
                    "Field {} should have size ({}), actual: ({})".format(
                        field_name, expected_val["size"], size
                    ),
                    "red",
                )
            return False

    if expected_checksum:
        checksum = checksum or (get_checksum(contents, algo) if contents else None)
        if checksum != expected_checksum:
            if verbose:
                cprint("Analysis {} gave unexpected results".format(tname), "red")
                cprint(
                    "Field {} should have checksum ({}), actual = ({})".format(
                        field_name, expected_checksum, checksum
                    ),
                    "red",
                )
            return False

    expected_secondary_files = expected_val.get("secondaryFiles")
    if expected_secondary_files:
        seconary_files_len = len(secondary_files) if secondary_files else 0
        if len(expected_secondary_files) != seconary_files_len:
            if verbose:
                cprint("Analysis {} gave unexpected results".format(tname), "red")
                cprint(
                    "Field {} should have secondaryFiles ({}), actual = ({})".format(
                        field_name, expected_secondary_files, secondary_files
                    ),
                    "red",
                )
            return False
        # TODO: sort both lists rather than doing an all-by-all comparison
        for expected in expected_secondary_files:
            for actual in secondary_files:
                if compare_result_path(
                    actual,
                    expected,
                    "{}.secondaryFiles".format(field_name),
                    tname,
                    project,
                    verbose=False,
                ):
                    secondary_files.remove(actual)
                    break
            else:
                if verbose:
                    cprint("Analysis {} gave unexpected results".format(tname), "red")
                    cprint(
                        "Field {} is missing secondaryFile ({}) from ({})".format(
                            field_name, expected, secondary_files
                        ),
                        "red",
                    )
                return False

    return True


folder_cache = {}


def list_dx_folder(project, folder):
    # get shallow listing of remote folder
    if isinstance(project, str):
        project = dxpy.DXProject(project)
    key = (project.get_id(), folder)
    if key in folder_cache:
        return folder_cache[key]
    contents = project.list_folder(folder)
    files: List[dict] = [
        {"$dnanexus_link": {"id": obj["id"], "project": project.get_id()}}
        for obj in contents["objects"]
        if obj["id"].startswith("file-")
    ]
    dirs: List[dict] = [
        {"type": "Folder", "uri": "dx://{}:{}".format(project.get_id(), folder)}
        for folder in contents["folders"]
    ]
    listing = files + dirs
    folder_cache[key] = listing
    return listing


# expected_val is a serialized CwlDirectory (an object with class="Directory")
# result may be a serialized CwlDirectory or a serialized VFolder (an object
#   with type="Folder")
def compare_result_directory(
    result, expected_val, field_name, tname, project, verbose=True
):
    location = result.get("location", result.get("path", result.get("uri")))
    if location is not None and location.startswith("dx://"):
        project_id, folder = location[5:].split(":")
        project = dxpy.DXProject(project_id)
    else:
        folder = location

    if "basename" in result:
        basename = result["basename"]
    elif folder:
        basename = os.path.basename(folder)
    else:
        basename = None

    expected_location = expected_val.get("location", expected_val.get("path"))
    expected_basename = expected_val.get(
        "basename", os.path.basename(expected_location) if expected_location else None
    )
    if expected_basename:
        if basename != expected_basename:
            if verbose:
                cprint("Analysis {} gave unexpected results".format(tname), "red")
                cprint(
                    "Field {} should have location/path with basename ({}), actual = ({})".format(
                        field_name, expected_basename, basename
                    ),
                    "red",
                )
            return False

    expected_listing = expected_val.get("listing")
    if expected_listing:
        if "listing" in result:
            listing = result["listing"]
        elif not folder:
            if verbose:
                cprint("Analysis {} gave unexpected results".format(tname), "red")
                cprint(
                    "Field {} is missing a folder, actual = ({})".format(
                        field_name, result
                    ),
                    "red",
                )
            return False
        else:
            listing = list_dx_folder(project, folder)
        listing_len = len(listing) if listing else 0
        if len(expected_listing) != listing_len:
            if verbose:
                cprint("Analysis {} gave unexpected results".format(tname), "red")
                cprint(
                    "Field {} should have listing ({}), actual = ({})".format(
                        field_name, expected_listing, listing
                    ),
                    "red",
                )
            return False
        for expected in expected_listing:
            for actual in listing:
                if compare_result_path(
                    actual,
                    expected,
                    "{}.listing".format(field_name),
                    tname,
                    project,
                    verbose=False,
                ):
                    listing.remove(actual)
                    break
            else:
                if verbose:
                    cprint("Analysis {} gave unexpected results".format(tname), "red")
                    cprint(
                        "Field {} is missing item ({}) from listing ({})".format(
                            field_name, expected, listing
                        ),
                        "red",
                    )
                return False

    return True


def compare_result_path(result, expected_val, field_name, tname, project, verbose=True):
    cls = result.get("class", result.get("type"))
    expected_cls = expected_val.get("class", expected_val.get("type"))
    if cls == "File" and expected_cls == "File":
        return compare_result_file(
            result, expected_val, field_name, tname, project, verbose
        )
    elif cls in {"Directory", "Folder"} and expected_cls in {"Directory", "Folder"}:
        return compare_result_directory(
            result, expected_val, field_name, tname, project, verbose
        )
    else:
        cprint("Analysis {} gave unexpected results".format(tname), "red")
        cprint(
            "Field {} should be of class ({}), actual = ({})".format(
                field_name, expected_cls, cls
            ),
            "red",
        )
        return False


# Check that a workflow returned the expected result for
# a [key]
def validate_result(tname, exec_outputs: dict, key, expected_val, project):
    if exec_outputs is None:
        if expected_val is None:
            return True
        else:
            cprint("Outputs missing for {}".format(tname), "red")
            return False

    desc = test_files[tname]
    # Extract the key. For example, for workflow "math" returning
    # output "count":
    #    'math.count' -> count
    (exec_name, *field_name_parts) = key.split(".")

    field_name1 = ".".join(field_name_parts)
    # convert dots to ___
    field_name2 = "___".join(field_name_parts)
    if exec_name != tname:
        raise RuntimeError(
            "Key {} is invalid, must start with {} name".format(key, desc.kind)
        )
    try:
        # get the actual results
        if field_name1 in exec_outputs:
            result = exec_outputs[field_name1]
        elif field_name2 in exec_outputs:
            result = exec_outputs[field_name2]
        elif expected_val is None:
            # optional
            return True
        else:
            cprint(
                "Field {} missing from executable results {}".format(
                    field_name1, exec_outputs
                ),
                "red",
            )
            return False

        # Sort two lists of dicts to make them comparable. Given lists of dicts a and b:
        # 1. get the set of all keys in all dicts in both lists
        # 2. expand each dict into a list of tuples where the first element is the key and the
        # second element is the value (which may be None if the dict does not contain the key)
        # 3. sort each list
        # 4. remove the tuples with None values from each list
        # 5. turn each list of tuples back into a list of dicts.
        def sort_dicts(a, b):
            all_keys = list(
                sorted(
                    set(k for x in a for k in x.keys())
                    | set(k for x in b for k in x.keys())
                )
            )
            return (
                [
                    dict((k, v) for k, v in x if v is not None)
                    for x in list(sorted([(k, i.get(k)) for k in all_keys] for i in a))
                ],
                [
                    dict((k, v) for k, v in x if v is not None)
                    for x in list(sorted([(k, j.get(k)) for k in all_keys] for j in b))
                ],
            )

        def sort_maybe_mixed(seq):
            try:
                # may fail if the lists contain mutliple types of values
                return list(sorted(seq))
            except Exception:
                d = dict((str(x), x) for x in seq)
                sorted_keys = list(sorted(d.keys()))
                return [d[k] for k in sorted_keys]

        def compare_values(expected, actual, field):
            if isinstance(actual, dict) and "___" in actual:
                actual = actual["___"]
                if isinstance(expected, dict) and "___" in expected:
                    expected = expected["___"]
            if isinstance(actual, dict) and "wrapped___" in actual:
                actual = actual["wrapped___"]
                if isinstance(expected, dict) and "wrapped___" in expected:
                    expected = expected["wrapped___"]

            if isinstance(actual, list) and isinstance(expected, list):
                actual = list(filter(lambda x: x is not None, actual))
                expected = list(filter(lambda x: x is not None, expected))
                n = len(actual)
                if n != len(expected):
                    cprint("Analysis {} gave unexpected results".format(tname), "red")
                    cprint(
                        "Field {} should have length ({}), actual = ({})".format(
                            field, len(expected), len(actual)
                        ),
                        "red",
                    )
                    return False
                if n == 0:
                    return True
                elif n > 1:
                    if isinstance(actual[0], dict):
                        actual, expected = sort_dicts(actual, expected)
                    else:
                        actual = sort_maybe_mixed(actual)
                        expected = sort_maybe_mixed(expected)

                for i, (e, a) in enumerate(zip(expected, actual)):
                    if not compare_values(e, a, "{}[{}]".format(field, i)):
                        return False
                else:
                    return True

            if isinstance(expected, dict) and (
                expected.get("class") in {"File", "Directory"}
                or expected.get("type") in {"File", "Folder"}
            ):
                return compare_result_path(
                    actual, expected, field_name1, tname, project
                )

            if (
                isinstance(actual, dict)
                and actual.get("type") == "File"
                and "uri" in actual
            ):
                actual = actual["uri"]
            if isinstance(actual, dict) and "$dnanexus_link" in actual:
                actual = download_dxfile(link_to_dxfile(actual, project))

            if isinstance(actual, dict) and isinstance(expected, dict):
                expected_keys = set(expected.keys())
                actual_keys = set(expected.keys())
                if expected_keys != actual_keys:
                    cprint("Analysis {} gave unexpected results".format(tname), "red")
                    cprint(
                        "Field {} should have keys ({}), actual = ({})".format(
                            field, expected_keys, actual_keys
                        ),
                        "red",
                    )
                    return False
                for k in expected_keys:
                    if not compare_values(
                        expected[k], actual[k], "{}[{}]".format(field, k)
                    ):
                        return False
                else:
                    return True

            if str(actual).strip() != str(expected).strip():
                cprint("Analysis {} gave unexpected results".format(tname), "red")
                cprint(
                    "Field {} should be ({}), actual = ({})".format(
                        field, expected, actual
                    ),
                    "red",
                )
                return False

            return True

        return compare_values(expected_val, result, field_name1)
    except Exception:
        traceback.print_exc()
        return False


def get_checksum(contents, algo):
    try:
        m = hashlib.new(algo)
        m.update(contents)
        checksum = m.digest()
        return f"{algo}${checksum}"
    except Exception:
        print("python does not support digest algorithm {}".format(algo))
        return None


def lookup_dataobj(tname, project, folder):
    desc = test_files[tname]
    wfgen = dxpy.bindings.search.find_data_objects(
        classname=desc.kind,
        name=desc.name,
        folder=folder,
        project=project.get_id(),
        limit=1,
    )
    objs = [item for item in wfgen]
    if len(objs) > 0:
        return objs[0]["id"]
    return None


# Build executable for test.
#
# tname             Test name, should match workflow name
# project           Destination project on platform
# folder            Destination folder on platform
# version_id        dxCompiler version
# compiler_flags    Additional dxCompiler flags
def build_test(tname, project, folder, version_id, compiler_flags):
    desc = test_files[tname]
    print("build {} {}".format(desc.kind, desc.name))
    print("Compiling {} to a {}".format(desc.source_file, desc.kind))
    # Both static and dynamic instance type selection should work,
    # so we can test them at random
    compiler_flags += ["-instanceTypeSelection", random.choice(["static", "dynamic"])]
    if "manifest" in desc.source_file:
        compiler_flags.append("-useManifests")
    return util.build_executable(
        source_file=desc.source_file,
        project=project,
        folder=folder,
        top_dir=top_dir,
        version_id=version_id,
        compiler_flags=compiler_flags
    )

def ensure_dir(path):
    print("making sure that {} exists".format(path))
    if not os.path.exists(path):
        os.makedirs(path)


def wait_for_completion(test_exec_objs):
    print("awaiting completion ...")
    successes = []
    failures = []
    for i, exec_obj in test_exec_objs:
        if exec_obj is None:
            continue
        tname = find_test_from_exec(exec_obj)
        expect_run_failure = (
            tname in test_run_failing or "{}.{}".format(tname, i) in test_run_failing
        )
        if expect_run_failure:
            if exec_obj is None:
                successes.append((i, exec_obj, False))
            else:
                failures.append((tname, exec_obj))
            continue

        desc = test_files[tname]
        try:
            exec_obj.wait_on_done()
            print("Analysis {}.{} succeeded".format(desc.name, i))
            successes.append((i, exec_obj, True))
        except DXJobFailureError:
            if (
                tname in expected_failure
                or "{}.{}".format(tname, i) in expected_failure
            ):
                print("Analysis {}.{} failed as expected".format(desc.name, i))
                successes.append((i, exec_obj, False))
            else:
                cprint("Error: analysis {}.{} failed".format(desc.name, i), "red")
                failures.append((tname, exec_obj))
    print("tools execution completed")
    return successes, failures


def extract_outputs(tname, exec_obj) -> dict:
    desc = test_files[tname]
    if desc.kind == "workflow":
        locked = tname not in test_unlocked
        if locked:
            return exec_obj["output"]
        else:
            stages = exec_obj["stages"]
            for snum in range(len(stages)):
                crnt = stages[snum]
                if crnt["id"] == "stage-outputs":
                    return stages[snum]["execution"]["output"]
            raise RuntimeError(
                "Analysis for test {} does not have stage 'outputs'".format(tname)
            )
    elif desc.kind == "applet":
        return exec_obj["output"]
    else:
        raise RuntimeError("Unknown kind {}".format(desc.kind))


def run_test_subset(
    project,
    runnable,
    test_folder,
    debug_flag,
    delay_workspace_destruction,
    delay_run_errors,
    delay_verification_errors,
):
    # Run the workflows
    test_exec_objs = []
    errors = [] if delay_run_errors else None
    for tname, oid in runnable.items():
        desc = test_files[tname]
        print("Running {} {} {}".format(desc.kind, desc.name, oid))
        if tname in test_instance_type:
            instance_type = None
        else:
            instance_type = util.DEFAULT_INSTANCE_TYPE
        try:
            anl = util.run_executable(
                oid=oid,
                project=project,
                test_folder=test_folder,
                test_name=desc.name,
                test_inputs=desc.dx_input,
                debug_flag=debug_flag,
                delay_workspace_destruction=delay_workspace_destruction,
                instance_type=instance_type,
                expected_failures=test_run_failing,
            )
            test_exec_objs.extend(anl)
        except Exception as ex:
            if tname in test_compilation_failing:
                cprint("Workflow {} compilation failed as expected".format(tname))
                continue
            elif delay_run_errors:
                cprint(f"Workflow {tname} execution failed", "red")
                traceback.print_exc()
                errors.append(tname)
            else:
                raise ex

    if errors:
        write_failed(errors)
        raise RuntimeError(f"failed to run one or more tests {','.join(errors)}")

    print(
        "executions: "
        + ", ".join([a[1].get_id() for a in test_exec_objs if a[1] is not None])
    )

    # Wait for completion
    successful_executions, failed_executions = wait_for_completion(test_exec_objs)

    print("Verifying results")

    def verify_test(exec_obj, i):
        exec_desc = exec_obj.describe()
        tname = find_test_from_exec(exec_obj)
        test_desc = test_files[tname]
        try:
            exec_outputs = extract_outputs(tname, exec_desc)
        except Exception:
            if (
                tname in expected_failure
                or "{}.{}".format(tname, i) in expected_failure
            ):
                print("Analysis {}.{} failed as expected".format(tname, i))
                return None
            else:
                raise
        if len(test_desc.results) > i:
            shouldbe = read_json_file_maybe_empty(test_desc.results[i])
            correct = True
            print("Checking results for workflow {} job {}".format(test_desc.name, i))
            for key, expected_val in shouldbe.items():
                if not validate_result(tname, exec_outputs, key, expected_val, project):
                    correct = False
                    break
            if correct:
                if (
                    tname in expected_failure
                    or "{}.{}".format(tname, i) in expected_failure
                ):
                    cprint(
                        f"Error: analysis {test_desc}.{i} was expected to fail but its results are valid",
                        "red",
                    )
                    return tname
                else:
                    print("Analysis {}.{} results are valid".format(test_desc.name, i))
                    return None
            else:
                if (
                    tname in expected_failure
                    or "{}.{}".format(tname, i) in expected_failure
                ):
                    print(
                        "Analysis {}.{} results are invalid as expected".format(
                            test_desc.name, i
                        )
                    )
                    return None
                else:
                    cprint(
                        "Error: analysis {}.{} results are invalid".format(
                            test_desc.name, i
                        ),
                        "red",
                    )
                    return tname

    failed_verifications = []
    verification_errors = []
    for i, exec_obj, verify in successful_executions:
        if verify:
            failed_name = None
            try:
                failed_name = verify_test(exec_obj, i)
            except Exception as e:
                if delay_verification_errors:
                    verification_errors.append(e)
                else:
                    raise
            if failed_name is not None:
                failed_verifications.append(failed_name)

    if verification_errors:
        raise Exception(
            "Failed to verify one or more results\n"
            "\n".join(str(e) for e in verification_errors)
        )

    print("-----------------------------")
    print(f"Total tests: {len(test_exec_objs)}")

    if failed_executions or failed_verifications:
        failed_tools = set(e[0] for e in failed_executions)
        unverified_tools = set(failed_verifications)
        if failed_executions:
            fexec = "\n".join(failed_tools)
            print(f"Failed executions: {len(failed_executions)}")
            print(f"Tools failed execution:\n{fexec}")
        if failed_verifications:
            fveri = "\n".join(unverified_tools)
            print(f"Failed verifications: {len(failed_verifications)}")
            print(f"Tools failed results verification:\n{fveri}")
        write_failed(failed_tools | unverified_tools)
        raise RuntimeError("Failed")
    else:
        print("All tests successful!")


def write_failed(failed):
    # write failed tests to a file so we can easily re-run them next time
    # if a .failed file already exists, make a backup
    if os.path.exists(".failed"):
        bak_file = ".failed.bak"
        i = 0
        while os.path.exists(bak_file):
            bak_file = f".failed.bak.{i}"
            i += 1
        shutil.copy(".failed", bak_file)
    with open(".failed", "wt") as out:
        failed_sorted = sorted(set(tname.split(".")[0] for tname in failed))
        out.write("\n".join(failed_sorted))


def print_test_list():
    test_list = "\n  ".join(sorted(key for key in test_files.keys()))
    print("List of tests:\n  {}".format(test_list))


# Choose set set of tests to run
def choose_tests(name):
    if name in test_suites.keys():
        return test_suites[name]
    if name == "All":
        return test_files.keys()
    if name in test_files.keys():
        return [name]
    # Last chance: check if the name is a prefix.
    # Accept it if there is exactly a single match.
    matches = [key for key in test_files.keys() if key.startswith(name)]
    if len(matches) > 1:
        raise RuntimeError(
            "Too many matches for test prefix {} -> {}".format(name, matches)
        )
    if len(matches) == 0:
        raise RuntimeError("Test prefix {} is unknown".format(name))
    return matches


# Find all the WDL test files, these are located in the 'test'
# directory. A test file must have some support files.
def register_all_tests(verbose: bool) -> None:
    for root, dirs, files in os.walk(test_dir):
        if os.path.basename(root).endswith("_ignore") or os.path.basename(
            root
        ).endswith("_notimplemented"):
            continue
        for t_file in files:
            if t_file.endswith(".wdl") or t_file.endswith(".cwl"):
                base = os.path.basename(t_file)
                (fname, ext) = os.path.splitext(base)
            elif t_file.endswith(".cwl.json"):
                base = os.path.basename(t_file)
                fname = base[:-9]
                ext = ".cwl.json"
            else:
                continue

            if fname.startswith("library_"):
                continue
            if fname.endswith("_extern"):
                continue
            try:
                register_test(root, fname, ext)
            except Exception as e:
                if verbose:
                    print("Skipping file {} error={}".format(fname, e))


# Some compiler flags are test specific
def compiler_per_test_flags(tname):
    flags = []
    desc = test_files[tname]
    if tname not in test_unlocked:
        flags.append("-locked")
    if tname in test_reorg:
        flags.append("-reorg")
    if tname in test_project_wide_reuse:
        flags.append("-projectWideReuse")
    if tname in test_separate_outputs:
        flags.append("-separateOutputs")
    if tname in test_defaults and len(desc.raw_input) > 0:
        flags.append("-defaults")
        flags.append(desc.raw_input[0])
    if tname in test_upload_wait:
        flags.append("-waitOnUpload")
    else:
        for i in desc.raw_input:
            flags.append("-inputs")
            flags.append(i)
    if desc.extras is not None:
        flags += ["--extras", os.path.join(top_dir, desc.extras)]
    if tname in test_import_dirs:
        flags += ["--imports", os.path.join(top_dir, "test/imports/lib")]
    return flags


# Which project to use for a test
# def project_for_test(tname):

######################################################################


def native_call_dxni(project, applet_folder, version_id, verbose: bool):
    # build WDL wrapper tasks in test/dx_extern.wdl
    cmdline_common = [
        "java",
        "-jar",
        os.path.join(top_dir, "dxCompiler-{}.jar".format(version_id)),
        "dxni",
        "-force",
        "-folder",
        applet_folder,
        "-project",
        project.get_id(),
    ]
    if verbose:
        cmdline_common.append("--verbose")

    # draft-2 is not currently supported
    #     cmdline_draft2 = cmdline_common + [ "--language", "wdl_draft2",
    #                                         "--output", os.path.join(top_dir, "test/draft2/dx_extern.wdl")]
    #     print(" ".join(cmdline_draft2))
    #     subprocess.check_output(cmdline_draft2)

    cmdline_v1 = cmdline_common + [
        "-language",
        "wdl_v1.0",
        "-output",
        os.path.join(top_dir, "test/wdl_1_0/dx_extern.wdl"),
    ]
    print(" ".join(cmdline_v1))
    subprocess.check_output(cmdline_v1)


def dxni_call_with_path(project, path, version_id, verbose):
    # build WDL wrapper tasks in test/dx_extern.wdl
    cmdline = [
        "java",
        "-jar",
        os.path.join(top_dir, "dxCompiler-{}.jar".format(version_id)),
        "dxni",
        "-force",
        "-path",
        path,
        "-language",
        "wdl_v1.0",
        "-output",
        os.path.join(top_dir, "test/wdl_1_0/dx_extern_one.wdl"),
    ]
    if project is not None:
        cmdline.extend(["-project", project.get_id()])
    if verbose:
        cmdline.append("-verbose")
    print(" ".join(cmdline))
    subprocess.check_output(cmdline)


# Set up the native calling tests
def native_call_setup(project, applet_folder, version_id, verbose):
    native_applets = [
        "native_concat",
        "native_diff",
        "native_mk_list",
        "native_sum",
        "native_sum_012",
    ]

    # build the native applets, only if they do not exist
    for napl in native_applets:
        applet = list(
            dxpy.bindings.search.find_data_objects(
                classname="applet",
                name=napl,
                folder=applet_folder,
                project=project.get_id(),
            )
        )
        if len(applet) == 0:
            cmdline = [
                "dx",
                "build",
                os.path.join(top_dir, "test/applets/{}".format(napl)),
                "--destination",
                (project.get_id() + ":" + applet_folder + "/"),
            ]
            print(" ".join(cmdline))
            subprocess.check_output(cmdline)

    dxni_call_with_path(project, applet_folder + "/native_concat", version_id, verbose)
    native_call_dxni(project, applet_folder, version_id, verbose)

    # check if providing an applet-id in the path argument works
    first_applet = native_applets[0]
    results = dxpy.bindings.search.find_one_data_object(
        classname="applet",
        name=first_applet,
        folder=applet_folder,
        project=project.get_id(),
    )
    if results is None:
        raise RuntimeError("Could not find applet {}".format(first_applet))
    dxni_call_with_path(project, results["id"], version_id, verbose)


def native_call_app_setup(version_id, verbose):
    app_name = "native_hello"

    # Check if they already exist
    apps = list(dxpy.bindings.search.find_apps(name=app_name))
    if len(apps) == 0:
        # build the app
        cmdline = [
            "dx",
            "build",
            "--create-app",
            "--publish",
            os.path.join(top_dir, "test/apps/{}".format(app_name)),
        ]
        print(" ".join(cmdline))
        subprocess.check_output(cmdline)

    # build WDL wrapper tasks in test/dx_extern.wdl
    header_file = os.path.join(top_dir, "test/wdl_1_0/dx_app_extern.wdl")
    cmdline = [
        "java",
        "-jar",
        os.path.join(top_dir, "dxCompiler-{}.jar".format(version_id)),
        "dxni",
        "-apps",
        "only",
        "-force",
        "-language",
        "wdl_v1.0",
        "-output",
        header_file,
    ]
    if verbose:
        cmdline.append("--verbose")
    print(" ".join(cmdline))
    subprocess.check_output(cmdline)

    # check if providing an app-id in the path argument works
    results = dxpy.bindings.search.find_one_app(
        name=app_name, zero_ok=True, more_ok=False
    )
    if results is None:
        raise RuntimeError("Could not find app {}".format(app_name))
    dxni_call_with_path(None, results["id"], version_id, verbose)


######################################################################
# Compile the WDL files to dx:workflows and dx:applets
# delay_compile_errors: whether to aggregate all compilation errors
#   and only raise an Exception after trying to compile all the tests
def compile_tests_to_project(
    trg_proj,
    test_names,
    applet_folder,
    compiler_flags,
    version_id,
    lazy_flag,
    delay_compile_errors=False,
):
    runnable = {}
    errors = [] if delay_compile_errors else None
    for tname in test_names:
        specific_applet_folder = "{}/{}".format(applet_folder, tname)
        oid = None
        if lazy_flag:
            oid = lookup_dataobj(tname, trg_proj, specific_applet_folder)
        if oid is None:
            c_flags = compiler_flags[:] + compiler_per_test_flags(tname)
            try:
                oid = build_test(
                    tname, trg_proj, specific_applet_folder, version_id, c_flags
                )
            except subprocess.CalledProcessError:
                if tname in test_compilation_failing:
                    print("Workflow {} compilation failed as expected".format(tname))
                    continue
                elif delay_compile_errors:
                    cprint(f"Workflow {tname} compilation failed", "red")
                    traceback.print_exc()
                    errors.append(tname)
                else:
                    raise
        runnable[tname] = oid
        print("runnable({}) = {}".format(tname, oid))
    if errors:
        write_failed(errors)
        raise RuntimeError(f"failed to compile one or more tests: {','.join(errors)}")
    return runnable


def main():
    global test_unlocked
    argparser = argparse.ArgumentParser(
        description="Run dxCompiler tests on the platform"
    )
    argparser.add_argument(
        "--archive", help="Archive old applets", action="store_true", default=False
    )
    argparser.add_argument(
        "--build",
        help="force: remove existing dxCompiler JAR and rebuild; only: only build dxCompiler, "
        "do not run any tests; if not specified, dxCompiler will be built only if there is "
        "not already a dxCompiler asset in the project",
        default=None,
    )
    argparser.add_argument(
        "--compile-only",
        help="Only compile the workflows, don't run them",
        action="store_true",
        default=False,
    )
    argparser.add_argument("--compile-mode", help="Compilation mode")
    argparser.add_argument(
        "--debug",
        help="Run applets with debug-hold, and allow ssh",
        action="store_true",
        default=False,
    )
    argparser.add_argument(
        "--delay-workspace-destruction",
        help="Run applets with delayWorkspaceDestruction",
        action="store_true",
        default=False,
    )
    argparser.add_argument(
        "--force",
        help="Remove old versions of applets and workflows",
        action="store_true",
        default=False,
    )
    argparser.add_argument(
        "--folder", help="Use an existing folder with dxCompiler assets, instead of building dxCompiler"
    )
    argparser.add_argument(
        "--lazy",
        help="Only compile workflows that are unbuilt",
        action="store_true",
        default=False,
    )
    argparser.add_argument(
        "--list",
        "--test-list",
        help="Print a list of available tests",
        action="store_true",
        dest="test_list",
        default=False,
    )
    argparser.add_argument(
        "--clean",
        help="Remove build directory in the project after running tests",
        action="store_true",
        default=False,
    )
    argparser.add_argument(
        "--delay-compile-errors",
        help="Compile all tests before failing on any errors",
        action="store_true",
        default=False,
    )
    argparser.add_argument(
        "--delay-run-errors",
        help="Compile all tests before failing on any errors",
        action="store_true",
        default=False,
    )
    argparser.add_argument(
        "--delay-verification-errors",
        help="Verify all results before failing on any errors",
        action="store_true",
        default=False,
    )
    argparser.add_argument(
        "--failed",
        help="Run the tests that failed previously (requires a .failed file in the current directory)",
        action="store_true",
        default=False,
    )
    argparser.add_argument(
        "--locked",
        help="Generate locked-down workflows",
        action="store_true",
        default=False,
    )
    argparser.add_argument(
        "--project", help="DNAnexus project ID", default="dxCompiler_playground"
    )
    argparser.add_argument(
        "--project-wide-reuse",
        help="look for existing applets in the entire project",
        action="store_true",
        default=False,
    )
    argparser.add_argument(
        "--stream-all-files",
        help="Stream all input files with dxfs2",
        action="store_true",
        default=False,
    )
    argparser.add_argument(
        "--runtime-debug-level",
        help="printing verbosity of task/workflow runner, {0,1,2}",
    )
    argparser.add_argument(
        "--test", help="Run a test, or a subgroup of tests", action="append", default=[]
    )
    argparser.add_argument(
        "--unlocked",
        help="Generate only unlocked workflows",
        action="store_true",
        default=False,
    )
    argparser.add_argument(
        "--verbose", help="Verbose compilation", action="store_true", default=False
    )
    argparser.add_argument(
        "--verbose-key", help="Verbose compilation", action="append", default=[]
    )
    args = argparser.parse_args()

    print("top_dir={} test_dir={}".format(top_dir, test_dir))

    register_all_tests(args.verbose)
    if args.test_list:
        print_test_list()
        exit(0)
    test_names = []
    if args.failed and os.path.exists(".failed"):
        with open(".failed", "rt") as inp:
            test_names = [t.strip() for t in inp.readlines()]
    elif args.test:
        for t in args.test:
            test_names += choose_tests(t)
    elif args.build != "only":
        test_names = choose_tests("M")
    if test_names:
        print("Running tests {}".format(test_names))
    version_id = util.get_version_id(top_dir)

    project = util.get_project(args.project)
    if project is None:
        raise RuntimeError("Could not find project {}".format(args.project))
    if args.folder is None:
        base_folder = util.create_build_dirs(project, version_id)
    else:
        # Use an existing folder with dxCompiler assets, instead of building dxCompiler
        base_folder = args.folder
        util.create_build_subdirs(project, base_folder)
    applet_folder = base_folder + "/applets"
    test_folder = base_folder + "/test"
    print("project: {} ({})".format(project.name, project.get_id()))
    print("folder: {}".format(base_folder))

    test_dict = {"aws:us-east-1": project.name + ":" + base_folder}

    # build the dxCompiler jar file, only on us-east-1
    assets = util.build(
        project,
        base_folder,
        version_id,
        top_dir,
        test_dict,
        force=args.build is not None,
    )
    print("assets: {}".format(assets))

    if args.build == "only":
        exit(0)

    if args.unlocked:
        # Disable all locked workflows
        args.locked = False
        test_unlocked = test_names

    compiler_flags = []
    if args.locked:
        compiler_flags.append("-locked")
        test_unlocked = set()
    if args.archive:
        compiler_flags.append("-archive")
    if args.compile_mode:
        compiler_flags += ["-compileMode", args.compile_mode]
    if args.force:
        compiler_flags.append("-force")
    if args.verbose:
        compiler_flags.append("-verbose")
    if args.stream_all_files:
        compiler_flags.append("-streamAllFiles")
    if args.verbose_key:
        for key in args.verbose_key:
            compiler_flags += ["-verboseKey", key]
    if args.runtime_debug_level:
        compiler_flags += ["-runtimeDebugLevel", args.runtime_debug_level]
    if args.project_wide_reuse:
        compiler_flags.append("-projectWideReuse")

    #  is "native" included in one of the test names?
    if "call_native" in test_names or "call_native_v1" in test_names:
        native_call_setup(project, applet_folder, version_id, args.verbose)
    if "call_native_app" in test_names:
        native_call_app_setup(version_id, args.verbose)

    try:
        # Compile the WDL files to dx:workflows and dx:applets
        runnable = compile_tests_to_project(
            project,
            test_names,
            applet_folder,
            compiler_flags,
            version_id,
            args.lazy,
            args.delay_compile_errors,
        )
        if not args.compile_only:
            run_test_subset(
                project,
                runnable,
                test_folder,
                args.debug,
                args.delay_workspace_destruction,
                args.delay_run_errors,
                args.delay_verification_errors,
            )
    finally:
        if args.clean:
            project.remove_folder(base_folder, recurse=True, force=True)
        print("Completed running tasks in {}".format(args.project))


if __name__ == "__main__":
    main()<|MERGE_RESOLUTION|>--- conflicted
+++ resolved
@@ -492,11 +492,7 @@
     # "cwl_format_url", # APPS-961 Could not load extension schema https
     "cwl_glob_sort",
     "cwl_hello",
-<<<<<<< HEAD
-    # "cwl_http_inputs", # APPS-961 HTTPS input link is not supported: 
-=======
     # "cwl_http_inputs", # APPS-961 HTTPS input link is not supported:
->>>>>>> deb8cdfd
     #                     Error translating inputs: java.lang.RuntimeException: Unsupported file source .png
     "test_wf",
     "touch",
@@ -514,30 +510,15 @@
     #                       # Unknown hint https://www.dnanexus.com/cwl#InputResourceRequirement (Should be deprecated)
     # "cwl_inputdir_zero_doesnt_localize", # APPS-1008: Error translating to IR, downcasting failed
     # "cwl_resources", # APPS-961 Could not resolve host: metadata.google.internal
-<<<<<<< HEAD
-    # "cwl_restart", # APPS-834 AppInternalError: workflow does not contain a tool 
-=======
     # "cwl_restart", # APPS-834 AppInternalError: workflow does not contain a tool
->>>>>>> deb8cdfd
     "1st-tool",
     "cwl_secondary_files",
     # "cwl_secondary_files_workflow", # APPS-1005 Error creating translator
     "cwl_stdout_expression",
-<<<<<<< HEAD
-    # "scatter-wf1", # APPS-834 Could not find linking information 
-    # "cwl_three_step", # APPS-834 AppInternalError: workflow does not contain a tool 
-    # "cwl_three_step_caller_wf" # APPS-834 AppInternalError: workflow does not contain a tool (raised from calling cwl_three_step)
-]
-
-# these are tests that take a long time to run
-long_test_list = [
-    "diskspace_exhauster"  # APPS-749
-=======
     # "scatter-wf1", # APPS-834 Could not find linking information
     # "cwl_three_step", # APPS-834 AppInternalError: workflow does not contain a tool
     # "cwl_three_step_caller_wf" # APPS-834 AppInternalError: workflow does not contain a tool
     #                              (raised from calling cwl_three_step)
->>>>>>> deb8cdfd
 ]
 
 # these are tests that take a long time to run
@@ -570,15 +551,9 @@
     "docs": doc_tests_list,
     "cwl_tools": cwl_conformance_tools,
     "cwl_workflows": cwl_conformance_workflows,
-<<<<<<< HEAD
-    'cromwell': cromwell_tests_list,
-    "cwl_cromwell": cwl_cromwell_tests_list,
-    'manifests': manifest_test_list
-=======
     "cromwell": cromwell_tests_list,
     "cwl_cromwell": cwl_cromwell_tests_list,
     "manifests": manifest_test_list,
->>>>>>> deb8cdfd
 }
 
 # Tests with the reorg flags
@@ -712,11 +687,7 @@
     elif ext == ".cwl.json":
         metadata = get_cwl_json_metadata(source_file, tname)
     elif ext == ".cwl":
-<<<<<<< HEAD
-         metadata = get_cwl_metadata(source_file, tname)
-=======
         metadata = get_cwl_metadata(source_file, tname)
->>>>>>> deb8cdfd
     else:
         raise RuntimeError("unsupported file type {}".format(ext))
     desc = TestDesc(
