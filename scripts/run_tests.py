#!/usr/bin/env python3
import argparse
from collections import namedtuple
import dxpy
import glob
import hashlib
import json
import os
import re
import sys
import subprocess
import tempfile
from termcolor import cprint
import time
import traceback
import yaml
from dxpy.exceptions import DXJobFailureError

import util

here = os.path.dirname(sys.argv[0])
top_dir = os.path.dirname(os.path.abspath(here))
test_dir = os.path.join(os.path.abspath(top_dir), "test")

git_revision = subprocess.check_output(
    ["git", "describe", "--always", "--dirty", "--tags"]
).strip()
test_files = {}
test_failing = {
    "bad_status",
    "bad_status2",
    "just_fail_wf",
    "missing_output",
    "docker_retry",
    "argument_list_too_long",
}

wdl_v1_list = [
    # calling native dx applets/apps
    "call_native_v1",
    "call_native_app",
    "cast",
    "dict",
    "instance_types",
    "linear_no_expressions",
    "linear",
    "optionals",
    "optionals3",
    "spaces_in_file_paths",
    "strings",
    "runtime_vs_static_type",
    "wf_person",
    "call_level2",
    "environment_passing_deep_nesting",
    "optional_output",
    "unpassed_default_arg",
    # workflows with nested blocks
    "two_levels",
    "three_levels",
    "four_levels",
    "param_passing",
    "nested_scatter",
    # Array input with no values
    "empty_array",
    # Map with a File key
    "map_file_key",
    # defaults and parameter passing
    "top",
    "subworkflow_with_default",
    # can we download from a container?
    "download_from_container",
    # input file with pairs
    "echo_pairs",
    "array_structs",
    # Missing optional output files, returned as none, instead
    # of an error
    "missing_optional_output_file",
    # calling with an optional argument not specified
    "scatter_subworkflow_with_optional",
    # streaming
    "streaming_inputs",
    # input/output linear_no_expressions
    "wf_with_input_expressions",
    "wf_with_output_expressions",
    # bug regression tests
    "nested_pairs",  # APPS-370
    "apps_378",
    "apps_384",
    "diff_stream_and_download",  # APPS-288,
    # manifests
    "simple_manifest",
    "complex_manifest",
    "view_and_count_manifest",
]

wdl_v1_1_list = [
    "v1_1_dict"
]

# docker image tests
docker_test_list = [
    "broad_genomics",
    "biocontainers",
    "private_registry",
    "native_docker_file_image",
    "native_docker_file_image_gzip",
    "samtools_count",
    "dynamic_docker_image",
    "ecr_docker",
]

# wdl draft-2
draft2_test_list = [
    "advanced",
    "array_add",
    "bad_status",
    "bad_status2",
    "just_fail_wf",
    "call_with_defaults1",
    "call_with_defaults2",
    "conditionals_base",
    "files",
    "files_with_the_same_name",
    "hello",
    "shapes",
<<<<<<< HEAD

=======
  
>>>>>>> 6b50f554
    # multiple library imports in one WDL workflow
    "multiple_imports",
    # subworkflows
    "conditionals2",
    "modulo",
    "movies",
    "subblocks2",
    "subblocks",
    "var_type_change",
    "outer",
    # calling native dx applets/apps
    # We currently do not have a code generator for draft-2, so cannot import dx_extern.wdl.
    # "call_native",
    "write_lines_bug",
]

single_tasks_list = [
    "add3",
    "diff2files",
    "empty_stdout",
    "sort_file",
    "symlinks_wc",
    "DiskSpace2",
    "echo_line_split",
    "opt_array",
    "stream_diff_v1",
]

cwl_tools = [
    "cat",  # hello world tool
    "tar_files",
]

cwl_conformance_tools = [
    os.path.basename(path)[:-4]
    for path in glob.glob(os.path.join(test_dir, "cwl_conformance", "tools", "*.cwl"))
]
cwl_conformance_workflows = [
    os.path.basename(path)[:-9]
    for path in glob.glob(os.path.join(test_dir, "cwl_conformance", "workflows_packed", "*.cwl.json"))
]

# Tests run in continuous integration. We remove the native app test,
# because we don't want to give permissions for creating platform apps.
ci_test_list = [
    # WDL tests
    "advanced",
    # We currently do not have a code generator for draft-2, so cannot import dx_extern.wdl.
    # "call_native",
    "call_with_defaults1",
    "trains",
    "files",
    # CWL tests
    "cat",
]

special_flags_list = [
    "add2",  # test the ignoreReuse flag
    "add_many",  # tests the delayWorkspaceDestruction flag
    "inc_range",  # check that runtime call to job/analysis pass the delayWorkspaceDestruction flag
]

# these are the examples from the documentation
doc_tests_list = [
    "bwa_mem"
]

medium_test_list = (
    wdl_v1_list + wdl_v1_1_list + docker_test_list + special_flags_list + cwl_tools
)
large_test_list = (
    medium_test_list + draft2_test_list + single_tasks_list + doc_tests_list
)

test_suites = {
<<<<<<< HEAD
    'CI': ci_test_list,
    'M': medium_test_list,
    'L': large_test_list,
    'tasks': single_tasks_list,
    'draft2': draft2_test_list,
    'docker': docker_test_list,
    'native': ["call_native", "call_native_v1"],
    'docs': doc_tests_list,
    'cwl_conformance': cwl_conformance_tools + cwl_conformance_workflows
=======
    "CI": ci_test_list,
    "M": medium_test_list,
    "L": large_test_list,
    "tasks": single_tasks_list,
    "draft2": draft2_test_list,
    "docker": docker_test_list,
    "native": ["call_native", "call_native_v1"],
    "docs": doc_tests_list,
    "cwl_conformance": cwl_conformance_tools + cwl_conformance_workflows,
>>>>>>> 6b50f554
}

# Tests with the reorg flags
test_reorg = {
    "dict",
    "strings",
    "test_reorg",
    "test_reorg_no_config"
}
test_defaults = set()
test_unlocked = {
    "array_structs",
    "cast",
    "call_with_defaults1",
    "files",
    "hello",
    "path_not_taken",
    "optionals",
    "shapes",
<<<<<<< HEAD
    #"population"
]
test_project_wide_reuse = ['add2', "add_many"]
=======
    "population"
}
test_project_wide_reuse = {
    "add2",
    "add_many"
}
test_separate_outputs = {
    "localization"
}
>>>>>>> 6b50f554

test_import_dirs = ["A"]
TestMetaData = namedtuple("TestMetaData", ["name", "kind"])
TestDesc = namedtuple(
    "TestDesc",
    ["name", "kind", "source_file", "raw_input", "dx_input", "results", "extras"],
)

# Test with -waitOnUpload flag
test_upload_wait = {
    "upload_wait"
}


def read_json_file(path):
    with open(path, "r") as fd:
        data = fd.read()
        d = json.loads(data)
        return d


def verify_json_file(path):
    try:
        read_json_file(path)
    except:
        raise RuntimeError("Error verifying JSON file {}".format(path))


# Search a WDL file with a python regular expression.
# Note this is not 100% accurate.
#
# Look for all tasks and workflows. If there is exactly
# one workflow, this is a WORKFLOW. If there are no
# workflows and exactly one task, this is an APPLET.
task_pattern_re = re.compile(r"^(task)(\s+)(\w+)(\s+){")
wf_pattern_re = re.compile(r"^(workflow)(\s+)(\w+)(\s+){")


def get_wdl_metadata(filename):
    workflows = []
    tasks = []
    with open(filename, "r") as fd:
        for line in fd:
            m = re.match(wf_pattern_re, line)
            if m is not None:
                workflows.append(m.group(3))
            m = re.match(task_pattern_re, line)
            if m is not None:
                tasks.append(m.group(3))
    if len(workflows) > 1:
        raise RuntimeError("WDL file {} has multiple workflows".format(filename))
    if len(workflows) == 1:
        return TestMetaData(name=workflows[0], kind="workflow")
    assert len(workflows) == 0
    if len(tasks) == 1:
        return TestMetaData(name=tasks[0], kind="applet")
    if os.path.basename(filename).startswith("library") or os.path.basename(
        filename
    ).endswith("_extern"):
        return
    raise RuntimeError(
        "{} is not a valid WDL test, #tasks={}".format(filename, len(tasks))
    )


def get_cwl_metadata(filename, tname):
    with open(filename, "r") as fd:
        doc = yaml.safe_load(fd)

    if doc["class"] == "CommandLineTool":
        name = doc.get("id", tname)
        return TestMetaData(name=name, kind="applet")

    raise RuntimeError("{} is not a valid CWL tool test".format(filename))

def get_cwl_json_metadata(filename, tname):
    with open(filename, 'r') as fd:
        doc = json.load(fd)

    if "class" in doc:
        if doc["class"] == "Workflow":
            # the workflow id in a packed CWL file is always "main"
            # so we use the test name instead
            return TestMetaData(name=tname, kind="workflow")
    elif "$graph" in doc:
        for proc in doc["$graph"]:
            if proc["id"] == "#main":
                if proc["class"] == "Workflow":
                    return TestMetaData(name=tname, kind="workflow")
                else:
                    break

    raise RuntimeError("{} is not a valid CWL workflow test".format(filename))
<<<<<<< HEAD
=======

>>>>>>> 6b50f554

# Register a test name, find its inputs and expected results files.
def register_test(dir_path, tname, ext):
    global test_files
    if tname in test_suites.keys():
        raise RuntimeError(
            "Test name {} is already used by a test-suite, it is reserved".format(tname)
        )
    source_file = os.path.join(dir_path, tname + ext)
    if not os.path.exists(source_file):
        raise RuntimeError("Test file {} does not exist".format(source_file))
    if ext == ".wdl":
        metadata = get_wdl_metadata(source_file)
    elif ext == ".cwl":
        metadata = get_cwl_metadata(source_file, tname)
    elif ext == ".cwl.json":
        metadata = get_cwl_json_metadata(source_file, tname)
    else:
        raise RuntimeError("unsupported file type {}".format(ext))
    desc = TestDesc(
        name=metadata.name,
        kind=metadata.kind,
        source_file=source_file,
        raw_input=[],
        dx_input=[],
        results=[],
        extras=None,
    )

    # Verify the input file, and add it (if it exists)
    test_input = os.path.join(dir_path, tname + "_input.json")
    if os.path.exists(test_input):
        verify_json_file(test_input)
        desc.raw_input.append(test_input)
        desc.dx_input.append(os.path.join(dir_path, tname + "_input.dx.json"))
        desc.results.append(os.path.join(dir_path, tname + "_results.json"))

    # check if the alternate naming scheme is used for tests with multiple inputs
    i = 1
    while True:
        test_input = os.path.join(dir_path, tname + "_input{}.json".format(i))
        if os.path.exists(test_input):
            verify_json_file(test_input)
            desc.raw_input.append(test_input)
            desc.dx_input.append(
                os.path.join(dir_path, tname + "_input{}.dx.json".format(i))
            )
            desc.results.append(
                os.path.join(dir_path, tname + "_results{}.json".format(i))
            )
            i += 1
        else:
            break

    # Add an extras file (if it exists)
    extras = os.path.join(dir_path, tname + "_extras.json")
    if os.path.exists(extras):
        desc = desc._replace(extras=extras)

    test_files[tname] = desc
    return desc


######################################################################

# Same as above, however, if a file is empty, return an empty dictionary
def read_json_file_maybe_empty(path):
    if not os.path.exists(path):
        return {}
    else:
        return read_json_file(path)


def find_test_from_exec(exec_obj):
    dx_desc = exec_obj.describe()
    exec_name = dx_desc["name"].split(" ")[0]
    for tname, desc in test_files.items():
        if desc.name == exec_name:
            return tname
    raise RuntimeError("Test for {} {} not found".format(exec_obj, exec_name))


# Check that a workflow returned the expected result for
# a [key]
def validate_result(tname, exec_outputs: dict, key, expected_val):
    desc = test_files[tname]
    # Extract the key. For example, for workflow "math" returning
    # output "count":
    #    'math.count' -> count
    exec_name = key.split(".")[0]
    field_name_parts = key.split(".")[1:]

    field_name1 = ".".join(field_name_parts)
    # convert dots to ___
    field_name2 = "___".join(field_name_parts)
    if exec_name != tname:
        raise RuntimeError(
            "Key {} is invalid, must start with {} name".format(key, desc.kind)
        )
    try:
        # get the actual results
        if field_name1 in exec_outputs:
            result = exec_outputs[field_name1]
        elif field_name2 in exec_outputs:
            result = exec_outputs[field_name2]
        else:
            cprint(
                "field {} missing from executable results {}".format(
                    field_name1, exec_outputs
                ),
                "red",
            )
            return False
        if isinstance(result, list) and isinstance(expected_val, list):
            result.sort()
            expected_val.sort()
        if isinstance(result, dict) and "$dnanexus_link" in result:
            # the result is a file - download it and extract the contents
            dlpath = os.path.join(tempfile.mkdtemp(), "result.txt")
            dxpy.download_dxfile(result["$dnanexus_link"], dlpath)
            with open(dlpath, "r") as inp:
                result = inp.read()
        if isinstance(result, dict) and isinstance(expected_val, dict) and expected_val.get("class") == "File":
            contents = str(result).strip()
            # the result is a cwl File - match the contents, checksum, and/or size
            if "contents" in result and len(contents) != result["size"]:
                cprint("Analysis {} gave unexpected results".format(tname), "red")
                cprint(
                    "Field {} should have contents ({}), actual = ({})".format(
                        field_name1, result["contents"], contents
                    ),
                    "red",
                )
                return False
            if "size" in result and len(contents) != result["size"]:
                cprint("Analysis {} gave unexpected results".format(tname), "red")
                cprint(
                    "Field {} should have size ({}), actual = ({})".format(
                        field_name1, result["size"], len(contents)
                    ),
                    "red",
                )
                return False
            if "checksum" in result:
                algo, expected_digest = result["checksum"].split("$")
                actual_digest = get_checksum(contents, algo)
                if actual_digest not in (expected_digest, None):
                    cprint("Analysis {} gave unexpected results".format(tname), "red")
                    cprint(
                        "Field {} should have size ({}), actual = ({})".format(
                            field_name1, expected_digest, actual_digest
                        ),
                        "red",
                    )
                    return False
        elif str(result).strip() != str(expected_val).strip():
            cprint("Analysis {} gave unexpected results".format(tname), "red")
            cprint(
                "Field {} should be ({}), actual = ({})".format(
                    field_name1, expected_val, result
                ),
                "red",
            )
            return False
        return True
    except Exception as e:
        print("exception message={}".format(e))
        return False


def get_checksum(contents, algo):
    try:
        m = hashlib.new(algo)
        m.update(contents)
        return m.digest()
    except:
        print("python does not support digest algorithm {}".format(algo))
        return None


def lookup_dataobj(tname, project, folder):
    desc = test_files[tname]
    wfgen = dxpy.bindings.search.find_data_objects(
        classname=desc.kind,
        name=desc.name,
        folder=folder,
        project=project.get_id(),
        limit=1,
    )
    objs = [item for item in wfgen]
    if len(objs) > 0:
        return objs[0]["id"]
    return None


# Build a workflow.
#
# wf             workflow name
# classpath      java classpath needed for running compilation
# folder         destination folder on the platform
def build_test(tname, project, folder, version_id, compiler_flags):
    desc = test_files[tname]
    print("build {} {}".format(desc.kind, desc.name))
    print("Compiling {} to a {}".format(desc.source_file, desc.kind))
    cmdline = [
        "java",
        "-jar",
        os.path.join(top_dir, "dxCompiler-{}.jar".format(version_id)),
        "compile",
        desc.source_file,
        "-force",
        "-folder",
        folder,
        "-project",
        project.get_id(),
    ]
    if "manifest" in desc.source_file:
        cmdline.append("-useManifests")
    cmdline += compiler_flags
    print(" ".join(cmdline))
    oid = subprocess.check_output(cmdline).strip()
    return oid.decode("ascii")


def ensure_dir(path):
    print("making sure that {} exists".format(path))
    if not os.path.exists(path):
        os.makedirs(path)


def wait_for_completion(test_exec_objs):
    print("awaiting completion ...")
    failures = []
    for exec_obj in test_exec_objs:
        tname = find_test_from_exec(exec_obj)
        desc = test_files[tname]
        try:
            exec_obj.wait_on_done()
            print("Executable {} succeeded".format(desc.name))
        except DXJobFailureError:
            if tname in test_failing:
                print("Executable {} failed as expected".format(desc.name))
            else:
                cprint("Error: executable {} failed".format(desc.name), "red")
                failures.append(tname)
    print("tools execution completed")
    return failures


# Run [workflow] on several inputs, return the analysis ID.
def run_executable(
    project, test_folder, tname, oid, debug_flag, delay_workspace_destruction
):
    desc = test_files[tname]

    def once(i):
        try:
            if tname in test_defaults or i < 0:
                print("  with empty input")
                inputs = {}
            else:
                print("  with input file: {}".format(desc.dx_input[i]))
                inputs = read_json_file(desc.dx_input[i])
            project.new_folder(test_folder, parents=True)
            if desc.kind == "workflow":
                exec_obj = dxpy.DXWorkflow(project=project.get_id(), dxid=oid)
            elif desc.kind == "applet":
                exec_obj = dxpy.DXApplet(project=project.get_id(), dxid=oid)
            else:
                raise RuntimeError("Unknown kind {}".format(desc.kind))

            run_kwargs = {}
            if debug_flag:
                run_kwargs = {
                    "debug": {
                        "debugOn": ["AppError", "AppInternalError", "ExecutionError"]
                    },
                    "allow_ssh": ["*"],
                }
            if delay_workspace_destruction:
                run_kwargs["delay_workspace_destruction"] = True

            return exec_obj.run(
                inputs,
                project=project.get_id(),
                folder=test_folder,
                name="{} {}".format(desc.name, git_revision),
                instance_type="mem1_ssd1_x4",
                **run_kwargs,
            )
        except Exception as e:
            print("exception message={}".format(e))
            return None

    def run(i):
        for _ in range(1, 5):
            retval = once(i)
            if retval is not None:
                return retval
            print("Sleeping for 5 seconds before trying again")
            time.sleep(5)
        else:
            raise RuntimeError("running workflow")

    n = len(desc.dx_input)
    if n == 0:
        return [run(-1)]
    else:
        return [run(i) for i in range(n)]


def extract_outputs(tname, exec_obj) -> dict:
    desc = test_files[tname]
    if desc.kind == "workflow":
        locked = tname not in test_unlocked
        if locked:
            return exec_obj["output"]
        else:
            stages = exec_obj["stages"]
            for snum in range(len(stages)):
                crnt = stages[snum]
                if crnt["id"] == "stage-outputs":
                    return stages[snum]["execution"]["output"]
            raise RuntimeError(
                "Analysis for test {} does not have stage 'outputs'".format(tname)
            )
    elif desc.kind == "applet":
        return exec_obj["output"]
    else:
        raise RuntimeError("Unknown kind {}".format(desc.kind))


def run_test_subset(
    project, runnable, test_folder, debug_flag, delay_workspace_destruction
):
    # Run the workflows
    test_exec_objs = []
    for tname, oid in runnable.items():
        desc = test_files[tname]
        print("Running {} {} {}".format(desc.kind, desc.name, oid))
        anl = run_executable(
            project, test_folder, tname, oid, debug_flag, delay_workspace_destruction
        )
        test_exec_objs.extend(anl)
    print("executables: " + ", ".join([a.get_id() for a in test_exec_objs]))

    # Wait for completion
    failed_execution = wait_for_completion(test_exec_objs)

    print("Verifying results")

    def verify_test(exec_obj, i):
        exec_desc = exec_obj.describe()
        tname = find_test_from_exec(exec_obj)
        if tname in test_failing:
            return None
        test_desc = test_files[tname]
        exec_outputs = extract_outputs(tname, exec_desc)
        if len(test_desc.results) > i:
            shouldbe = read_json_file_maybe_empty(test_desc.results[i])
            correct = True
            print("Checking results for workflow {} job {}".format(test_desc.name, i))
            for key, expected_val in shouldbe.items():
                correct = validate_result(tname, exec_outputs, key, expected_val)
            anl_name = "{}.{}".format(tname, i)
            if correct:
                print("Analysis {} passed".format(anl_name))
                return None
            else:
                return anl_name

    failed_verification = []
    for i, exec_obj in enumerate(test_exec_objs):
        failed_name = verify_test(exec_obj, i)
        if failed_name is not None:
            failed_verification.append(failed_name)

    if failed_execution or failed_verification:
        print("-----------------------------")
        if failed_execution:
            fexec = "\n".join(failed_execution)
            print(f"Tools failed execution: {len(failed_execution)}:\n{fexec}")
        if failed_verification:
            fveri = "\n".join(failed_verification)
            print(
                f"Tools failed results verification: {len(failed_verification)}:\n{fveri}"
            )
        raise RuntimeError("Failed")


def print_test_list():
    test_list = "\n  ".join(sorted(key for key in test_files.keys()))
    print("List of tests:\n  {}".format(test_list))


# Choose set set of tests to run
def choose_tests(name):
    if name in test_suites.keys():
        return test_suites[name]
    if name == "All":
        return test_files.keys()
    if name in test_files.keys():
        return [name]
    # Last chance: check if the name is a prefix.
    # Accept it if there is exactly a single match.
    matches = [key for key in test_files.keys() if key.startswith(name)]
    if len(matches) > 1:
        raise RuntimeError(
            "Too many matches for test prefix {} -> {}".format(name, matches)
        )
    if len(matches) == 0:
        raise RuntimeError("Test prefix {} is unknown".format(name))
    return matches


# Find all the WDL test files, these are located in the 'test'
# directory. A test file must have some support files.
def register_all_tests(verbose: bool) -> None:
    for root, dirs, files in os.walk(test_dir):
        if os.path.basename(root).endswith("_ignore") or os.path.basename(root).endswith("_notimplemented"):
            continue
        for t_file in files:
            if t_file.endswith(".wdl") or t_file.endswith(".cwl"):
                base = os.path.basename(t_file)
                (fname, ext) = os.path.splitext(base)
            elif t_file.endswith(".cwl.json"):
                base = os.path.basename(t_file)
                fname = base[:-9]
                ext = ".cwl.json"
            else:
                continue

            if fname.startswith("library_"):
                continue
            if fname.endswith("_extern"):
                continue
            try:
                register_test(root, fname, ext)
            except Exception as e:
                if verbose:
                    print("Skipping file {} error={}".format(fname, e))


# Some compiler flags are test specific
def compiler_per_test_flags(tname):
    flags = []
    desc = test_files[tname]
    if tname not in test_unlocked:
        flags.append("-locked")
    if tname in test_reorg:
        flags.append("-reorg")
    if tname in test_project_wide_reuse:
        flags.append("-projectWideReuse")
    if tname in test_separate_outputs:
        flags.append("-separateOutputs")
    if tname in test_defaults and len(desc.raw_input) > 0:
        flags.append("-defaults")
        flags.append(desc.raw_input[0])
    if tname in test_upload_wait:
        flags.append("-waitOnUpload")
    else:
        for i in desc.raw_input:
            flags.append("-inputs")
            flags.append(i)
    if desc.extras is not None:
        flags += ["--extras", os.path.join(top_dir, desc.extras)]
    if tname in test_import_dirs:
        flags += ["--imports", os.path.join(top_dir, "test/imports/lib")]
    return flags


# Which project to use for a test
# def project_for_test(tname):

######################################################################


def native_call_dxni(project, applet_folder, version_id, verbose: bool):
    # build WDL wrapper tasks in test/dx_extern.wdl
    cmdline_common = [
        "java",
        "-jar",
        os.path.join(top_dir, "dxCompiler-{}.jar".format(version_id)),
        "dxni",
        "-force",
        "-folder",
        applet_folder,
        "-project",
        project.get_id(),
    ]
    if verbose:
        cmdline_common.append("--verbose")

    # draft-2 is not currently supported
    #     cmdline_draft2 = cmdline_common + [ "--language", "wdl_draft2",
    #                                         "--output", os.path.join(top_dir, "test/draft2/dx_extern.wdl")]
    #     print(" ".join(cmdline_draft2))
    #     subprocess.check_output(cmdline_draft2)

    cmdline_v1 = cmdline_common + [
        "-language",
        "wdl_v1.0",
        "-output",
        os.path.join(top_dir, "test/wdl_1_0/dx_extern.wdl"),
    ]
    print(" ".join(cmdline_v1))
    subprocess.check_output(cmdline_v1)


def dxni_call_with_path(project, path, version_id, verbose):
    # build WDL wrapper tasks in test/dx_extern.wdl
    cmdline = [
        "java",
        "-jar",
        os.path.join(top_dir, "dxCompiler-{}.jar".format(version_id)),
        "dxni",
        "-force",
        "-path",
        path,
        "-language",
        "wdl_v1.0",
        "-output",
        os.path.join(top_dir, "test/wdl_1_0/dx_extern_one.wdl"),
    ]
    if project is not None:
        cmdline.extend(["-project", project.get_id()])
    if verbose:
        cmdline.append("-verbose")
    print(" ".join(cmdline))
    subprocess.check_output(cmdline)


# Set up the native calling tests
def native_call_setup(project, applet_folder, version_id, verbose):
    native_applets = [
        "native_concat",
        "native_diff",
        "native_mk_list",
        "native_sum",
        "native_sum_012",
    ]

    # build the native applets, only if they do not exist
    for napl in native_applets:
        applet = list(
            dxpy.bindings.search.find_data_objects(
                classname="applet",
                name=napl,
                folder=applet_folder,
                project=project.get_id(),
            )
        )
        if len(applet) == 0:
            cmdline = [
                "dx",
                "build",
                os.path.join(top_dir, "test/applets/{}".format(napl)),
                "--destination",
                (project.get_id() + ":" + applet_folder + "/"),
            ]
            print(" ".join(cmdline))
            subprocess.check_output(cmdline)

    dxni_call_with_path(project, applet_folder + "/native_concat", version_id, verbose)
    native_call_dxni(project, applet_folder, version_id, verbose)

    # check if providing an applet-id in the path argument works
    first_applet = native_applets[0]
    results = dxpy.bindings.search.find_one_data_object(
        classname="applet",
        name=first_applet,
        folder=applet_folder,
        project=project.get_id(),
    )
    if results is None:
        raise RuntimeError("Could not find applet {}".format(first_applet))
    dxni_call_with_path(project, results["id"], version_id, verbose)


def native_call_app_setup(version_id, verbose):
    app_name = "native_hello"

    # Check if they already exist
    apps = list(dxpy.bindings.search.find_apps(name=app_name))
    if len(apps) == 0:
        # build the app
        cmdline = [
            "dx",
            "build",
            "--create-app",
            "--publish",
            os.path.join(top_dir, "test/apps/{}".format(app_name)),
        ]
        print(" ".join(cmdline))
        subprocess.check_output(cmdline)

    # build WDL wrapper tasks in test/dx_extern.wdl
    header_file = os.path.join(top_dir, "test/wdl_1_0/dx_app_extern.wdl")
    cmdline = [
        "java",
        "-jar",
        os.path.join(top_dir, "dxCompiler-{}.jar".format(version_id)),
        "dxni",
        "-apps",
        "only",
        "-force",
        "-language",
        "wdl_v1.0",
        "-output",
        header_file,
    ]
    if verbose:
        cmdline.append("--verbose")
    print(" ".join(cmdline))
    subprocess.check_output(cmdline)

    # check if providing an app-id in the path argument works
    results = dxpy.bindings.search.find_one_app(
        name=app_name, zero_ok=True, more_ok=False
    )
    if results is None:
        raise RuntimeError("Could not find app {}".format(app_name))
    dxni_call_with_path(None, results["id"], version_id, verbose)


######################################################################
# Compile the WDL files to dx:workflows and dx:applets
# delay_compile_errors: whether to aggregate all compilation errors
#   and only raise an Exception after trying to compile all the tests
def compile_tests_to_project(
    trg_proj,
    test_names,
    applet_folder,
    compiler_flags,
    version_id,
    lazy_flag,
    delay_compile_errors=False,
):
    runnable = {}
    has_errors = False
    for tname in test_names:
        oid = None
        if lazy_flag:
            oid = lookup_dataobj(tname, trg_proj, applet_folder)
        if oid is None:
            c_flags = compiler_flags[:] + compiler_per_test_flags(tname)
            try:
                oid = build_test(tname, trg_proj, applet_folder, version_id, c_flags)
            except subprocess.CalledProcessError:
                if delay_compile_errors:
                    traceback.print_exc()
                    has_errors = True
                else:
                    raise
        runnable[tname] = oid
        print("runnable({}) = {}".format(tname, oid))
    if has_errors:
        raise RuntimeError("failed to compile one or more tests")
    return runnable


def main():
    global test_unlocked
    argparser = argparse.ArgumentParser(
        description="Run WDL compiler tests on the platform"
    )
    argparser.add_argument(
        "--archive", help="Archive old applets", action="store_true", default=False
    )
    argparser.add_argument(
        "--compile-only",
        help="Only compile the workflows, don't run them",
        action="store_true",
        default=False,
    )
    argparser.add_argument("--compile-mode", help="Compilation mode")
    argparser.add_argument(
        "--debug",
        help="Run applets with debug-hold, and allow ssh",
        action="store_true",
        default=False,
    )
    argparser.add_argument(
        "--delay-workspace-destruction",
        help="Run applets with delayWorkspaceDestruction",
        action="store_true",
        default=False,
    )
    argparser.add_argument(
        "--force",
        help="Remove old versions of applets and workflows",
        action="store_true",
        default=False,
    )
    argparser.add_argument(
        "--folder", help="Use an existing folder, instead of building dxCompiler"
    )
    argparser.add_argument(
        "--lazy",
        help="Only compile workflows that are unbuilt",
        action="store_true",
        default=False,
    )
    argparser.add_argument(
        "--list",
        "--test-list",
        help="Print a list of available tests",
        action="store_true",
        dest="test_list",
        default=False,
    )
    argparser.add_argument(
        "--clean",
        help="Remove build directory in the project after running tests",
        action="store_true",
        default=False,
    )
    argparser.add_argument(
        "--delay-compile-errors",
        help="Compile all tests before failing on any errors",
        action="store_true",
        default=False,
    )
    argparser.add_argument(
        "--locked",
        help="Generate locked-down workflows",
        action="store_true",
        default=False,
    )
    argparser.add_argument(
        "--project", help="DNAnexus project ID", default="dxCompiler_playground"
    )
    argparser.add_argument(
        "--project-wide-reuse",
        help="look for existing applets in the entire project",
        action="store_true",
        default=False,
    )
    argparser.add_argument(
        "--stream-all-files",
        help="Stream all input files with dxfs2",
        action="store_true",
        default=False,
    )
    argparser.add_argument(
        "--runtime-debug-level",
        help="printing verbosity of task/workflow runner, {0,1,2}",
    )
    argparser.add_argument(
        "--test", help="Run a test, or a subgroup of tests", action="append", default=[]
    )
    argparser.add_argument(
        "--unlocked",
        help="Generate only unlocked workflows",
        action="store_true",
        default=False,
    )
    argparser.add_argument(
        "--verbose", help="Verbose compilation", action="store_true", default=False
    )
    argparser.add_argument(
        "--verbose-key", help="Verbose compilation", action="append", default=[]
    )
    args = argparser.parse_args()

    print("top_dir={} test_dir={}".format(top_dir, test_dir))

    register_all_tests(args.verbose)
    if args.test_list:
        print_test_list()
        exit(0)
    test_names = []
    if len(args.test) == 0:
        args.test = "M"
    for t in args.test:
        test_names += choose_tests(t)
    print("Running tests {}".format(test_names))
    version_id = util.get_version_id(top_dir)

    project = util.get_project(args.project)
    if project is None:
        raise RuntimeError("Could not find project {}".format(args.project))
    if args.folder is None:
        base_folder = util.create_build_dirs(project, version_id)
    else:
        # Use existing prebuilt base folder
        base_folder = args.folder
        util.create_build_subdirs(project, base_folder)
    applet_folder = base_folder + "/applets"
    test_folder = base_folder + "/test"
    print("project: {} ({})".format(project.name, project.get_id()))
    print("folder: {}".format(base_folder))

    test_dict = {"aws:us-east-1": project.name + ":" + base_folder}

    # build the dxCompiler jar file, only on us-east-1
    assets = util.build(project, base_folder, version_id, top_dir, test_dict)
    print("assets: {}".format(assets))

    if args.unlocked:
        # Disable all locked workflows
        args.locked = False
        test_unlocked = test_names

    compiler_flags = []
    if args.locked:
        compiler_flags.append("-locked")
        test_unlocked = set()
    if args.archive:
        compiler_flags.append("-archive")
    if args.compile_mode:
        compiler_flags += ["-compileMode", args.compile_mode]
    if args.force:
        compiler_flags.append("-force")
    if args.verbose:
        compiler_flags.append("-verbose")
    if args.stream_all_files:
        compiler_flags.append("-streamAllFiles")
    if args.verbose_key:
        for key in args.verbose_key:
            compiler_flags += ["-verboseKey", key]
    if args.runtime_debug_level:
        compiler_flags += ["-runtimeDebugLevel", args.runtime_debug_level]
    if args.project_wide_reuse:
        compiler_flags.append("-projectWideReuse")

    #  is "native" included in one of the test names?
    if "call_native" in test_names or "call_native_v1" in test_names:
        native_call_setup(project, applet_folder, version_id, args.verbose)
    if "call_native_app" in test_names:
        native_call_app_setup(version_id, args.verbose)

    try:
        # Compile the WDL files to dx:workflows and dx:applets
        runnable = compile_tests_to_project(
            project,
            test_names,
            applet_folder,
            compiler_flags,
            version_id,
            args.lazy,
            args.delay_compile_errors,
        )
        if not args.compile_only:
            run_test_subset(
                project,
                runnable,
                test_folder,
                args.debug,
                args.delay_workspace_destruction,
            )
    finally:
        if args.clean:
            project.remove_folder(base_folder, recurse=True, force=True)
        print("Completed running tasks in {}".format(args.project))


if __name__ == "__main__":
    main()<|MERGE_RESOLUTION|>--- conflicted
+++ resolved
@@ -123,11 +123,7 @@
     "files_with_the_same_name",
     "hello",
     "shapes",
-<<<<<<< HEAD
-
-=======
   
->>>>>>> 6b50f554
     # multiple library imports in one WDL workflow
     "multiple_imports",
     # subworkflows
@@ -203,17 +199,6 @@
 )
 
 test_suites = {
-<<<<<<< HEAD
-    'CI': ci_test_list,
-    'M': medium_test_list,
-    'L': large_test_list,
-    'tasks': single_tasks_list,
-    'draft2': draft2_test_list,
-    'docker': docker_test_list,
-    'native': ["call_native", "call_native_v1"],
-    'docs': doc_tests_list,
-    'cwl_conformance': cwl_conformance_tools + cwl_conformance_workflows
-=======
     "CI": ci_test_list,
     "M": medium_test_list,
     "L": large_test_list,
@@ -223,7 +208,6 @@
     "native": ["call_native", "call_native_v1"],
     "docs": doc_tests_list,
     "cwl_conformance": cwl_conformance_tools + cwl_conformance_workflows,
->>>>>>> 6b50f554
 }
 
 # Tests with the reorg flags
@@ -243,11 +227,6 @@
     "path_not_taken",
     "optionals",
     "shapes",
-<<<<<<< HEAD
-    #"population"
-]
-test_project_wide_reuse = ['add2', "add_many"]
-=======
     "population"
 }
 test_project_wide_reuse = {
@@ -257,7 +236,6 @@
 test_separate_outputs = {
     "localization"
 }
->>>>>>> 6b50f554
 
 test_import_dirs = ["A"]
 TestMetaData = namedtuple("TestMetaData", ["name", "kind"])
@@ -351,10 +329,7 @@
                     break
 
     raise RuntimeError("{} is not a valid CWL workflow test".format(filename))
-<<<<<<< HEAD
-=======
-
->>>>>>> 6b50f554
+
 
 # Register a test name, find its inputs and expected results files.
 def register_test(dir_path, tname, ext):
