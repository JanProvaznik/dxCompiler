--- conflicted
+++ resolved
@@ -159,14 +159,11 @@
     "subworkflow_with_task",
     "apps_700",
     "apps_864",
-<<<<<<< HEAD
     "nested_manifest",
     "from_scatter_manifest",
     "scatter_file_manifest"
-=======
     "apps_1052_optional_block_inputs_wdl10",
     "apps_1052_optional_compound_input_wdl10",
->>>>>>> fa748771
 ]
 
 wdl_v1_1_list = [
