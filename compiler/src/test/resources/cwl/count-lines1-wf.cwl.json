{
<<<<<<< HEAD
    "class": "Workflow",
    "cwlVersion": "v1.2",
    "inputs": [
        {
            "type": "File",
            "id": "file1"
        }
    ],
    "outputs": [
        {
            "type": "int",
            "outputSource": "step2/output",
            "id": "count_output"
        }
    ],
    "steps": [
        {
            "run": {
                "class": "CommandLineTool",
                "inputs": [
                    {
                        "type": "File",
                        "id": "file1"
                    }
                ],
                "outputs": [
                    {
                        "type": "File",
                        "outputBinding": {
                            "glob": "output"
                        },
                        "id": "output"
                    }
                ],
                "baseCommand": [
                    "wc",
                    "-l"
                ],
                "stdin": "$(inputs.file1.path)",
                "stdout": "output",
                "requirements": [
                    {
                        "class": "InlineJavascriptRequirement"
                    }
                ],
                "id": "count-lines1-wf.cwl@step_step1@wc-tool.cwl"
            },
            "in": [
                {
                    "source": "file1",
                    "id": "file1"
                }
            ],
            "out": [
                "output"
            ],
            "id": "step1"
        },
        {
            "run": {
                "class": "ExpressionTool",
                "requirements": [
                    {
                        "class": "InlineJavascriptRequirement"
                    }
                ],
                "inputs": [
                    {
                        "type": "File",
                        "loadContents": true,
                        "id": "file1"
                    }
                ],
                "outputs": [
                    {
                        "type": "int",
                        "id": "output"
                    }
                ],
                "expression": "$({'output': parseInt(inputs.file1.contents)})",
                "id": "count-lines1-wf.cwl@step_step2@parseInt-tool.cwl"
            },
            "in": [
                {
                    "source": "step1/output",
                    "id": "file1"
                }
            ],
            "out": [
                "output"
            ],
            "id": "step2"
        }
    ],
    "requirements": [
        {
            "class": "SubworkflowFeatureRequirement"
        },
        {
            "class": "InlineJavascriptRequirement"
        }
    ],
    "id": "count-lines1-wf.cwl"
=======
  "class": "Workflow",
  "cwlVersion": "v1.2",
  "id": "count-lines1-wf",
  "inputs": [
    {
      "id": "file1",
      "type": "File"
    }
  ],
  "outputs": [
    {
      "id": "count_output",
      "outputSource": "step2/output",
      "type": "int"
    }
  ],
  "requirements": [
    {
      "class": "SubworkflowFeatureRequirement"
    },
    {
      "class": "InlineJavascriptRequirement"
    }
  ],
  "steps": [
    {
      "id": "step1",
      "in": [
        {
          "id": "file1",
          "source": "file1"
        }
      ],
      "out": [
        "output"
      ],
      "run": {
        "baseCommand": [
          "wc",
          "-l"
        ],
        "class": "CommandLineTool",
        "id": "wc-tool.cwl",
        "inputs": [
          {
            "id": "file1",
            "type": "File"
          }
        ],
        "outputs": [
          {
            "id": "output",
            "outputBinding": {
              "glob": "output"
            },
            "type": "File"
          }
        ],
        "requirements": [
          {
            "class": "InlineJavascriptRequirement"
          }
        ],
        "stdin": "$(inputs.file1.path)",
        "stdout": "output"
      }
    },
    {
      "id": "step2",
      "in": [
        {
          "id": "file1",
          "source": "step1/output"
        }
      ],
      "out": [
        "output"
      ],
      "run": {
        "class": "ExpressionTool",
        "expression": "$({'output': parseInt(inputs.file1.contents)})",
        "id": "parseInt-tool.cwl",
        "inputs": [
          {
            "id": "file1",
            "loadContents": true,
            "type": "File"
          }
        ],
        "outputs": [
          {
            "id": "output",
            "type": "int"
          }
        ],
        "requirements": [
          {
            "class": "InlineJavascriptRequirement"
          }
        ]
      }
    }
  ]
>>>>>>> 18a2ff1e
}<|MERGE_RESOLUTION|>--- conflicted
+++ resolved
@@ -1,109 +1,4 @@
 {
-<<<<<<< HEAD
-    "class": "Workflow",
-    "cwlVersion": "v1.2",
-    "inputs": [
-        {
-            "type": "File",
-            "id": "file1"
-        }
-    ],
-    "outputs": [
-        {
-            "type": "int",
-            "outputSource": "step2/output",
-            "id": "count_output"
-        }
-    ],
-    "steps": [
-        {
-            "run": {
-                "class": "CommandLineTool",
-                "inputs": [
-                    {
-                        "type": "File",
-                        "id": "file1"
-                    }
-                ],
-                "outputs": [
-                    {
-                        "type": "File",
-                        "outputBinding": {
-                            "glob": "output"
-                        },
-                        "id": "output"
-                    }
-                ],
-                "baseCommand": [
-                    "wc",
-                    "-l"
-                ],
-                "stdin": "$(inputs.file1.path)",
-                "stdout": "output",
-                "requirements": [
-                    {
-                        "class": "InlineJavascriptRequirement"
-                    }
-                ],
-                "id": "count-lines1-wf.cwl@step_step1@wc-tool.cwl"
-            },
-            "in": [
-                {
-                    "source": "file1",
-                    "id": "file1"
-                }
-            ],
-            "out": [
-                "output"
-            ],
-            "id": "step1"
-        },
-        {
-            "run": {
-                "class": "ExpressionTool",
-                "requirements": [
-                    {
-                        "class": "InlineJavascriptRequirement"
-                    }
-                ],
-                "inputs": [
-                    {
-                        "type": "File",
-                        "loadContents": true,
-                        "id": "file1"
-                    }
-                ],
-                "outputs": [
-                    {
-                        "type": "int",
-                        "id": "output"
-                    }
-                ],
-                "expression": "$({'output': parseInt(inputs.file1.contents)})",
-                "id": "count-lines1-wf.cwl@step_step2@parseInt-tool.cwl"
-            },
-            "in": [
-                {
-                    "source": "step1/output",
-                    "id": "file1"
-                }
-            ],
-            "out": [
-                "output"
-            ],
-            "id": "step2"
-        }
-    ],
-    "requirements": [
-        {
-            "class": "SubworkflowFeatureRequirement"
-        },
-        {
-            "class": "InlineJavascriptRequirement"
-        }
-    ],
-    "id": "count-lines1-wf.cwl"
-=======
   "class": "Workflow",
   "cwlVersion": "v1.2",
   "id": "count-lines1-wf",
@@ -207,5 +102,4 @@
       }
     }
   ]
->>>>>>> 18a2ff1e
 }