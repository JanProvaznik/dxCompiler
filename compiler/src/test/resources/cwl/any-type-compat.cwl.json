--- conflicted
+++ resolved
@@ -1,58 +1,4 @@
 {
-<<<<<<< HEAD
-    "cwlVersion": "v1.2",
-    "class": "Workflow",
-    "steps": [],
-    "inputs": [
-        {
-            "type": "Any",
-            "id": "input1"
-        },
-        {
-            "type": {
-                "type": "array",
-                "items": "Any"
-            },
-            "id": "input2"
-        },
-        {
-            "type": "Any",
-            "id": "input3"
-        }
-    ],
-    "outputs": [
-        {
-            "id": "output1",
-            "type": {
-                "type": "array",
-                "items": "string"
-            },
-            "outputSource": "input1"
-        },
-        {
-            "id": "output2",
-            "type": {
-                "type": "array",
-                "items": "string"
-            },
-            "outputSource": "input2"
-        },
-        {
-            "id": "output3",
-            "type": "string",
-            "outputSource": "input3"
-        }
-    ],
-    "requirements": [
-        {
-            "class": "SubworkflowFeatureRequirement"
-        },
-        {
-            "class": "InlineJavascriptRequirement"
-        }
-    ],
-    "id": "any-type-compat.cwl"
-=======
   "class": "Workflow",
   "cwlVersion": "v1.2",
   "id": "any-type-compat",
@@ -105,5 +51,4 @@
     }
   ],
   "steps": []
->>>>>>> 18a2ff1e
 }