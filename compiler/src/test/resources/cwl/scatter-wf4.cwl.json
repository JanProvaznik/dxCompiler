{
<<<<<<< HEAD
    "cwlVersion": "v1.2",
    "$graph": [
        {
            "id": "echo",
            "class": "CommandLineTool",
            "inputs": {
                "echo_in1": {
                    "type": "string",
                    "inputBinding": {}
                },
                "echo_in2": {
                    "type": "string",
                    "inputBinding": {}
                }
            },
            "outputs": {
                "echo_out": {
                    "type": "string",
                    "outputBinding": {
                        "glob": "step1_out",
                        "loadContents": true,
                        "outputEval": "$(self[0].contents)"
                    }
                }
            },
            "baseCommand": "echo",
            "arguments": [
                "-n",
                "foo"
            ],
            "stdout": "step1_out"
        },
        {
            "id": "main",
            "class": "Workflow",
            "inputs": {
                "inp1": "string[]",
                "inp2": "string[]"
            },
            "requirements": [
                {
                    "class": "ScatterFeatureRequirement"
                }
            ],
            "steps": {
                "step1": {
                    "scatter": [
                        "echo_in1",
                        "echo_in2"
                    ],
                    "scatterMethod": "dotproduct",
                    "in": {
                        "echo_in1": "inp1",
                        "echo_in2": "inp2"
                    },
                    "out": [
                        "echo_out"
                    ],
                    "run": "#echo"
                }
            },
            "outputs": [
                {
                    "id": "out",
                    "outputSource": "step1/echo_out",
                    "type": {
                        "type": "array",
                        "items": "string"
                    }
                }
            ]
        }
    ]
=======
  "$graph": [
    {
      "arguments": [
        "-n",
        "foo"
      ],
      "baseCommand": "echo",
      "class": "CommandLineTool",
      "id": "echo",
      "inputs": {
        "echo_in1": {
          "inputBinding": {},
          "type": "string"
        },
        "echo_in2": {
          "inputBinding": {},
          "type": "string"
        }
      },
      "outputs": {
        "echo_out": {
          "outputBinding": {
            "glob": "step1_out",
            "loadContents": true,
            "outputEval": "$(self[0].contents)"
          },
          "type": "string"
        }
      },
      "stdout": "step1_out"
    },
    {
      "class": "Workflow",
      "id": "main",
      "inputs": {
        "inp1": "string[]",
        "inp2": "string[]"
      },
      "outputs": [
        {
          "id": "out",
          "outputSource": "step1/echo_out",
          "type": {
            "items": "string",
            "type": "array"
          }
        }
      ],
      "requirements": [
        {
          "class": "ScatterFeatureRequirement"
        }
      ],
      "steps": {
        "step1": {
          "in": {
            "echo_in1": "inp1",
            "echo_in2": "inp2"
          },
          "out": [
            "echo_out"
          ],
          "run": "#echo",
          "scatter": [
            "echo_in1",
            "echo_in2"
          ],
          "scatterMethod": "dotproduct"
        }
      }
    }
  ],
  "cwlVersion": "v1.2"
>>>>>>> 18a2ff1e
}<|MERGE_RESOLUTION|>--- conflicted
+++ resolved
@@ -1,79 +1,4 @@
 {
-<<<<<<< HEAD
-    "cwlVersion": "v1.2",
-    "$graph": [
-        {
-            "id": "echo",
-            "class": "CommandLineTool",
-            "inputs": {
-                "echo_in1": {
-                    "type": "string",
-                    "inputBinding": {}
-                },
-                "echo_in2": {
-                    "type": "string",
-                    "inputBinding": {}
-                }
-            },
-            "outputs": {
-                "echo_out": {
-                    "type": "string",
-                    "outputBinding": {
-                        "glob": "step1_out",
-                        "loadContents": true,
-                        "outputEval": "$(self[0].contents)"
-                    }
-                }
-            },
-            "baseCommand": "echo",
-            "arguments": [
-                "-n",
-                "foo"
-            ],
-            "stdout": "step1_out"
-        },
-        {
-            "id": "main",
-            "class": "Workflow",
-            "inputs": {
-                "inp1": "string[]",
-                "inp2": "string[]"
-            },
-            "requirements": [
-                {
-                    "class": "ScatterFeatureRequirement"
-                }
-            ],
-            "steps": {
-                "step1": {
-                    "scatter": [
-                        "echo_in1",
-                        "echo_in2"
-                    ],
-                    "scatterMethod": "dotproduct",
-                    "in": {
-                        "echo_in1": "inp1",
-                        "echo_in2": "inp2"
-                    },
-                    "out": [
-                        "echo_out"
-                    ],
-                    "run": "#echo"
-                }
-            },
-            "outputs": [
-                {
-                    "id": "out",
-                    "outputSource": "step1/echo_out",
-                    "type": {
-                        "type": "array",
-                        "items": "string"
-                    }
-                }
-            ]
-        }
-    ]
-=======
   "$graph": [
     {
       "arguments": [
@@ -147,5 +72,4 @@
     }
   ],
   "cwlVersion": "v1.2"
->>>>>>> 18a2ff1e
 }