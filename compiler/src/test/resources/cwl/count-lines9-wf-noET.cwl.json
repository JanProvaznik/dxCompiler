--- conflicted
+++ resolved
@@ -1,72 +1,4 @@
 {
-<<<<<<< HEAD
-    "class": "Workflow",
-    "cwlVersion": "v1.2",
-    "inputs": [],
-    "outputs": [
-        {
-            "type": "File",
-            "outputSource": "step1/output",
-            "id": "wc_output"
-        }
-    ],
-    "steps": [
-        {
-            "run": {
-                "class": "CommandLineTool",
-                "inputs": [
-                    {
-                        "type": "File",
-                        "id": "file1"
-                    }
-                ],
-                "outputs": [
-                    {
-                        "type": "File",
-                        "outputBinding": {
-                            "glob": "output"
-                        },
-                        "id": "output"
-                    }
-                ],
-                "baseCommand": [
-                    "wc",
-                    "-l"
-                ],
-                "stdin": "$(inputs.file1.path)",
-                "stdout": "output",
-                "requirements": [
-                    {
-                        "class": "InlineJavascriptRequirement"
-                    }
-                ],
-                "id": "count-lines9-wf-noET.cwl@step_step1@wc-tool.cwl"
-            },
-            "in": [
-                {
-                    "default": {
-                        "class": "File",
-                        "location": "whale.txt"
-                    },
-                    "id": "file1"
-                }
-            ],
-            "out": [
-                "output"
-            ],
-            "id": "step1"
-        }
-    ],
-    "requirements": [
-        {
-            "class": "SubworkflowFeatureRequirement"
-        },
-        {
-            "class": "InlineJavascriptRequirement"
-        }
-    ],
-    "id": "count-lines9-wf-noET.cwl"
-=======
   "class": "Workflow",
   "cwlVersion": "v1.2",
   "id": "count-lines9-wf-noET",
@@ -133,5 +65,4 @@
       }
     }
   ]
->>>>>>> 18a2ff1e
 }