--- conflicted
+++ resolved
@@ -1522,7 +1522,6 @@
     Main.compile(args.toVector) shouldBe a[SuccessfulCompileIR]
   }
 
-<<<<<<< HEAD
   it should "translate a CWL tool with inline record type" in {
     val path = pathFromBasename("cwl", "record-in-format.cwl")
     val args = path.toString :: cFlags
@@ -1541,11 +1540,11 @@
       }
       .getOrElse(throw new Exception("missing field record_input"))
     println(recordInput.dxType)
-=======
+  }
+
   it should "translate a workflow with scatter inside conditional" in {
     val path = pathFromBasename("bugs", "scatter_inside_if.wdl")
     val args = path.toString :: cFlags
     Main.compile(args.toVector) shouldBe a[SuccessfulCompileIR]
->>>>>>> d1c343b9
   }
 }