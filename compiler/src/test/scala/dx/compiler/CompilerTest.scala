package dx.compiler

import java.io.File
import java.nio.file.{Path, Paths}
import java.time.LocalDateTime
import java.time.format.DateTimeFormatter
import java.util.UUID.randomUUID

import dx.Assumptions.{isLoggedIn, toolkitCallable}
import dx.Tags.NativeTest
import dx.api._
import dx.core.Constants
import dx.core.ir.Callable
import dx.core.CliUtils.Termination
import dx.util.{FileUtils, Logger, SysUtils}
import dxCompiler.Main
import dxCompiler.Main.{SuccessfulCompileIR, SuccessfulCompileNativeNoTree}
import org.scalatest.BeforeAndAfterAll
import org.scalatest.flatspec.AnyFlatSpec
import org.scalatest.matchers.should.Matchers
import spray.json._

// This test module requires being logged in to the platform.
// It compiles WDL scripts without the runtime library.
// This tests the compiler Native mode, however, it creates
// dnanexus applets and workflows that are not runnable.

class CompilerTest extends AnyFlatSpec with Matchers with BeforeAndAfterAll {
  assume(isLoggedIn)
  assume(toolkitCallable)
  private val logger = Logger.Quiet
  private val dxApi = DxApi()(logger)

  private def pathFromBasename(dir: String, basename: String): Path = {
    val p = getClass.getResource(s"/${dir}/${basename}").getPath
    Paths.get(p)
  }

  val testProject = "dxCompiler_playground"

  private lazy val dxTestProject =
    try {
      dxApi.resolveProject(testProject)
    } catch {
      case _: Exception =>
        throw new Exception(
            s"""|Could not find project ${testProject}, you probably need to be logged into
                |the platform""".stripMargin
        )
    }

  private lazy val username = dxApi.whoami()
  private lazy val unitTestsPath = s"unit_tests/${username}"
  private lazy val cFlagsBase: List[String] = List(
      "-project",
      dxTestProject.id,
      "-quiet",
      "-force"
  )
  private lazy val cFlags: List[String] = cFlagsBase ++ List("-compileMode",
                                                             "NativeWithoutRuntimeAsset",
                                                             "-folder",
                                                             s"/${unitTestsPath}",
                                                             "-locked")
  private lazy val cFlagsReorgIR: List[String] = cFlagsBase ++
    List("-compileMode", "IR", "-folder", "/reorg_tests")
  private lazy val cFlagsReorgCompile: List[String] = cFlagsBase ++
    List("-compileMode", "NativeWithoutRuntimeAsset", "-folder", "/reorg_tests")

  private val dateFormatter = DateTimeFormatter.ofPattern("yyyy-MM-dd-HH-mm")
  private val test_time = dateFormatter.format(LocalDateTime.now)

  private val reorgAppletFolder =
    s"/${unitTestsPath}/reorg_applets_${test_time}_${randomUUID().toString.substring(24)}/"
  private val reorgAppletPath = s"${reorgAppletFolder}/functional_reorg_test"

  override def beforeAll(): Unit = {
    // build the directory with the native applets
    dxTestProject.newFolder(reorgAppletFolder, parents = true)
    // building necessary applets before starting the tests
    val nativeApplets = Vector("functional_reorg_test")
    val topDir = Paths.get(System.getProperty("user.dir"))
    nativeApplets.foreach { app =>
      try {
        SysUtils.execCommand(
            s"dx build $topDir/test/applets/$app --destination ${testProject}:${reorgAppletFolder}"
        )
      } catch {
        case _: Throwable =>
      }
    }
  }

  override def afterAll(): Unit = {
    dxTestProject.removeFolder(reorgAppletFolder, recurse = true)
  }

  private def getAppletId(path: String): String = {
    val folder = Paths.get(path).getParent.toAbsolutePath.toString
    val basename = Paths.get(path).getFileName.toString
    val constraints = DxFindDataObjectsConstraints(
        project = Some(dxTestProject),
        folder = Some(folder),
        recurse = false,
<<<<<<< HEAD
        classRestriction = None,
        withTags = Set.empty,
        nameConstraints = Set(basename),
=======
        names = Set(basename)
    )
    val results = DxFindDataObjects(dxApi, Some(10)).query(
        constraints,
>>>>>>> ff32a75d
        withInputOutputSpec = false
    )
    results.size shouldBe 1
    val desc = results.values.head
    desc.id
  }

  private lazy val reorgAppletId = getAppletId(reorgAppletPath)

  private object WithExtras {
    def apply(extrasContent: String)(f: String => Termination): Termination = {
      val tmpExtras = File.createTempFile("reorg-", ".json")
      FileUtils.writeFileContent(tmpExtras.toPath, extrasContent)
      try {
        f(tmpExtras.toString)
      } finally {
        tmpExtras.delete()
      }
    }
  }

  it should "Native compile a linear WDL workflow" taggedAs NativeTest in {
    val path = pathFromBasename("compiler", "wf_linear.wdl")
    val args = path.toString :: cFlags
    val retval = Main.compile(args.toVector)
    retval shouldBe a[SuccessfulCompileNativeNoTree]
  }

  it should "Native compile a workflow with a scatter without a call" taggedAs NativeTest in {
    val path = pathFromBasename("compiler", "scatter_no_call.wdl")
    val args = path.toString :: cFlags
    Main.compile(args.toVector) shouldBe a[SuccessfulCompileNativeNoTree]
  }

  it should "Native compile a draft2 workflow" taggedAs NativeTest in {
    val path = pathFromBasename("draft2", "shapes.wdl")
    val args = path.toString :: cFlags
    Main.compile(args.toVector) shouldBe a[SuccessfulCompileNativeNoTree]
  }

  it should "handle various conditionals" taggedAs NativeTest in {
    val path = pathFromBasename("draft2", "conditionals_base.wdl")
    val args = path.toString :: cFlags
    /*                :: "--verbose"
            :: "--verboseKey" :: "Native"
            :: "--verboseKey" :: "GenerateIR"*/
    Main.compile(args.toVector) shouldBe a[SuccessfulCompileNativeNoTree]
  }

  ignore should "be able to include pattern information in inputSpec" in {
    val path = pathFromBasename("compiler", "pattern_params.wdl")
    val args = path.toString :: cFlags
    val appId = Main.compile(args.toVector) match {
      case SuccessfulCompileNativeNoTree(_, Vector(x)) => x
      case other =>
        throw new Exception(s"unexpected result ${other}")
    }

    val dxApplet = dxApi.applet(appId)
    val inputSpec = dxApplet.describe(Set(Field.InputSpec))
    val (in_file, pattern) = inputSpec.inputSpec match {
      case Some(x) => (x(0), x(1))
      case other   => throw new Exception(s"Unexpected result ${other}")
    }
    pattern.help shouldBe Some("The pattern to use to search in_file")
    pattern.group shouldBe Some("Common")
    pattern.label shouldBe Some("Search pattern")
    in_file.patterns shouldBe Some(IOParameterPatternArray(Vector("*.txt", "*.tsv")))
    in_file.help shouldBe Some("The input file to be searched")
    in_file.group shouldBe Some("Common")
    in_file.label shouldBe Some("Input file")
    // TODO: fix this
    // out_file would be part of the outputSpec, but wom currently doesn't
    // support parameter_meta for output vars
    //out_file.pattern shouldBe Some(Vector("*.txt", "*.tsv"))
  }

  it should "be able to include pattern object information in inputSpec" in {
    val path = pathFromBasename("compiler", "pattern_obj_params.wdl")
    val args = path.toString :: cFlags
    val appId = Main.compile(args.toVector) match {
      case SuccessfulCompileNativeNoTree(_, Vector(x)) => x
      case other =>
        throw new Exception(s"unexpected result ${other}")
    }

    val dxApplet = dxApi.applet(appId)
    val inputSpec = dxApplet.describe(Set(Field.InputSpec))
    val (in_file, pattern) = inputSpec.inputSpec match {
      case Some(x) => (x(0), x(1))
      case other   => throw new Exception(s"Unexpected result ${other}")
    }
    pattern.help shouldBe Some("The pattern to use to search in_file")
    pattern.group shouldBe Some("Common")
    pattern.label shouldBe Some("Search pattern")
    in_file.patterns shouldBe Some(
        IOParameterPatternObject(Some(Vector("*.txt", "*.tsv")),
                                 Some("file"),
                                 Some(Vector("foo", "bar")))
    )
    in_file.help shouldBe Some("The input file to be searched")
    in_file.group shouldBe Some("Common")
    in_file.label shouldBe Some("Input file")
    // TODO: fix this
    // out_file would be part of the outputSpec, but wom currently doesn't
    // support parameter_meta for output vars
    //out_file.pattern shouldBe Some(Vector("*.txt", "*.tsv"))
  }

  it should "be able to include choices information in inputSpec" in {
    val path = pathFromBasename("compiler", "choice_values.wdl")
    val args = path.toString :: cFlags
    val appId = Main.compile(args.toVector) match {
      case SuccessfulCompileNativeNoTree(_, Vector(x)) => x
      case other =>
        throw new Exception(s"unexpected result ${other}")
    }

    val dxApplet = dxApi.applet(appId)
    val inputSpec = dxApplet.describe(Set(Field.InputSpec))
    val (in_file, pattern) = inputSpec.inputSpec match {
      case Some(x) => (x(0), x(1))
      case other   => throw new Exception(s"Unexpected result ${other}")
    }
    pattern.choices shouldBe Some(
        Vector(
            IOParameterChoiceString(value = "A"),
            IOParameterChoiceString(value = "B")
        )
    )
    in_file.choices shouldBe Some(
        Vector(
            IOParameterChoiceFile(
                name = None,
                value = dxApi.file("file-Fg5PgBQ0ffP7B8bg3xqB115G")
            ),
            IOParameterChoiceFile(
                name = None,
                value = dxApi.file("file-Fg5PgBj0ffPP0Jjv3zfv0yxq")
            )
        )
    )
  }

  it should "be able to include annotated choices information in inputSpec" in {
    val path = pathFromBasename("compiler", "choice_obj_values.wdl")
    val args = path.toString :: cFlags
    val appId = Main.compile(args.toVector) match {
      case SuccessfulCompileNativeNoTree(_, Vector(x)) => x
      case other =>
        throw new Exception(s"unexpected result ${other}")
    }

    val dxApplet = dxApi.applet(appId)
    val inputSpec = dxApplet.describe(Set(Field.InputSpec))
    val (in_file, pattern) = inputSpec.inputSpec match {
      case Some(x) => (x(0), x(1))
      case other   => throw new Exception(s"Unexpected result ${other}")
    }
    pattern.choices shouldBe Some(
        Vector(
            IOParameterChoiceString(value = "A"),
            IOParameterChoiceString(value = "B")
        )
    )
    in_file.choices shouldBe Some(
        Vector(
            IOParameterChoiceFile(
                name = Some("file1"),
                value = dxApi.file("file-Fg5PgBQ0ffP7B8bg3xqB115G")
            ),
            IOParameterChoiceFile(
                name = Some("file2"),
                value = dxApi.file("file-Fg5PgBj0ffPP0Jjv3zfv0yxq")
            )
        )
    )
  }

  it should "be able to include suggestion information in inputSpec" in {
    val path = pathFromBasename("compiler", "suggestion_values.wdl")
    val args = path.toString :: cFlags
    val appId = Main.compile(args.toVector) match {
      case SuccessfulCompileNativeNoTree(_, Vector(x)) => x
      case other =>
        throw new Exception(s"unexpected result ${other}")
    }

    val dxApplet = dxApi.applet(appId)
    val inputSpec = dxApplet.describe(Set(Field.InputSpec))
    val (in_file, pattern) = inputSpec.inputSpec match {
      case Some(x) => (x(0), x(1))
      case other   => throw new Exception(s"Unexpected result ${other}")
    }
    pattern.suggestions shouldBe Some(
        Vector(
            IOParameterSuggestionString(value = "A"),
            IOParameterSuggestionString(value = "B")
        )
    )
    in_file.suggestions shouldBe Some(
        Vector(
            IOParameterSuggestionFile(
                name = None,
                value = Some(dxApi.file("file-Fg5PgBQ0ffP7B8bg3xqB115G")),
                project = None,
                path = None
            ),
            IOParameterSuggestionFile(
                name = None,
                value = Some(dxApi.file("file-Fg5PgBj0ffPP0Jjv3zfv0yxq")),
                project = None,
                path = None
            )
        )
    )
  }

  it should "be able to include annotated suggestion information in inputSpec" in {
    val path = pathFromBasename("compiler", "suggestion_obj_values.wdl")
    val args = path.toString :: cFlags
    val appId = Main.compile(args.toVector) match {
      case SuccessfulCompileNativeNoTree(_, Vector(x)) => x
      case other =>
        throw new Exception(s"unexpected result ${other}")
    }

    val dxApplet = dxApi.applet(appId)
    val inputSpec = dxApplet.describe(Set(Field.InputSpec))
    val (in_file, pattern) = inputSpec.inputSpec match {
      case Some(x) => (x(0), x(1))
      case other   => throw new Exception(s"Unexpected result ${other}")
    }
    pattern.suggestions shouldBe Some(
        Vector(
            IOParameterSuggestionString(value = "A"),
            IOParameterSuggestionString(value = "B")
        )
    )
    in_file.suggestions shouldBe Some(
        Vector(
            IOParameterSuggestionFile(
                name = Some("file1"),
                value = Some(dxApi.file("file-Fg5PgBQ0ffP7B8bg3xqB115G")),
                project = None,
                path = None
            ),
            IOParameterSuggestionFile(
                name = Some("file2"),
                value = None,
                project = Some(dxApi.project("project-FGpfqjQ0ffPF1Q106JYP2j3v")),
                path = Some("/test_data/f2.txt.gz")
            )
        )
    )
  }

  it should "be able to include dx_type information in inputSpec" in {
    val path = pathFromBasename("compiler", "add_dx_type.wdl")
    val args = path.toString :: cFlags
    val appId = Main.compile(args.toVector) match {
      case SuccessfulCompileNativeNoTree(_, Vector(x)) => x
      case other =>
        throw new Exception(s"unexpected result ${other}")
    }

    val dxApplet = dxApi.applet(appId)
    val inputSpec = dxApplet.describe(Set(Field.InputSpec))
    val (file_a, file_b) = inputSpec.inputSpec match {
      case Some(x) => (x(0), x(1))
      case other   => throw new Exception(s"Unexpected result ${other}")
    }
    file_a.dxType shouldBe Some(DxConstraintString("fastq"))
    file_b.dxType shouldBe Some(
        DxConstraintBool(
            DxConstraintOper.And,
            DxConstraintArray(
                DxConstraintString("fastq"),
                DxConstraintBool(
                    DxConstraintOper.Or,
                    DxConstraintArray(
                        DxConstraintString("Read1"),
                        DxConstraintString("Read2")
                    )
                )
            )
        )
    )
  }

  it should "be able to include default information in inputSpec" in {
    val path = pathFromBasename("compiler", "add_default.wdl")
    val args = path.toString :: cFlags
    val appId = Main.compile(args.toVector) match {
      case SuccessfulCompileNativeNoTree(_, Vector(x)) => x
      case other =>
        throw new Exception(s"unexpected result ${other}")
    }

    val dxApplet = dxApi.applet(appId)
    val inputSpec = dxApplet.describe(Set(Field.InputSpec))
    val (int_a, int_b) = inputSpec.inputSpec match {
      case Some(x) => (x(0), x(1))
      case other   => throw new Exception(s"Unexpected result ${other}")
    }
    int_a.default shouldBe Some(IOParameterDefaultNumber(1))
    int_b.default shouldBe Some(IOParameterDefaultNumber(2))
  }

  it should "be able to include help information in inputSpec" in {
    val path = pathFromBasename("compiler", "add_help.wdl")
    val args = path.toString :: cFlags
    val appId = Main.compile(args.toVector) match {
      case SuccessfulCompileNativeNoTree(_, Vector(x)) => x
      case other =>
        throw new Exception(s"unexpected result ${other}")
    }

    val dxApplet = dxApi.applet(appId)
    val inputSpec = dxApplet.describe(Set(Field.InputSpec))
    val (a, b, c, d, e) = inputSpec.inputSpec match {
      case Some(x) => (x(0), x(1), x(2), x(3), x(4))
      case other   => throw new Exception(s"Unexpected result ${other}")
    }
    a.help shouldBe Some("lefthand side")
    b.help shouldBe Some("righthand side")
    c.help shouldBe Some("Use this")
    d.help shouldBe Some("Use this")
    e.help shouldBe Some("Use this")
  }

  it should "be able to include group information in inputSpec" in {
    val path = pathFromBasename("compiler", "add_group.wdl")
    val args = path.toString :: cFlags
    val appId = Main.compile(args.toVector) match {
      case SuccessfulCompileNativeNoTree(_, Vector(x)) => x
      case other =>
        throw new Exception(s"unexpected result ${other}")
    }

    val dxApplet = dxApi.applet(appId)
    val inputSpec = dxApplet.describe(Set(Field.InputSpec))
    val (a, b) = inputSpec.inputSpec match {
      case Some(x) => (x(0), x(1))
      case other   => throw new Exception(s"Unexpected result ${other}")
    }
    a.group shouldBe Some("common")
    b.group shouldBe Some("obscure")
  }

  it should "be able to include label information in inputSpec" in {
    val path = pathFromBasename("compiler", "add_label.wdl")
    val args = path.toString :: cFlags
    val appId = Main.compile(args.toVector) match {
      case SuccessfulCompileNativeNoTree(_, Vector(x)) => x
      case other =>
        throw new Exception(s"unexpected result ${other}")
    }

    val dxApplet = dxApi.applet(appId)
    val inputSpec = dxApplet.describe(Set(Field.InputSpec))
    val (a, b) = inputSpec.inputSpec match {
      case Some(x) => (x(0), x(1))
      case other   => throw new Exception(s"Unexpected result ${other}")
    }
    a.label shouldBe Some("A positive integer")
    b.label shouldBe Some("A negative integer")
  }

  it should "be able to include information from task meta and extras" in {
    val expectedUpstreamProjects =
      """
        |[
        |  {
        |    "author":"Broad Institute",
        |    "license":"BSD-3-Clause",
        |    "licenseUrl":"https://github.com/broadinstitute/LICENSE.TXT",
        |    "name":"GATK4",
        |    "repoUrl":"https://github.com/broadinstitute/gatk",
        |    "version":"GATK-4.0.1.2"
        |    }
        |]
            """.stripMargin.parseJson

    val expectedWhatsNew =
      """## Changelog
        |### Version 1.1
        |* Added parameter --foo
        |* Added cowsay easter-egg
        |### Version 1.0
        |* Initial version""".stripMargin

    val path = pathFromBasename("compiler", "add_app_meta.wdl")
    val extraPath = pathFromBasename("compiler/extras", "extras_license.json")
    val args = path.toString :: "--extras" :: extraPath.toString :: cFlags
    //:: "--verbose"
    val appId = Main.compile(args.toVector) match {
      case SuccessfulCompileNativeNoTree(_, Vector(x)) => x
      case other =>
        throw new Exception(s"unexpected result ${other}")
    }

    val dxApplet = dxApi.applet(appId)
    val desc = dxApplet.describe(
        Set(
            Field.Description,
            Field.Details,
            Field.DeveloperNotes,
            Field.Properties,
            Field.Summary,
            Field.Tags,
            Field.Title,
            Field.Types
        )
    )

    desc.description shouldBe Some(
        "Adds two int together. This app adds together two integers and returns the sum"
    )
    desc.details match {
      case Some(JsObject(fields)) =>
        fields.foreach {
          case ("contactEmail", JsString(value))    => value shouldBe "joe@dev.com"
          case ("upstreamVersion", JsString(value)) => value shouldBe "1.0"
          case ("upstreamAuthor", JsString(value))  => value shouldBe "Joe Developer"
          case ("upstreamUrl", JsString(value))     => value shouldBe "https://dev.com/joe"
          case ("upstreamLicenses", JsArray(array)) => array shouldBe Vector(JsString("MIT"))
          case ("upstreamProjects", array: JsArray) =>
            array shouldBe expectedUpstreamProjects
          case ("whatsNew", JsString(value))                       => value shouldBe expectedWhatsNew
          case (Constants.InstanceTypeDb, JsString(_))             => () // ignore
          case (Constants.Language, JsString(_))                   => () // ignore
          case (Constants.RuntimeAttributes, JsNull | JsObject(_)) => () // ignore
          case (Constants.Version, JsString(_))                    => () // ignore
          case (Constants.Checksum, JsString(_))                   => () // ignore
          case (Constants.SourceCode, JsString(_))                 => () // ignore
          case (Constants.ParseOptions, JsObject(_))               => () // ignore
          // old values for sourceCode - can probalby delete these
          case ("womSourceCode", JsString(_)) => () // ignore
          case ("wdlSourceCode", JsString(_)) => () // ignore
          case other                          => throw new Exception(s"Unexpected result ${other}")
        }
      case other => throw new Exception(s"Unexpected result ${other}")
    }
    desc.developerNotes shouldBe Some("Check out my sick bash expression! Three dolla signs!!!")
    desc.properties match {
      case Some(m) => m shouldBe Map("foo" -> "bar")
      case _       => throw new Exception("No properties")
    }
    desc.summary shouldBe Some("Adds two int together")
    desc.tags shouldBe Some(Set("add", "ints", Constants.CompilerTag))
    desc.title shouldBe Some("Add Ints")
    desc.types shouldBe Some(Vector("Adder"))
  }

  it should "be able to include runtime hints" in {
    val path = pathFromBasename("compiler", "add_runtime_hints.wdl")
    val args = path.toString :: cFlags
    val appId = Main.compile(args.toVector) match {
      case SuccessfulCompileNativeNoTree(_, Vector(x)) => x
      case other =>
        throw new Exception(s"unexpected result ${other}")
    }

    val dxApplet = dxApi.applet(appId)
    val desc = dxApplet.describe(
        Set(
            Field.Access,
            Field.IgnoreReuse,
            Field.RunSpec
        )
    )

    desc.runSpec match {
      case Some(JsObject(fields)) =>
        fields("executionPolicy") shouldBe JsObject(
            Map(
                "restartOn" -> JsObject(
                    Map(
                        "*" -> JsNumber(1),
                        "UnresponsiveWorker" -> JsNumber(2),
                        "ExecutionError" -> JsNumber(2)
                    )
                ),
                "maxRestarts" -> JsNumber(5)
            )
        )
        fields("timeoutPolicy") shouldBe JsObject(
            Map(
                "*" -> JsObject(
                    Map(
                        "days" -> JsNumber(0),
                        "hours" -> JsNumber(12),
                        "minutes" -> JsNumber(30)
                    )
                )
            )
        )
      case _ => throw new Exception("Missing runSpec")
    }
    desc.access shouldBe Some(
        JsObject(
            Map(
                "network" -> JsArray(Vector(JsString("*"))),
                "developer" -> JsBoolean(true)
            )
        )
    )
    desc.ignoreReuse shouldBe Some(true)
  }

  it should "be able to include runtime hints and override extras global" in {
    val path = pathFromBasename("compiler", "add_runtime_hints.wdl")
    val extraPath = pathFromBasename("compiler/extras", "short_timeout.json")
    val args = path.toString :: "--extras" :: extraPath.toString :: cFlags

    //:: "--verbose"
    val appId = Main.compile(args.toVector) match {
      case SuccessfulCompileNativeNoTree(_, Vector(x)) => x
      case other =>
        throw new Exception(s"unexpected result ${other}")
    }

    val dxApplet = dxApi.applet(appId)
    val desc = dxApplet.describe(
        Set(
            Field.RunSpec
        )
    )

    desc.runSpec match {
      case Some(JsObject(fields)) =>
        fields("timeoutPolicy") shouldBe JsObject(
            Map(
                "*" -> JsObject(
                    Map(
                        "days" -> JsNumber(0),
                        "hours" -> JsNumber(12),
                        "minutes" -> JsNumber(30)
                    )
                )
            )
        )
      case _ => throw new Exception("Missing runSpec")
    }
  }

  it should "be able to include runtime hints with extras per-task override" in {
    val path = pathFromBasename("compiler", "add_runtime_hints.wdl")
    val extraPath = pathFromBasename("compiler/extras", "task_specific_short_timeout.json")
    val args = path.toString :: "--extras" :: extraPath.toString :: cFlags
    //:: "--verbose"
    val appId = Main.compile(args.toVector) match {
      case SuccessfulCompileNativeNoTree(_, Vector(x)) => x
      case other =>
        throw new Exception(s"unexpected result ${other}")
    }

    val dxApplet = dxApi.applet(appId)
    val desc = dxApplet.describe(
        Set(
            Field.RunSpec
        )
    )

    // Sometimes the API only returns the fields with non-zero values
    def fillOut(obj: JsValue): JsObject = {
      obj match {
        case JsObject(fields) =>
          val defaults = Map(
              "days" -> JsNumber(0),
              "hours" -> JsNumber(0),
              "minutes" -> JsNumber(0)
          )
          JsObject(fields.view.mapValues {
            case JsObject(inner) => JsObject(defaults ++ inner)
            case _               => throw new Exception("Expected JsObject")
          }.toMap)
        case _ => throw new Exception("Expected JsObject")
      }
    }

    desc.runSpec match {
      case Some(JsObject(fields)) =>
        fillOut(fields("timeoutPolicy")) shouldBe JsObject(
            Map(
                "*" -> JsObject(
                    Map(
                        "days" -> JsNumber(0),
                        "hours" -> JsNumber(3),
                        "minutes" -> JsNumber(0)
                    )
                )
            )
        )
      case _ => throw new Exception("Missing runSpec")
    }
  }

  it should "be able to include information from workflow meta" in {
    val path = pathFromBasename("compiler", "wf_meta.wdl")
    val args = path.toString :: cFlags
    val wfId = Main.compile(args.toVector) match {
      case SuccessfulCompileNativeNoTree(_, Vector(x)) => x
      case other =>
        throw new Exception(s"unexpected result ${other}")
    }

    val dxWorkflow = dxApi.workflow(wfId)
    val desc = dxWorkflow.describe(
        Set(
            Field.Description,
            Field.Details,
            Field.Properties,
            Field.Summary,
            Field.Tags,
            Field.Title,
            Field.Types
        )
    )

    desc.description shouldBe Some("This is a workflow that defines some metadata")
    desc.details match {
      case Some(JsObject(fields)) =>
        fields.foreach {
          case ("whatsNew", JsString(value))               => value shouldBe "v1.0: First release"
          case ("delayWorkspaceDestruction", JsBoolean(_)) => ()
          case ("link_inc", JsObject(_))                   => ()
          case ("link_mul", JsObject(_))                   => ()
          case ("execTree", JsString(_))                   => ()
          case (Constants.Version, JsString(_))            => () // ignore
          case (Constants.Checksum, JsString(_))           => () // ignore
          case (Constants.SourceCode, JsString(_))         => () // ignore
          case (Constants.ParseOptions, JsObject(_))       => () // ignore
          // old values for sourceCode - can probalby delete these
          case ("womSourceCode", JsString(_)) => ()
          case ("wdlSourceCode", JsString(_)) => ()
          case other                          => throw new Exception(s"Unexpected result ${other}")
        }
      case other => throw new Exception(s"Unexpected result ${other}")
    }
    desc.properties match {
      case Some(m) => m shouldBe Map("foo" -> "bar")
      case _       => throw new Exception("No properties")
    }
    desc.summary shouldBe Some("A workflow that defines some metadata")
    desc.tags shouldBe Some(Set("foo", "bar", Constants.CompilerTag))
    desc.title shouldBe Some("Workflow with metadata")
    desc.types shouldBe Some(Vector("calculator"))
  }

  it should "be able to include information from workflow parameter meta" in {
    val path = pathFromBasename("compiler", "wf_param_meta.wdl")
    val args = path.toString :: cFlags
    val wfId = Main.compile(args.toVector) match {
      case SuccessfulCompileNativeNoTree(_, Vector(x)) => x
      case other =>
        throw new Exception(s"unexpected result ${other}")
    }

    val dxWorkflow = dxApi.workflow(wfId)
    val desc = dxWorkflow.describe(Set(Field.Inputs))
    val (x, y) = desc.inputs match {
      case Some(s) => (s(0), s(1))
      case other   => throw new Exception(s"Unexpected result ${other}")
    }
    x.label shouldBe Some("Left-hand side")
    x.default shouldBe Some(IOParameterDefaultNumber(3))
    y.label shouldBe Some("Right-hand side")
    y.default shouldBe Some(IOParameterDefaultNumber(5))
  }

  it should "deep nesting" taggedAs NativeTest in {
    val path = pathFromBasename("compiler", "environment_passing_deep_nesting.wdl")
    val args = path.toString :: cFlags
    /*                :: "--verbose"
            :: "--verboseKey" :: "Native"
            :: "--verboseKey" :: "GenerateIR"*/
    Main.compile(args.toVector) shouldBe a[SuccessfulCompileNativeNoTree]
  }

  it should "make default task timeout 48 hours" taggedAs NativeTest in {
    val path = pathFromBasename("compiler", "add_timeout.wdl")
    val args = path.toString :: cFlags
    val appId = Main.compile(args.toVector) match {
      case SuccessfulCompileNativeNoTree(_, Vector(x)) => x
      case other =>
        throw new Exception(s"unexpected result ${other}")
    }

    // make sure the timeout is what it should be
    val (_, stdout, _) = SysUtils.execCommand(s"dx describe ${dxTestProject.id}:${appId} --json")

    val timeout = stdout.parseJson.asJsObject.fields.get("runSpec") match {
      case Some(JsObject(x)) =>
        x.get("timeoutPolicy") match {
          case None    => throw new Exception("No timeout policy set")
          case Some(s) => s
        }
      case other => throw new Exception(s"Unexpected result ${other}")
    }
    timeout shouldBe JsObject(
        "*" -> JsObject("days" -> JsNumber(2), "hours" -> JsNumber(0), "minutes" -> JsNumber(0))
    )
  }

  it should "timeout can be overriden from the extras file" taggedAs NativeTest in {
    val path = pathFromBasename("compiler", "add_timeout_override.wdl")
    val extraPath = pathFromBasename("compiler/extras", "short_timeout.json")
    val args = path.toString :: "--extras" :: extraPath.toString :: cFlags
    val appId = Main.compile(args.toVector) match {
      case SuccessfulCompileNativeNoTree(_, Vector(x)) => x
      case other =>
        throw new Exception(s"unexpected result ${other}")
    }

    // make sure the timeout is what it should be
    val (_, stdout, _) = SysUtils.execCommand(s"dx describe ${dxTestProject.id}:${appId} --json")

    val timeout = stdout.parseJson.asJsObject.fields.get("runSpec") match {
      case Some(JsObject(x)) =>
        x.get("timeoutPolicy") match {
          case None    => throw new Exception("No timeout policy set")
          case Some(s) => s
        }
      case other => throw new Exception(s"Unexpected result ${other}")
    }
    timeout shouldBe JsObject("*" -> JsObject("hours" -> JsNumber(3)))
  }

  it should "allow choosing GPU instances" taggedAs NativeTest in {
    val path = pathFromBasename("compiler", "GPU2.wdl")
    val args = path.toString :: cFlags
    val appId = Main.compile(args.toVector) match {
      case SuccessfulCompileNativeNoTree(_, Vector(x)) => x
      case other =>
        throw new Exception(s"unexpected result ${other}")
    }

    // make sure the timeout is what it should be
    val (_, stdout, _) = SysUtils.execCommand(s"dx describe ${dxTestProject.id}:${appId} --json")
    val obj = stdout.parseJson.asJsObject
    val obj2 = obj.fields("runSpec").asJsObject
    val obj3 = obj2.fields("systemRequirements").asJsObject
    val obj4 = obj3.fields("main").asJsObject
    val instanceType = obj4.fields.get("instanceType") match {
      case Some(JsString(x)) => x
      case other             => throw new Exception(s"Unexpected result ${other}")
    }

    //System.out.println(s"instanceType = ${instanceType}")
    instanceType should include("_gpu")
  }

  it should "Compile a workflow with subworkflows on the platform with the reorg app" in {
    val path = pathFromBasename("subworkflows", basename = "trains_station.wdl")
    val extrasContent =
      s"""|{
          | "custom_reorg" : {
          |    "app_id" : "${reorgAppletId}",
          |    "conf" : null
          |  }
          |}
          |""".stripMargin
    val retval = WithExtras(extrasContent) { extrasPath =>
      val args = path.toString :: "-extras" :: extrasPath :: cFlagsReorgCompile
      Main.compile(args.toVector)
    }
    val wfId = retval match {
      case SuccessfulCompileNativeNoTree(_, Vector(x)) => x
      case other =>
        throw new Exception(s"unexpected result ${other}")
    }

    val wf = dxApi.workflow(wfId)
    val wfDesc = wf.describe(Set(Field.Stages))
    val wfStages = wfDesc.stages.get

    // there should be 4 stages: 1) common 2) train_stations 3) outputs 4) reorg
    wfStages.size shouldBe 4
    val reorgStage = wfStages.last

    reorgStage.id shouldBe "stage-reorg"
    reorgStage.executable shouldBe reorgAppletId

    // There should be 3 inputs, the output from output stage and the custom reorg config file.
    val reorgInput: JsObject = reorgStage.input match {
      case JsObject(x) => JsObject(x)
      case _           => throw new Exception("unexpected")
    }

    // no reorg conf input. only status.
    reorgInput.fields.size shouldBe 1
    reorgInput.fields.keys shouldBe Set(Constants.ReorgStatus)
  }

  // ignore for now as the test will fail in staging
  it should "Compile a workflow with subworkflows on the platform with the reorg app with config file in the input" in {
    // This works in conjunction with "Compile a workflow with subworkflows on the platform with the reorg app".
    val path = pathFromBasename("subworkflows", basename = "trains_station.wdl")
    // upload random file
    val (_, uploadOut, _) = SysUtils.execCommand(
        s"dx upload ${path.toString} --destination /reorg_tests --brief"
    )
    val fileId = uploadOut.trim
    val extrasContent =
      s"""|{
          | "custom_reorg" : {
          |    "app_id" : "${reorgAppletId}",
          |    "conf" : "dx://$fileId"
          |  }
          |}
          |""".stripMargin
    val retval = WithExtras(extrasContent) { extrasPath =>
      val args = path.toString :: "-extras" :: extrasPath :: cFlagsReorgCompile
      Main.compile(args.toVector)
    }
    val wfId = retval match {
      case SuccessfulCompileNativeNoTree(_, Vector(x)) => x
      case other =>
        throw new Exception(s"unexpected result ${other}")
    }

    val wf = dxApi.workflow(wfId)
    val wfDesc = wf.describe(Set(Field.Stages))
    val wfStages = wfDesc.stages.get
    val reorgStage = wfStages.last

    // There should be 3 inputs, the output from output stage and the custom reorg config file.
    val reorgInput: JsObject = reorgStage.input match {
      case JsObject(x) => JsObject(x)
      case _           => throw new Exception("unexpected")
    }
    // no reorg conf input. only status.
    reorgInput.fields.size shouldBe 2
    reorgInput.fields.keys shouldBe Set(Constants.ReorgStatus, Constants.ReorgConfig)
  }

  it should "ensure subworkflow with custom reorg app does not contain reorg attribute" in {
    val path = pathFromBasename("subworkflows", basename = "trains_station.wdl")
    // upload random file
    val extrasContent =
      s"""|{
          | "custom_reorg" : {
          |    "app_id" : "${reorgAppletId}",
          |    "conf" : null
          |  }
          |}
          |""".stripMargin
    val retval = WithExtras(extrasContent) { extrasPath =>
      val args = path.toString :: "-extras" :: extrasPath :: cFlagsReorgIR
      Main.compile(args.toVector)
    }
    val bundle = retval match {
      case SuccessfulCompileIR(bundle) => bundle
      case _                           => throw new Exception("unexpected")
    }

    // this is a subworkflow so there is no reorg_status___ added.
    val trainsOutputVector: Callable = bundle.allCallables("trains")
    trainsOutputVector.outputVars.size shouldBe 1
  }

  it should "compile workflow with task imported by multiple paths" taggedAs NativeTest in {
    val path = pathFromBasename("compiler", basename = "multi_import.wdl")
    val args = path.toString :: cFlags
    val retval = Main.compile(args.toVector)
    retval shouldBe a[SuccessfulCompileNativeNoTree]
  }

  it should "compile workflow with call to task having optional output" taggedAs NativeTest in {
    val path = pathFromBasename("compiler", basename = "optional_call_output.wdl")
    val args = path.toString :: cFlags
    val retval = Main.compile(args.toVector)
    retval shouldBe a[SuccessfulCompileNativeNoTree]
  }

  it should "compile workflow with optional output" taggedAs NativeTest in {
    val path = pathFromBasename("compiler", basename = "optional_output.wdl")
    val args = path.toString :: cFlags
    val retval = Main.compile(args.toVector)
    retval shouldBe a[SuccessfulCompileNativeNoTree]
  }

  it should "Set job-reuse flag" taggedAs NativeTest in {
    val path = pathFromBasename("compiler", "add_timeout.wdl")
    val extrasContent =
      """|{
         |  "ignoreReuse": true
         |}
         |""".stripMargin
    val retval = WithExtras(extrasContent) { extrasPath =>
      val args = path.toString :: "--extras" :: extrasPath :: cFlags
      Main.compile(args.toVector)
    }
    val appletId = retval match {
      case SuccessfulCompileNativeNoTree(_, Vector(x)) => x
      case other =>
        throw new Exception(s"unexpected result ${other}")
    }

    // make sure the job reuse flag is set
    val (_, stdout, _) =
      SysUtils.execCommand(s"dx describe ${dxTestProject.id}:${appletId} --json")
    val ignoreReuseFlag = stdout.parseJson.asJsObject.fields.get("ignoreReuse")
    ignoreReuseFlag shouldBe Some(JsBoolean(true))
  }

  it should "set job-reuse flag on workflow" taggedAs NativeTest in {
    val path = pathFromBasename("subworkflows", basename = "trains_station.wdl")
    val extrasContent =
      """|{
         |  "ignoreReuse": true
         |}
         |""".stripMargin
    val retval = WithExtras(extrasContent) { extrasPath =>
      val args = path.toString :: "-extras" :: extrasPath :: cFlags
      Main.compile(args.toVector)
    }
    val wfId = retval match {
      case SuccessfulCompileNativeNoTree(_, Vector(x)) => x
      case other =>
        throw new Exception(s"unexpected result ${other}")
    }

    // make sure the job reuse flag is set
    val (_, stdout, _) =
      SysUtils.execCommand(s"dx describe ${dxTestProject.id}:${wfId} --json")
    val ignoreReuseFlag = stdout.parseJson.asJsObject.fields.get("ignoreReuse")
    ignoreReuseFlag shouldBe Some(JsArray(JsString("*")))
  }

  it should "set delayWorkspaceDestruction on applet" taggedAs NativeTest in {
    val path = pathFromBasename("compiler", "add_timeout.wdl")
    val extrasContent =
      """|{
         |  "delayWorkspaceDestruction": true
         |}
         |""".stripMargin
    val retval = WithExtras(extrasContent) { extrasPath =>
      val args = path.toString :: "-extras" :: extrasPath :: cFlags
      Main.compile(args.toVector)
    }
    val appletId = retval match {
      case SuccessfulCompileNativeNoTree(_, Vector(x)) => x
      case other =>
        throw new Exception(s"unexpected result ${other}")
    }

    // make sure the delayWorkspaceDestruction flag is set
    val (_, stdout, _) =
      SysUtils.execCommand(s"dx describe ${dxTestProject.id}:${appletId} --json")
    val details = stdout.parseJson.asJsObject.fields("details")
    val delayWD = details.asJsObject.fields.get("delayWorkspaceDestruction")
    delayWD shouldBe Some(JsTrue)
  }

  it should "set delayWorkspaceDestruction on workflow" taggedAs NativeTest in {
    val path = pathFromBasename("subworkflows", basename = "trains_station.wdl")
    val extrasContent =
      """|{
         |  "delayWorkspaceDestruction": true
         |}
         |""".stripMargin
    val retval = WithExtras(extrasContent) { extrasPath =>
      val args = path.toString :: "-extras" :: extrasPath :: cFlags
      Main.compile(args.toVector)
    }
    val wfId = retval match {
      case SuccessfulCompileNativeNoTree(_, Vector(x)) => x
      case other =>
        throw new Exception(s"unexpected result ${other}")
    }

    // make sure the flag is set on the resulting workflow
    val (_, stdout, _) =
      SysUtils.execCommand(s"dx describe ${dxTestProject.id}:${wfId} --json")
    val details = stdout.parseJson.asJsObject.fields("details")
    val delayWD = details.asJsObject.fields.get("delayWorkspaceDestruction")
    delayWD shouldBe Some(JsTrue)
  }

  it should "Native compile a CWL tool" taggedAs NativeTest in {
    val path = pathFromBasename("cwl", "cat.cwl")
    val args = path.toString :: cFlags
    val retval = Main.compile(args.toVector)
    retval shouldBe a[SuccessfulCompileNativeNoTree]
  }

  it should "Compile a tool with -useManifests flag" in {
    val path = pathFromBasename("compiler", "add.wdl")
    val args = path.toString :: "-useManifests" :: cFlags
    val appletId = Main.compile(args.toVector) match {
      case SuccessfulCompileNativeNoTree(_, Vector(x)) => x
      case other =>
        throw new AssertionError(s"expected Success, got ${other}")
    }
    val dxApplet = dxApi.applet(appletId)
    val desc = dxApplet.describe()

    val input = desc.inputSpec.get.map(i => i.name -> i).toMap
    input.keySet shouldBe Set(
        Constants.InputManifestFiles,
        Constants.InputManifest,
        s"${Constants.InputManifest}___dxfiles",
        Constants.InputLinks,
        s"${Constants.InputLinks}___dxfiles",
        Constants.WorkflowInputManifest,
        s"${Constants.WorkflowInputManifest}___dxfiles",
        Constants.WorkflowInputManifestFiles,
        Constants.WorkflowInputLinks,
        s"${Constants.WorkflowInputLinks}___dxfiles",
        Constants.OutputId,
        Constants.CallName
    )
    input(Constants.InputManifest).ioClass shouldBe DxIOClass.Hash
    input(Constants.InputManifest).optional shouldBe true
    input(Constants.InputManifestFiles).ioClass shouldBe DxIOClass.FileArray
    input(Constants.InputLinks).ioClass shouldBe DxIOClass.Hash
    input(Constants.InputLinks).optional shouldBe true
    input(Constants.WorkflowInputManifest).ioClass shouldBe DxIOClass.Hash
    input(Constants.WorkflowInputManifest).optional shouldBe true
    input(Constants.WorkflowInputManifestFiles).ioClass shouldBe DxIOClass.FileArray
    input(Constants.WorkflowInputLinks).ioClass shouldBe DxIOClass.Hash
    input(Constants.WorkflowInputLinks).optional shouldBe true
    input(Constants.OutputId).ioClass shouldBe DxIOClass.String
    input(Constants.CallName).ioClass shouldBe DxIOClass.String
    input(Constants.CallName).optional shouldBe true

    val output = desc.outputSpec.get.map(i => i.name -> i).toMap
    output.keySet shouldBe Set(Constants.OutputManifest)
    output(Constants.OutputManifest).ioClass shouldBe DxIOClass.File
  }

  it should "compile a workflow with a native app with file output" taggedAs NativeTest in {
    val path = pathFromBasename("bugs", "native_with_file_output.wdl")
    val args = path.toString :: cFlags
    val retval = Main.compile(args.toVector)
    retval shouldBe a[SuccessfulCompileNativeNoTree]
  }

  it should "compile a workflow with only an output section" in {
    val path = pathFromBasename("draft2", "output_only.wdl")
    val args = path.toString :: cFlags
    val retval = Main.compile(args.toVector)
    retval shouldBe a[SuccessfulCompileNativeNoTree]
  }

//  it should "compile a task with a string + int concatenation" taggedAs NativeTest in {
//    val path = pathFromBasename("non_spec", "string_int_concat.wdl")
//    val args = path.toString :: "-wdlMode" :: "lenient" :: cFlags
//    val retval = Main.compile(args.toVector)
//    retval shouldBe a[SuccessfulCompileNativeNoTree]
//  }
}<|MERGE_RESOLUTION|>--- conflicted
+++ resolved
@@ -102,16 +102,10 @@
         project = Some(dxTestProject),
         folder = Some(folder),
         recurse = false,
-<<<<<<< HEAD
-        classRestriction = None,
-        withTags = Set.empty,
-        nameConstraints = Set(basename),
-=======
         names = Set(basename)
     )
     val results = DxFindDataObjects(dxApi, Some(10)).query(
         constraints,
->>>>>>> ff32a75d
         withInputOutputSpec = false
     )
     results.size shouldBe 1
