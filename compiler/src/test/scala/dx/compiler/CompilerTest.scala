--- conflicted
+++ resolved
@@ -1102,17 +1102,11 @@
     input.keySet shouldBe Set(
         Constants.InputManifestFiles,
         Constants.InputManifest,
-<<<<<<< HEAD
-        Constants.InputLinks,
-        s"${Constants.InputLinks}___dxfiles",
-        Constants.WorkflowInputManifest,
-=======
         s"${Constants.InputManifest}___dxfiles",
         Constants.InputLinks,
         s"${Constants.InputLinks}___dxfiles",
         Constants.WorkflowInputManifest,
         s"${Constants.WorkflowInputManifest}___dxfiles",
->>>>>>> 8afa1242
         Constants.WorkflowInputManifestFiles,
         Constants.WorkflowInputLinks,
         s"${Constants.WorkflowInputLinks}___dxfiles",
