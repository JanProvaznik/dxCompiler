package dxCompiler

import java.nio.file.{Files, Path, Paths}
import com.typesafe.config.{Config, ConfigFactory}
import dx.api._
import dx.compiler.{Compiler, ExecutableTree}
import dx.core.getVersion
import dx.core.CliUtils._
import dx.core.io.{DxWorkerPaths, StreamFiles}
import dx.core.ir.{Bundle, InstanceTypeSelection}
import dx.core.languages.Language
import dx.core.Constants
import dx.core.languages.wdl.WdlOptions
import dx.dxni.DxNativeInterface
import dx.translator.{Extras, TranslatorFactory}
import dx.util.protocols.DxFileAccessProtocol
import dx.util.{Enum, FileSourceResolver, FileUtils, Logger, TraceLevel}
import spray.json.{JsNull, JsValue}
import wdlTools.types.TypeCheckingRegime

/**
  * Compiler CLI.
  */
object Main {
  private val DefaultRuntimeTraceLevel: Int = TraceLevel.Verbose

  /**
    * OptionSpec that parses the string argument(s) to -language.
    */
  private case class LanguageOptionSpec() extends OptionSpec {

    /**
      * Parses a language argument. Accepts the following:
      *  'cwl'
      *  'cwlv1.2'
      *  'cwl 1.2'
      *  'draft2' -> WDL draft2
      */
    override def parseValues(name: String, values: Vector[String], curValue: Option[Opt]): Opt = {
      if (curValue.nonEmpty) {
        throw OptionParseException(s"Option ${name} specified multiple times")
      }
      val language = values match {
        case Vector(language) =>
          Language.parse(language)
        case Vector(language, version) =>
          Language.parse(version, Some(language))
        case _ =>
          throw OptionParseException(s"Unexpected value ${values} to option ${name}")
      }
      SingleValueOption[Language.Language](language)
    }
  }

  private val CommonOptions: InternalOptions = Map(
      "destination" -> StringOptionSpec.one,
      "force" -> FlagOptionSpec.default,
      "f" -> FlagOptionSpec.default.copy(alias = Some("force")),
      "overwrite" -> FlagOptionSpec.default.copy(alias = Some("force")),
      "folder" -> StringOptionSpec.one,
      "project" -> StringOptionSpec.one,
      "language" -> LanguageOptionSpec()
  )

  /**
    * Initialize objects used commonly by multiple commands.
    * - creates a FileSourceResolver that looks for local files in any configured -imports
    *   directories and has a DxFileAccessProtocol
    * - initializes a Logger
    * @param options parsed options
    * @return (FileSourceResolver, Logger)
    */
  private def initCommon(options: Options): (FileSourceResolver, Logger) = {
    val logger = initLogger(options)
    val imports: Vector[Path] = options.getList[Path]("imports")
    val fileResolver = FileSourceResolver.create(
        imports,
        Vector(DxFileAccessProtocol()),
        logger
    )
    FileSourceResolver.set(fileResolver)
    (fileResolver, logger)
  }

  // compile

  object CompilerAction extends Enum {
    type CompilerAction = Value
    val Compile, Config, DxNI, Version, Describe = Value
  }

  object CompilerMode extends Enum {
    type CompilerMode = Value
    val IR, NativeWithoutRuntimeAsset, All = Value
  }

  private case class CompilerModeOptionSpec()
      extends SingleValueOptionSpec[CompilerMode.CompilerMode](
          choices = CompilerMode.values.toVector
      ) {
    override def parseValue(value: String): CompilerMode.CompilerMode =
      CompilerMode.withNameIgnoreCase(value)
  }

  // Tree printer types for the execTree option
  object ExecTreeFormat extends Enum {
    type ExecTreeFormat = Value
    val Json, Pretty = Value
  }

  private case class ExecTreeFormatOptionSpec()
      extends SingleValueOptionSpec[ExecTreeFormat.ExecTreeFormat](
          choices = ExecTreeFormat.values.toVector
      ) {
    override def parseValue(value: String): ExecTreeFormat.ExecTreeFormat =
      ExecTreeFormat.withNameIgnoreCase(value)
  }

  private object StreamFilesOptionSpec
      extends SingleValueOptionSpec[StreamFiles.StreamFiles](choices = StreamFiles.values.toVector) {
    override def parseValue(value: String): StreamFiles.StreamFiles = {
      StreamFiles.withNameIgnoreCase(value)
    }
<<<<<<< HEAD
  }

  private object InstanceTypeSelectionSpec
      extends SingleValueOptionSpec[InstanceTypeSelection.InstanceTypeSelection](
          choices = InstanceTypeSelection.values.toVector
      ) {
    override def parseValue(value: String): InstanceTypeSelection.InstanceTypeSelection = {
      InstanceTypeSelection.withNameIgnoreCase(value)
    }
=======
>>>>>>> 5df433ab
  }

//  private object WdlRegimeOptionSpec
//      extends SingleValueOptionSpec[TypeCheckingRegime.TypeCheckingRegime](
//          choices = TypeCheckingRegime.values.toVector
//      ) {
//    override def parseValue(value: String): TypeCheckingRegime.TypeCheckingRegime = {
//      TypeCheckingRegime.withNameIgnoreCase(value)
//    }
//  }

  private def CompileOptions: InternalOptions = Map(
      "archive" -> FlagOptionSpec.default,
      "compileMode" -> CompilerModeOptionSpec(),
      "defaults" -> PathOptionSpec.mustExist,
      "defaultInstanceType" -> StringOptionSpec(),
      "execTree" -> ExecTreeFormatOptionSpec(),
      "extras" -> PathOptionSpec.mustExist,
      "inputs" -> PathOptionSpec.listMustExist,
      "input" -> PathOptionSpec.listMustExist.copy(alias = Some("inputs")),
      "instanceTypeSelection" -> InstanceTypeSelectionSpec,
      "locked" -> FlagOptionSpec.default,
      "leaveWorkflowsOpen" -> FlagOptionSpec.default,
      "imports" -> PathOptionSpec.listMustExist,
      "p" -> PathOptionSpec.listMustExist.copy(alias = Some("imports")),
      "projectWideReuse" -> FlagOptionSpec.default,
      "reorg" -> FlagOptionSpec.default,
      "runtimeDebugLevel" -> IntOptionSpec.one.copy(choices = Vector(0, 1, 2)),
      "separateOutputs" -> FlagOptionSpec.default,
      "streamFiles" -> StreamFilesOptionSpec,
      "streamAllFiles" -> FlagOptionSpec.default,
      "scatterChunkSize" -> IntOptionSpec.one,
      "useManifests" -> FlagOptionSpec.default,
      "waitOnUpload" -> FlagOptionSpec.default
      //"wdlMode" -> WdlRegimeOptionSpec
  )

  private val DeprecatedCompileOptions = Set(
      "fatalValidationWarnings",
      "input",
      "streamAllFiles"
  )

  private def resolvePath(
      dxApi: DxApi,
      project: Option[String],
      folder: Option[String],
      path: Option[String] = None,
      create: Boolean = false
  ): (DxProject, Either[String, DxDataObject]) = {
    val projectId = project.getOrElse({
      val projectId = dxApi.currentProjectId.get
      Logger.get.warning(s"Project is unspecified...using currently selected project ${projectId}")
      projectId
    })
    val dxProject =
      try {
        dxApi.resolveProject(projectId)
      } catch {
        case t: Throwable =>
          throw new Exception(
              s"Could not find project ${project}, you probably need to be logged into the platform",
              t
          )
      }
    val folderOrPath = (folder, path) match {
      case (Some(f), None) =>
        // Validate the folder.
        // TODO: check for folder existance rather than listing the contents, which could
        //   be very large.
        if (create) {
          dxProject.newFolder(f, parents = true)
        } else {
          dxProject.listFolder(f)
        }
        Left(f)
      case (None, Some(p)) =>
        // validate the file
        val dataObj = dxApi.resolveDataObject(p, Some(dxProject))
        Right(dataObj)
      case (None, None) =>
        Left("/")
      case _ =>
        throw OptionParseException("must specify only one of (folder, path)")
    }
    Logger.get.trace(s"""|project ID: ${dxProject.id}
                         |path: ${folderOrPath}""".stripMargin)
    (dxProject, folderOrPath)
  }

  private def resolveOrCreatePath(dxApi: DxApi,
                                  project: String,
                                  folder: String): (DxProject, String) = {
    resolvePath(dxApi, Some(project), Some(folder), create = true) match {
      case (dxProject, Left(folder)) => (dxProject, folder)
      case _                         => throw new Exception("expected folder")
    }
  }

  // There are three possible syntaxes:
  //    project-id:/folder
  //    project-id:
  //    /folder
  private def getDestination(dxApi: DxApi, options: Options): (DxProject, String) = {
    val destinationOpt: Option[String] = options.getValue[String]("destination")
    val folderOpt: Option[String] = options.getValue[String]("folder")
    val projectOpt: Option[String] = options.getValue[String]("project")
    val destRegexp = "(.+):(.*)".r
    val (project, folder) = (destinationOpt, projectOpt, folderOpt) match {
      case (Some(destRegexp(project, folder)), _, _) if folder.startsWith("/") =>
        (project, folder)
      case (Some(destRegexp(project, emptyFolder)), _, Some(folder)) if emptyFolder.trim.isEmpty =>
        (project, folder)
      case (Some(destRegexp(project, emptyFolder)), _, None) if emptyFolder.trim.isEmpty =>
        (project, "/")
      case (Some(destRegexp(_, folder)), _, None) =>
        throw OptionParseException(s"Invalid folder <${folder}>")
      case (Some(folder), Some(project), _) if folder.startsWith("/") =>
        (project, folder)
      case (Some(folder), None, _) if folder.startsWith("/") && dxApi.currentProjectId.isDefined =>
        val project = dxApi.currentProjectId.get
        Logger.get.warning(s"Project is unspecified...using currently selected project ${project}")
        (project, folder)
      case (Some(other), _, _) =>
        throw OptionParseException(s"Invalid destination <${other}>")
      case (None, Some(project), Some(folder)) =>
        (project, folder)
      case (None, Some(project), None) =>
        (project, "/")
      case (None, None, Some(folder)) =>
        val project = dxApi.currentProjectId.get
        Logger.get.warning(s"Project is unspecified...using currently selected project ${project}")
        (project, folder)
      case (None, None, None) =>
        val project = dxApi.currentProjectId.get
        Logger.get.warning(s"Project is unspecified...using currently selected project ${project}")
        (project, "/")
      case _ =>
        throw OptionParseException("Project is unspecified")
    }
    resolveOrCreatePath(dxApi, project, folder)
  }

  sealed trait CompilerSuccessfulTermination extends SuccessfulTermination {
    def compilerAction: CompilerAction.CompilerAction
  }

  sealed trait SuccessfulCompile extends CompilerSuccessfulTermination {
    override val compilerAction: CompilerAction.CompilerAction = CompilerAction.Compile

    def compilerMode: CompilerMode.CompilerMode
  }

  case class SuccessfulCompileIR(bundle: Bundle) extends SuccessfulCompile {
    override val compilerMode: CompilerMode.CompilerMode = CompilerMode.IR

    override val message: String = "Intermediate representation"
  }

  sealed trait SuccessfulPrettyTree extends CompilerSuccessfulTermination {
    def prettyTree: String
  }

  sealed trait SuccessfulJsonTree extends CompilerSuccessfulTermination {
    def jsonTree: JsValue
  }

  sealed trait SuccessfulCompileNative extends SuccessfulCompile {
    def executableIds: Vector[String]

    override def message: String = {
      executableIds.mkString(",")
    }
  }

  case class SuccessfulCompileNativeNoTree(override val compilerMode: CompilerMode.CompilerMode,
                                           override val executableIds: Vector[String])
      extends SuccessfulCompileNative

  case class SuccessfulCompileNativeWithPrettyTree(
      override val compilerMode: CompilerMode.CompilerMode,
      override val executableIds: Vector[String],
      override val prettyTree: String
  ) extends SuccessfulCompileNative
      with SuccessfulPrettyTree {
    override def message: String = {
      s"${prettyTree}\n${executableIds.mkString(",")}"
    }
  }

  case class SuccessfulCompileNativeWithJsonTree(
      override val compilerMode: CompilerMode.CompilerMode,
      override val executableIds: Vector[String],
      override val jsonTree: JsValue
  ) extends SuccessfulCompileNative
      with SuccessfulJsonTree {
    override def message: String = {
      s"${jsonTree.prettyPrint}\n${executableIds.mkString(",")}"
    }
  }

  def compile(args: Vector[String]): Termination = {
    val sourceFile: Path = args.headOption
      .map(Paths.get(_))
      .getOrElse(
          throw OptionParseException(
              "Missing required positional argument <WDL file>"
          )
      )
    val options: Options =
      try {
        parseCommandLine(args.tail, CommonOptions ++ CompileOptions, DeprecatedCompileOptions)
      } catch {
        case e: OptionParseException =>
          return BadUsageTermination("Error parsing command line options", Some(e))
      }

    val (baseFileResolver, logger) = initCommon(options)
    val dxApi = DxApi()(logger)

    val extras: Option[Extras] =
      options.getValue[Path]("extras").map(extrasPath => Extras.parse(extrasPath))
    if (extras.exists(_.customReorgAttributes.isDefined)) {
      val conflictingOpts = Set("reorg", "locked").filter(options.contains)
      if (conflictingOpts.nonEmpty) {
        throw OptionParseException(
            s"ERROR: cannot provide --reorg option when ${conflictingOpts.mkString(",")} is specified in extras."
        )
      }
    }

    val defaultScatterChunkSize: Int = options.getValue[Int]("scatterChunkSize") match {
      case None => Constants.JobPerScatterDefault
      case Some(size) =>
        if (size < 1) {
          Constants.JobPerScatterDefault
        } else if (size > Constants.JobsPerScatterLimit) {
          logger.warning(
              s"The number of jobs per scatter must be between 1-${Constants.JobsPerScatterLimit}"
          )
          Constants.JobsPerScatterLimit
        } else {
          size
        }
    }

    val compileMode: CompilerMode.CompilerMode =
      options.getValueOrElse[CompilerMode.CompilerMode]("compileMode", CompilerMode.All)

    val useManifests: Boolean = options.getFlag("useManifests")
    val locked = options.getFlag("locked") match {
      case false if useManifests =>
        logger.warning(
            "Usage of manifests is only compatible with locked workflows; setting '-locked' flag"
        )
        true
      case b => b
    }
    val instanceTypeSelection =
      options.getValueOrElse[InstanceTypeSelection.InstanceTypeSelection](
          "instanceTypeSelection",
          InstanceTypeSelection.Static
      )

//    val wdlOptions = options
//      .getValue[TypeCheckingRegime.TypeCheckingRegime]("wdlMode")
//      .map(regime => WdlOptions(regime))
//      .getOrElse(WdlOptions.default)
    val wdlOptions = WdlOptions.default

    if (wdlOptions.regime == TypeCheckingRegime.Lenient) {
      logger.warning(
          """You have enabled 'lenient' WDL mode, which allows the compilation of
            |tasks and workflows that contain syntax that is not compliant with the
            |WDL specification, but which may be used by some 'industry-standard'
            |workflows. This may result in execution errors. Please report any
            |issues that prevent you from using 'moderate' or 'strict' mode to the
            |author of the non-compliant WDL.""".stripMargin
      )
    }

//    val wdlOptions = options
//      .getValue[TypeCheckingRegime.TypeCheckingRegime]("wdlMode")
//      .map(regime => WdlOptions(regime))
//      .getOrElse(WdlOptions.default)
    val wdlOptions = WdlOptions.default

    if (wdlOptions.regime == TypeCheckingRegime.Lenient) {
      logger.warning(
          """You have enabled 'lenient' WDL mode, which allows the compilation of
            |tasks and workflows that contain syntax that is not compliant with the
            |WDL specification, but which may be used by some 'industry-standard'
            |workflows. This may result in execution errors. Please report any
            |issues that prevent you from using 'moderate' or 'strict' mode to the
            |author of the non-compliant WDL.""".stripMargin
      )
    }

    val translator =
      try {
        val language = options.getValue[Language.Language]("language")
        val reorg = options.getFlag("reorg")
        TranslatorFactory.createTranslator(
            sourceFile,
            language,
            wdlOptions,
            extras,
            defaultScatterChunkSize,
            locked,
            if (reorg) Some(true) else None,
            useManifests,
            instanceTypeSelection,
            baseFileResolver
        )
      } catch {
        case e: Throwable =>
          return Failure(s"Error creating translator for ${sourceFile}", exception = Some(e))
      }

    // generate IR
    val rawBundle =
      try {
        translator.apply
      } catch {
        case e: Throwable =>
          return Failure(s"Error translating ${sourceFile} to IR", exception = Some(e))
      }

    // if there are inputs they need to be translated to dx inputs
    val inputs: Vector[Path] = options.getList[Path]("inputs")
    // if there are defaults, they need to be "embedded" in the bundle
    val defaults: Option[Path] = options.getValue[Path]("defaults")
    val hasInputs = inputs.nonEmpty || defaults.nonEmpty

    // quit here if the target is IR and there are no inputs to translate
    if (!hasInputs && compileMode == CompilerMode.IR) {
      if (logger.isVerbose) {
        logger.trace(rawBundle.toString)
      }
      return SuccessfulCompileIR(rawBundle)
    }

    // for everything past this point, the user needs to be logged in
    if (!dxApi.isLoggedIn) {
      return Failure(s"You must be logged in to compile using mode ${compileMode}")
    }

    // a destination is only required if we are doing input translation and/or
    // compiling native apps
    val (project, folder) =
      try {
        getDestination(dxApi, options)
      } catch {
        case optEx: OptionParseException =>
          return BadUsageTermination(exception = Some(optEx))
        case ex: Throwable =>
          return Failure("Could not resolve destination", Some(ex))
      }

    val (bundle, fileResolver) = if (hasInputs) {
      val (bundleWithDefaults, fileResolver) =
        try {
          translator.translateInputs(rawBundle, inputs, defaults, project)
        } catch {
          case ex: Throwable =>
            return Failure("Error translating inputs", Some(ex))
        }
      if (compileMode == CompilerMode.IR) {
        // if we're only performing translation to IR, we can quit early
        if (logger.isVerbose) {
          logger.trace(rawBundle.toString)
        }
        return SuccessfulCompileIR(bundleWithDefaults)
      }
      (bundleWithDefaults, fileResolver)
    } else {
      (rawBundle, baseFileResolver)
    }

    try {
      val dxPathConfig = DxWorkerPaths.default
      val runtimeTraceLevel: Int =
        options.getValueOrElse[Int]("runtimeDebugLevel", DefaultRuntimeTraceLevel)
      val includeAsset = compileMode == CompilerMode.All
      val Vector(
          archive,
          force,
          leaveWorkflowsOpen,
          locked,
          projectWideReuse,
          separateOutputs,
          streamAllFiles,
          waitOnUpload
      ) = Vector(
          "archive",
          "force",
          "leaveWorkflowsOpen",
          "locked",
          "projectWideReuse",
          "separateOutputs",
          "streamAllFiles",
          "waitOnUpload"
      ).map(options.getFlag(_))
      val streamFiles = options.getValue[StreamFiles.StreamFiles]("streamFiles") match {
        case Some(value)            => value
        case None if streamAllFiles => StreamFiles.All
        case None                   => StreamFiles.PerFile
      }
      val defaultInstanceType = options.getValue[String]("defaultInstanceType")
      val compiler = Compiler(
          extras,
          dxPathConfig,
          runtimeTraceLevel,
          includeAsset,
          translator.runtimeAssetName,
          translator.runtimeJar,
          archive,
          force,
          leaveWorkflowsOpen,
          locked,
          projectWideReuse,
          separateOutputs,
          streamFiles,
          waitOnUpload,
          useManifests,
          instanceTypeSelection,
          defaultInstanceType,
          fileResolver
      )
      val results = compiler.apply(bundle, project, folder)
      // generate the execution tree if requested
      (results.primary, options.getValue[ExecTreeFormat.ExecTreeFormat]("execTree")) match {
        case (Some(primary), Some(format)) =>
          val treeJs = primary.execTree match {
            case Some(execTree) => execTree
            case None           => ExecutableTree(results.executables).apply(primary)
          }
          format match {
            case ExecTreeFormat.Json =>
              SuccessfulCompileNativeWithJsonTree(compileMode, results.executableIds, treeJs)
            case ExecTreeFormat.Pretty =>
              SuccessfulCompileNativeWithPrettyTree(compileMode,
                                                    results.executableIds,
                                                    ExecutableTree.prettyPrint(treeJs.asJsObject))
          }
        case _ =>
          SuccessfulCompileNativeNoTree(compileMode, results.executableIds)
      }
    } catch {
      case e: Throwable =>
        Failure(exception = Some(e))
    }
  }

  // DxNI

  object AppsOption extends Enum {
    type AppsOption = Value
    val Include, Exclude, Only = Value
  }

  private def DxNIOptions: InternalOptions = Map(
      "appsOnly" -> FlagOptionSpec.default,
      "apps" -> StringOptionSpec(choices = AppsOption.names.map(_.toLowerCase).toVector),
      "path" -> StringOptionSpec.one,
      "outputFile" -> PathOptionSpec.default,
      "output" -> PathOptionSpec.default.copy(alias = Some("outputFile")),
      "o" -> PathOptionSpec.default.copy(alias = Some("outputFile")),
      "recursive" -> FlagOptionSpec.default,
      "r" -> FlagOptionSpec.default.copy(alias = Some("recursive"))
  )

  case class SuccessfulDxNI(appsOption: AppsOption.AppsOption,
                            apps: Vector[DxApp],
                            applets: Vector[DxApplet])
      extends CompilerSuccessfulTermination {
    override val compilerAction: CompilerAction.CompilerAction = CompilerAction.DxNI

    override def message: String = {
      s"Apps: ${apps.size}, Applets: ${applets.size}"
    }
  }

  def dxni(args: Vector[String]): Termination = {
    val options =
      try {
        parseCommandLine(args, CommonOptions ++ DxNIOptions)
      } catch {
        case e: OptionParseException =>
          return BadUsageTermination("Error parsing command line options", Some(e))
      }
    val (fileResolver, logger) = initCommon(options)
    val dxApi = DxApi()(logger)

    // make sure the user is logged in
    if (!dxApi.isLoggedIn) {
      return Failure(s"You must be logged in to generate stubs for native app(let)s")
    }

    val language = options.getValue[Language.Language]("language").getOrElse(Language.WdlDefault)
    val outputPath: Option[Path] = options.getValue[Path]("outputFile")
    val projectOpt = options.getValue[String]("project")
    val folderOpt = options.getValue[String]("folder")
    val pathOpt = options.getValue[String]("path")
    val pathIsAppId = pathOpt.exists { path =>
      try {
        val (objClass, _) = DxUtils.parseObjectId(path)
        objClass == "app"
      } catch {
        case _: Throwable => false
      }
    }
    // flags
    val Vector(
        appsOnly,
        force,
        recursive
    ) = Vector(
        "appsOnly",
        "force",
        "recursive"
    ).map(options.getFlag(_))
    val appsOption = if (pathIsAppId) {
      AppsOption.Only
    } else {
      options
        .getValue[String]("apps")
        .map(AppsOption.withNameIgnoreCase)
        .getOrElse(
            if (appsOnly) {
              AppsOption.Only
            } else if (Vector(projectOpt, folderOpt, pathOpt).exists(_.isDefined)) {
              AppsOption.Exclude
            } else {
              AppsOption.Include
            }
        )
    }

    def writeOutput(doc: Vector[String]): Unit = {
      val path = outputPath.map { path =>
        if (Files.exists(path)) {
          if (!force) {
            throw new Exception(
                s"Output file ${outputPath.toString} already exists, use -force to overwrite it"
            )
          }
          path.toFile.delete
        }
        path
      }
      if (path.isDefined) {
        FileUtils.writeFileContent(path.get, doc.mkString("\n"))
      } else {
        System.out.println(doc.mkString("\n"))
      }
    }

    val dxni = DxNativeInterface(fileResolver)
    if (appsOption == AppsOption.Only) {
      try {
        val (apps, lines) = dxni.apply(language, pathOpt)
        writeOutput(lines)
        SuccessfulDxNI(appsOption, apps, Vector.empty)
      } catch {
        case e: Throwable => Failure(exception = Some(e))
      }
    } else {
      val (dxProject, folderOrFile) = resolvePath(dxApi, projectOpt, folderOpt, pathOpt)
      val includeApps = appsOption match {
        case AppsOption.Include => true
        case AppsOption.Exclude => false
        case _ =>
          throw new RuntimeException(s"unexpected value for --apps ${appsOption}")
      }
      try {
        val (apps, applets, lines) = folderOrFile match {
          case Left(folder) =>
            dxni.apply(language,
                       dxProject,
                       folder = Some(folder),
                       recursive = recursive,
                       includeApps = includeApps)
          case Right(applet: DxApplet) =>
            dxni.apply(language, dxProject, applet = Some(applet), includeApps = includeApps)
          case _ =>
            throw OptionParseException(
                s"Invalid folder/path ${folderOrFile}"
            )
        }
        writeOutput(lines)
        SuccessfulDxNI(appsOption, apps, applets)
      } catch {
        case e: Throwable => Failure(exception = Some(e))
      }
    }
  }

  // describe

  sealed trait SuccessfulDescribe extends CompilerSuccessfulTermination {
    override def compilerAction: CompilerAction.CompilerAction = CompilerAction.Describe
  }

  case class SuccessfulDescribePrettyTree(override val prettyTree: String)
      extends SuccessfulDescribe
      with SuccessfulPrettyTree {
    override def message: String = prettyTree
  }

  case class SuccessfulDescribeJsonTree(override val jsonTree: JsValue)
      extends SuccessfulDescribe
      with SuccessfulJsonTree {
    override def message: String = jsonTree match {
      case JsNull => ""
      case _      => jsonTree.prettyPrint
    }
  }

  private def DescribeOptions: InternalOptions = Map(
      "pretty" -> FlagOptionSpec.default
  )

  def describe(args: Vector[String]): Termination = {
    val workflowId = args.headOption.getOrElse(
        throw OptionParseException(
            "Missing required positional argument <WDL file>"
        )
    )
    val options =
      try {
        parseCommandLine(args.tail, DescribeOptions, DeprecatedCompileOptions)
      } catch {
        case e: OptionParseException =>
          return BadUsageTermination("Error parsing command line options", Some(e))
      }
    val logger = initLogger(options)
    val dxApi = DxApi()(logger)
    // make sure the user is logged in
    if (!dxApi.isLoggedIn) {
      return Failure(s"You must be logged in to generate stubs to describe a workflow")
    }
    try {
      val wf = dxApi.workflow(workflowId)
      val execTreeJS = ExecutableTree.fromDxWorkflow(wf)
      if (options.getFlag("pretty")) {
        val prettyTree = ExecutableTree.prettyPrint(execTreeJS.asJsObject)
        SuccessfulDescribePrettyTree(prettyTree)
      } else {
        SuccessfulDescribeJsonTree(execTreeJS)
      }
    } catch {
      case e: Throwable =>
        BadUsageTermination(exception = Some(e))
    }
  }

  case class SuccessfulConfig(config: Config) extends CompilerSuccessfulTermination {
    override def compilerAction: CompilerAction.CompilerAction = CompilerAction.Config

    override def message: String = config.toString
  }

  case class SuccessfulVersion(version: String = getVersion) extends CompilerSuccessfulTermination {
    override def compilerAction: CompilerAction.CompilerAction = CompilerAction.Version

    override def message: String = version
  }

  private def dispatchCommand(args: Vector[String]): Termination = {
    if (args.isEmpty) {
      return BadUsageTermination()
    }
    val action =
      try {
        CompilerAction.withNameIgnoreCase(args.head.replaceAll("_", ""))
      } catch {
        case _: NoSuchElementException =>
          return BadUsageTermination()
      }
    try {
      action match {
        case CompilerAction.Compile  => compile(args.tail)
        case CompilerAction.Describe => describe(args.tail)
        case CompilerAction.DxNI     => dxni(args.tail)
        case CompilerAction.Config   => SuccessfulConfig(ConfigFactory.load())
        case CompilerAction.Version  => SuccessfulVersion()
      }
    } catch {
      case e: Throwable =>
        BadUsageTermination(exception = Some(e))
    }
  }

  /*
   Add the following if/when wdlMode is enabled

         -wdlMode [lenient,moderate,strict]
                             Strictness to use when parsing WDL documents. The default
                             ('moderate') will suffice for all workflows that are
                             compliant with the WDL specification, while 'lenient' will
                             enable compilation of third-party workflows with
                             non-compliant syntax.
   */
  private val usageMessage =
    s"""|java -jar dxCompiler.jar <action> <parameters> [options]
        |
        |Actions:
        |  version
        |    Prints the dxCompiler version.
        |  
        |  config
        |    Prints the current dxCompiler configuration.
        |  
        |  describe <DxWorkflow ID>
        |    Generate the JSON execution tree for a given DNAnexus workflow ID.
        |    The workflow needs to be have been previously compiled by dxCompiler.
        |    options
        |      -pretty                Print exec tree in "pretty" text format instead of JSON.
        |
        |  compile <WDL file>
        |    Compile a WDL file to a DNAnexus workflow or applet.
        |    options
        |      -archive               Archive older versions of applets.
        |      -compileMode <string>  Compilation mode - a debugging flag for internal use.
        |      -defaults <string>     JSON file with standard-formatted default values.
        |      -defaultInstanceType <string>
        |                             The default instance type to use for "helper" applets
        |                             that perform runtime evaluation of instance type
        |                             requirements. This instance type is also used when 
        |                             the '-instanceTypeSelection dynamic' option is set.
        |                             This value is overriden by any defaults set in extras.
        |      -destination <string>  Full platform path (project:/folder).
        |      -execTree [json,pretty]    
        |                             Print a JSON representation of the workflow.
        |      -extras <string>       JSON file with extra options (see documentation).
        |      -inputs <string>       JSON file with standard-formatted input values. May be
        |                             specified multiple times. A DNAnexus JSON input file is
        |                             generated for each standard input file.
        |      -instanceTypeSelection [static,dynamic]
        |                             Whether to attempt to select instance types at compile time
        |                             for tasks with runtime requirements that can all be statically
        |                             evaluated (static, the default), or to defer all instance type
        |                             selection to runtime (dynamic). Using static instance type
        |                             selection can save time and cost, but it requires the user(s)
        |                             running the applet/workflow to have access to the same instance
        |                             types as the user who compiled it.
        |      -locked                Create a locked workflow. When running a locked workflow,
        |                             input values may only be specified for the top-level workflow.
        |      -leaveWorkflowsOpen    Leave created workflows open (otherwise they are closed).
        |      -p | -imports <string> Directory to search for imported WDL files. May be specified
        |                             multiple times.
        |      -projectWideReuse      Look for existing applets/workflows in the entire project
        |                             before generating new ones. The default search scope is the
        |                             target folder only.
        |      -reorg                 Reorganize workflow output files.
        |      -runtimeDebugLevel [0,1,2] 
        |                             How much debug information to write to the job log at runtime.
        |                             Log the minimum (0), intermediate (1, the default), or all 
        |                             debug information (2, for internal debugging).
        |      -separateOutputs       Store the output files of each call in a separate folder. The
        |                             default behavior is to put all outputs in the same folder.                             
        |      -streamFiles [all,none,perfile]
        |                             Whether to mount all files with dxfuse (do not use the 
        |                             download agent), to mount no files with dxfuse (only use 
        |                             download agent), or to respect the per-file settings in WDL
        |                             parameter_meta sections (default).
        |      -useManifests          Use manifest files for all workflow and applet inputs and 
        |                             outputs. Implies -locked.
        |      -waitOnUpload          Whether to wait for each file upload to complete.
        |
        |  dxni
        |    DNAnexus Native call Interface. Creates stubs for calling DNAnexus executables 
        |    (apps/applets/workflows), and stores them as WDL tasks in a local file. Enables 
        |    calling existing platform executables without modification.
        |    options:
        |      -apps [include,exclude,only]
        |                             Option 'include' includes both apps and applets, 'exclude'
        |                             excludes apps and generates applet stubs only, 'only'
        |                             generates app stubs only.
        |      -f | force             Delete any existing output file.
        |      -o <path>              Destination file for WDL task definitions (defaults to 
        |                             stdout).
        |      -path <string>         Name of a specific app or a path to a specific applet.
        |      -r | recursive         Search recursively for applets in the target folder.
        |
        |Common options
        |    -folder <string>         Platform folder (defaults to '/').
        |    -project <string>        Platform project (defaults to currently selected project).
        |    -language <string> [ver] Which language to use? May be WDL or CWL. You can optionally 
        |                             specify a version. Currently, WDL draft-2, 1.0, and 1.1 are
        |                             fully supported and WDL development and CWL 1.2 are partially
        |                             supported. The default is to auto-detect the language from the
        |                             source file.
        |    -quiet                   Do not print warnings or informational outputs.
        |    -verbose                 Print detailed logging.
        |    -verboseKey <module>     Print verbose output only for a specific module. May be 
        |                             specified multiple times.
        |    -logFile <path>          File to use for logging output; defaults to stderr.
        |""".stripMargin

  def main(args: Vector[String]): Unit = {
    terminate(dispatchCommand(args), usageMessage)
  }
}

object MainApp extends App {
  Main.main(args.toVector)
}<|MERGE_RESOLUTION|>--- conflicted
+++ resolved
@@ -121,7 +121,6 @@
     override def parseValue(value: String): StreamFiles.StreamFiles = {
       StreamFiles.withNameIgnoreCase(value)
     }
-<<<<<<< HEAD
   }
 
   private object InstanceTypeSelectionSpec
@@ -131,8 +130,6 @@
     override def parseValue(value: String): InstanceTypeSelection.InstanceTypeSelection = {
       InstanceTypeSelection.withNameIgnoreCase(value)
     }
-=======
->>>>>>> 5df433ab
   }
 
 //  private object WdlRegimeOptionSpec
