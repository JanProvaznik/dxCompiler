package dx.compiler

import dx.api.{DxAccessLevel, DxApi, DxFileDescribe, DxPath, DxProject, DxUtils}
import dx.core.Constants
import dx.core.io.{DxWorkerPaths, StreamFiles}
import dx.core.ir._
import dx.core.ir.RunSpec._
import dx.translator.{DockerRegistry, DxAccess, DxRunSpec, DxTimeout, Extras}
import dx.translator.CallableAttributes._
import dx.translator.ExtrasJsonProtocol._
import dx.util.{CodecUtils, FileSourceResolver, Logger}
import spray.json._
import wdlTools.generators.Renderer

import scala.util.{Failure, Success, Try}

object ApplicationCompiler {
  val DefaultAppletTimeoutInDays = 2
  // templates
  private val GenericDockerPreambleTemplate = "templates/generic_docker_preamble.ssp"
  private val EcrDockerPreambleTemplate = "templates/ecr_docker_preamble.ssp"
  private val DynamicAppletCommandTemplate = "templates/dynamic_applet_script.ssp"
  private val StaticAppletCommandTemplate = "templates/static_applet_script.ssp"
  private val WorkflowFragmentTemplate = "templates/workflow_fragment_script.ssp"
  private val WorkflowCommandTemplate = "templates/workflow_command_script.ssp"
  // keys used in templates
  private val RegistryKey = "registry"
  private val CredentialsKey = "credentials"
  private val UsernameKey = "username"
  private val AwsRegionKey = "region"
}

case class ApplicationCompiler(typeAliases: Map[String, Type],
                               runtimeAsset: Option[JsValue],
                               runtimeJar: String,
                               runtimePathConfig: DxWorkerPaths,
                               runtimeTraceLevel: Int,
                               separateOutputs: Boolean,
                               streamFiles: StreamFiles.StreamFiles,
                               waitOnUpload: Boolean,
                               extras: Option[Extras],
                               parameterLinkSerializer: ParameterLinkSerializer,
                               useManifests: Boolean,
                               complexPathValues: Boolean,
                               instanceTypeSelection: InstanceTypeSelection.InstanceTypeSelection,
                               defaultInstanceType: Option[String],
                               fileResolver: FileSourceResolver,
                               dxApi: DxApi = DxApi.get,
                               logger: Logger = Logger.get,
                               project: DxProject,
                               folder: String)
    extends ExecutableCompiler(extras,
                               parameterLinkSerializer,
                               complexPathValues,
                               fileResolver,
                               dxApi) {
  // database of available instance types for the user/org that owns the project
  private lazy val instanceTypeDb = InstanceType.createDb(Some(project))

  // renderer for job script templates
  private lazy val renderer = Renderer()

  // Preamble required for accessing a private docker registry (if required)
  private lazy val dockerRegistry: Option[DockerRegistry] = extras.flatMap(_.dockerRegistry)
  private lazy val dockerPreamble: Option[String] = {
    def checkFile(uri: String, name: String): Unit = {
      try {
        logger.ignore(dxApi.resolveFile(uri))
      } catch {
        case e: Throwable =>
          throw new Exception(s"""|${name} has to point to a platform file.
                                  |It is now:
                                  |   ${uri}
                                  |Error:
                                  |  ${e}
                                  |""".stripMargin)
      }
    }
    dockerRegistry.map {
      case DockerRegistry(registry, credentials, Some(username), None) =>
        // check that the credentials file is a valid platform path
        checkFile(credentials, ApplicationCompiler.CredentialsKey)
        // render the preamble
        renderer.render(
            ApplicationCompiler.GenericDockerPreambleTemplate,
            Map(
                ApplicationCompiler.RegistryKey -> registry,
                ApplicationCompiler.UsernameKey -> username,
                // strip the URL from the dx:// prefix, so we can use dx-download directly
                ApplicationCompiler.CredentialsKey -> credentials.substring(
                    DxPath.DxUriPrefix.length
                )
            )
        )
      case DockerRegistry(registry, credentials, None, Some(awsRegion)) =>
        checkFile(credentials, ApplicationCompiler.CredentialsKey)
        renderer.render(
            ApplicationCompiler.EcrDockerPreambleTemplate,
            Map(
                ApplicationCompiler.RegistryKey -> registry,
                // strip the URL from the dx:// prefix, so we can use dx-download directly
                ApplicationCompiler.CredentialsKey -> credentials.substring(
                    DxPath.DxUriPrefix.length
                ),
                ApplicationCompiler.AwsRegionKey -> awsRegion
            )
        )
      case _ =>
        throw new Exception(s"invalid dockerRegistry settings ${dockerRegistry}")
    }
  }

  private def generateJobScript(applet: Application): String = {
    val templateAttrs: Map[String, Any] = Map(
        "runtimeJar" -> runtimeJar,
        "runtimeTraceLevel" -> runtimeTraceLevel,
        "streamFiles" -> streamFiles,
        "waitOnUpload" -> waitOnUpload
    )
    applet.kind match {
      case ExecutableKindApplet =>
        val template = applet.instanceType match {
          case DynamicInstanceType => ApplicationCompiler.DynamicAppletCommandTemplate
          case _                   => ApplicationCompiler.StaticAppletCommandTemplate
        }
        renderer.render(
            template,
            templateAttrs ++ Map(
                "dockerPreamble" -> dockerPreamble,
                "dxPathConfig" -> runtimePathConfig
            )
        )
      case _: ExecutableKindWfFragment =>
        renderer.render(
            ApplicationCompiler.WorkflowFragmentTemplate,
            templateAttrs ++ Map(
                "separateOutputs" -> separateOutputs,
                "waitOnUpload" -> waitOnUpload
            )
        )
      case other =>
        ExecutableKind.getCommand(other) match {
          case Some(command) =>
            renderer.render(
                ApplicationCompiler.WorkflowCommandTemplate,
                templateAttrs ++ Map(
                    "command" -> command,
                    "separateOutputs" -> separateOutputs,
                    "waitOnUpload" -> waitOnUpload
                )
            )
          case _ =>
            throw new RuntimeException(
                s"should not generate job script for kind ${other}"
            )
        }
    }
  }

  private def createRunSpec(
      applet: Application,
      executableDict: Map[String, ExecutableLink]
  ): (JsValue, Map[String, JsValue]) = {
    val instanceType: String = applet.instanceType match {
      case static: StaticInstanceType =>
        instanceTypeDb.apply(static.toInstanceTypeRequest).name
      case DefaultInstanceType | DynamicInstanceType =>
        // TODO: should we use the project default here rather than
        //  picking one from the database?
        defaultInstanceType.getOrElse(instanceTypeDb.defaultInstanceType.name)
    }
    // Generate the applet's job script
    val jobScript = generateJobScript(applet)
    // build the run spec
    val runSpecRequired = Map(
        "code" -> JsString(jobScript),
        "interpreter" -> JsString("bash"),
        "systemRequirements" ->
          JsObject(
              "main" ->
                JsObject("instanceType" -> JsString(instanceType))
          ),
        "distribution" -> JsString(Constants.OsDistribution),
        "release" -> JsString(Constants.OsRelease),
        "version" -> JsString(Constants.OsVersion)
    )
    // Add default timeout
    val defaultTimeout =
      DxRunSpec.toApiJson(
          DxRunSpec(
              access = None,
              executionPolicy = None,
              restartableEntryPoints = None,
              timeoutPolicy = Some(
                  DxTimeout(Some(ApplicationCompiler.DefaultAppletTimeoutInDays), Some(0), Some(0))
              )
          )
      )
    // Start with the default dx-attribute section, and override
    // any field that is specified in the runtime hints or the individual task section.
    val extrasOverrides =
      extras.flatMap(_.defaultTaskDxAttributes).map(_.getApiRunSpecJson).getOrElse(Map.empty)
    // runtime hints in the task override defaults from extras
    val taskOverrides: Map[String, JsValue] = applet.requirements.collect {
      case RestartRequirement(maxRestarts, default, errors) =>
        val defaultMap: Map[String, Long] = default match {
          case Some(i) => Map("*" -> i)
          case _       => Map.empty
        }
        val restartOn = errors ++ defaultMap match {
          case m if m.isEmpty => None
          case m              => Some(m)
        }
        DxRunSpec.createApiExecutionPolicy(restartOn, maxRestarts)
      case TimeoutRequirement(days, hours, minutes) =>
        DxRunSpec.createApiTimeoutPolicy(days, hours, minutes)
    }.toMap
    // task-specific settings from extras override runtime hints in the task
    val taskSpecificOverrides = applet.kind match {
      case ExecutableKindApplet =>
        extras.flatMap(_.perTaskDxAttributes.flatMap(_.get(applet.name))) match {
          case Some(dta) => dta.getApiRunSpecJson
          case None      => Map.empty
        }
      case _ => Map.empty
    }
    // Add platform Docker image dependency to bundledDepends
    val bundledDependsDocker: Option[JsValue] = applet.container match {
      case DxFileDockerImage(_, dxfile) => {
        val id = dxfile.id

        // If source project not specified for Docker image file, try to find it
        val sourceProject = dxfile.project.getOrElse(
            Try {
              dxApi.getObject(id).describe() match {
                case f: DxFileDescribe => dxApi.project(f.project)
                case _                 => throw new RuntimeException(s"Expected ${id} to be a file")
              }
            } match {
              case Success(project) => project
              case Failure(ex)      => throw new RuntimeException(s"Unable to locate file ${id}", ex)
            }
        )

        // If dependency on Docker image file in another project, clone
        dxApi.cloneDataObject(id, sourceProject, project, folder)

        val mapping = JsObject(
            Constants.BundledDependsNameKey -> JsString(dxfile.describe().name),
            Constants.BundledDependsIdKey -> JsObject(DxUtils.DxLinkKey -> JsString(dxfile.id)),
            Constants.BundledDependsStagesKey -> JsArray(Vector.empty)
        )
        Some(mapping)
      }
      case _ => None
    }
<<<<<<< HEAD
    // Include runtimeAsset in bundledDepends
    val bundledDepends = Vector(runtimeAsset, bundledDependsDocker).flatten match {
      case Vector()            => Map.empty
      case bundledDependsItems => Map(Constants.BundledDependsKey -> JsArray(bundledDependsItems))
    }
=======

    // Add executables called by this applet to bundledDepends to ensure cloning
    val bundledDependsExec: Vector[JsValue] = executableDict.map {
      case (name, link) =>
        JsObject(
            Constants.BundledDependsNameKey -> JsString(name),
            Constants.BundledDependsIdKey -> JsObject(
                DxUtils.DxLinkKey -> JsString(link.dxExec.id)
            ),
            Constants.BundledDependsStagesKey -> JsArray(Vector.empty)
        )
    }.toVector

    // Include runtimeAsset in bundledDepends
    val bundledDepends =
      Vector(runtimeAsset, bundledDependsDocker, bundledDependsExec).flatten match {
        case Vector()            => Map.empty
        case bundledDependsItems => Map(Constants.BundledDependsKey -> JsArray(bundledDependsItems))
      }

>>>>>>> aab4a9fd
    val runSpec = JsObject(
        runSpecRequired ++
          defaultTimeout ++
          extrasOverrides ++
          taskOverrides ++
          taskSpecificOverrides ++
          bundledDepends
    )
    // Add hard-coded instance type info to details
    val instanceTypeDetails: Map[String, JsValue] = applet.instanceType match {
      case StaticInstanceType(Some(staticInstanceType), _, _, _, _, _, _, _, _, _) =>
        Map(Constants.StaticInstanceType -> JsString(staticInstanceType))
      case _ => Map.empty
    }
    // Add Docker image info to details
    val dockerImageDetails: Map[String, JsValue] = applet.container match {
      case DxFileDockerImage(_, dxfile) => Map(Constants.DockerImage -> dxfile.asJson)
      case NetworkDockerImage(pullName) => Map(Constants.NetworkDockerImage -> JsString(pullName))
      case DynamicDockerImage           => Map(Constants.DynamicDockerImage -> JsBoolean(true))
      case NoImage                      => Map.empty
    }
    (runSpec, instanceTypeDetails ++ dockerImageDetails)
  }

  // Convert the applet meta to JSON, and overlay details from default and task-specific extras
  private def applicationAttributesToNative(
      applet: Application,
      defaultTags: Set[String],
      extendedDescription: Option[String]
  ): (Map[String, JsValue], Map[String, JsValue]) = {
    // Default attributes from extras
    val (defaultMeta, defaultDetails) =
      extras
        .flatMap(_.defaultTaskDxAttributes)
        .map { attr =>
          (attr.getMetaJson, attr.getDetailsJson)
        }
        .getOrElse((Map.empty[String, JsValue], Map.empty[String, JsValue]))
    // Attributes specified in WDL meta section
    val (commonMeta, commonDetails) = callableAttributesToNative(
        callable = applet,
        defaultTags = defaultTags,
        extendedDescription = extendedDescription
    )
    val applicationMeta = applet.attributes.collect {
      case DeveloperNotesAttribute(text)     => "developerNotes" -> JsString(text)
      case VersionAttribute(text)            => "version" -> JsString(text)
      case OpenSourceAttribute(isOpenSource) => "openSource" -> JsBoolean(isOpenSource)
      case CategoriesAttribute(categories)   => "categories" -> JsArray(categories.map(JsString(_)))
    }
    // Defaults and those specified in WDL meta can be overridden by task-specific extras
    val (taskSpecificMeta, taskSpecificDetails) = Option
      .when(applet.kind == ExecutableKindApplet) {
        extras
          .flatMap(
              _.perTaskDxAttributes.flatMap(_.get(applet.name))
          )
          .map { attr =>
            (attr.getMetaJson, attr.getDetailsJson)
          }
      }
      .flatten
      .getOrElse((Map.empty[String, JsValue], Map.empty[String, JsValue]))
    (defaultMeta ++ commonMeta ++ applicationMeta ++ taskSpecificMeta,
     defaultDetails ++ commonDetails ++ taskSpecificDetails)
  }

  // TODO: Use templates for Markdown dependency report

  // Summarize dependencies that are not bundled for cloning
  // with the app/let for adding to description in Markdown
  private def summarizeReportableDependencies(
      fileDependencies: Vector[String],
      runSpecDetails: Map[String, JsValue]
  ): Option[String] = {
    val headerMd =
      "# This app requires access to the following dependencies that are not " +
        "packaged with the app"
    val filesMd = fileDependencies.map(listMd2).mkString match {
      case s: String if s.nonEmpty => s"${listMd("Files")}${s}"
      case _                       => ""
    }
    val networkDockerImageMd = runSpecDetails.get(Constants.NetworkDockerImage) match {
      case Some(JsString(s)) => s"${listMd("Network Docker image")}${listMd2(s)}"
      case _                 => ""
    }
    val dynamicDockerImageMd = runSpecDetails.get(Constants.DynamicDockerImage) match {
      case Some(JsBoolean(true)) => listMd("Docker image determined at runtime")
      case _                     => ""
    }
    val staticInstanceTypeMd = runSpecDetails.get(Constants.StaticInstanceType) match {
      case Some(JsString(s)) => s"${listMd("Hard-coded instance type")}${listMd2(s)}"
      case _                 => ""
    }
    val md = s"${filesMd}${networkDockerImageMd}${dynamicDockerImageMd}${staticInstanceTypeMd}"
    Option.when(md.nonEmpty)(s"${headerMd}${md}")
  }

  def createAccess(applet: Application): JsValue = {
    // defaults are taken from
    // extras global defaults < task runtime section < task-specific extras
    val defaultAccess: DxAccess = extras.map(_.getDefaultAccess).getOrElse(DxAccess.empty)
    val taskAccess: DxAccess = applet.requirements
      .collectFirst {
        case AccessRequirement(network, project, allProjects, developer, projectCreation) =>
          val networkOpt = if (network.isEmpty) {
            None
          } else {
            Some(network)
          }
          DxAccess(networkOpt,
                   project.map(DxAccessLevel.withName),
                   allProjects.map(DxAccessLevel.withName),
                   developer,
                   projectCreation)
      }
      .getOrElse(DxAccess.empty)
    val taskSpecificAccess: DxAccess = (applet.kind match {
      case ExecutableKindApplet =>
        extras.map(_.getTaskAccess(applet.name))
      case _ => None
    }).getOrElse(DxAccess.empty)
    // If we are using a private docker registry, add the allProjects: VIEW
    // access to tasks.
    val allProjectsAccess: DxAccess = dockerRegistry match {
      case None    => DxAccess.empty
      case Some(_) => DxAccess.empty.copy(allProjects = Some(DxAccessLevel.View))
    }
    // update depending on applet type
    val appletKindAccess = applet.kind match {
      case ExecutableKindApplet =>
        applet.container match {
          // Require network access if Docker image needs to be downloaded
          case NetworkDockerImage(_) | DynamicDockerImage =>
            Some(DxAccess.empty.copy(network = Some(Vector("*"))))
          case _ => None
        }
      case ExecutableKindWorkflowOutputReorg =>
        // The reorg applet requires higher permissions to organize the output directory.
        Some(DxAccess.empty.copy(project = Some(DxAccessLevel.Contribute)))
      case _ =>
        // Scatters need network access, because they spawn subjobs that (may) use dx-docker.
        // We end up allowing all applets to use the network
        Some(DxAccess.empty.copy(network = Some(Vector("*"))))
    }
    // using manifests requires at least UPLOAD access
    val manifestAccess = if (useManifests) {
      Some(DxAccess.empty.copy(project = Some(DxAccessLevel.Upload)))
    } else {
      None
    }
    // merge all
    val access = defaultAccess
      .merge(taskAccess)
      .merge(taskSpecificAccess)
      .merge(allProjectsAccess)
      .mergeOpt(appletKindAccess)
      .mergeOpt(manifestAccess)
    access.toJson match {
      case JsObject(fields) if fields.isEmpty => JsNull
      case fields                             => fields
    }
  }

  /**
    * Builds an '/applet/new' request.
    * For applets that call other applets, we pass a directory of the callees,
    * so they can be found at runtime.
    * @param applet applet IR
    * @param executableDict mapping of callable names to executables
    * @return
    */
  def apply(
      applet: Application,
      executableDict: Map[String, ExecutableLink]
  ): Map[String, JsValue] = {
    logger.trace(s"Building /applet/new request for ${applet.name}")
    // convert inputs and outputs to dxapp inputSpec, automatically add requirements/hints parameters
    val inputParams = if (useManifests) {
      Vector(
          ExecutableCompiler.InputManifestParameter,
          ExecutableCompiler.InputManfestFilesParameter,
          ExecutableCompiler.InputLinksParameter,
          ExecutableCompiler.WorkflowInputManifestParameter,
          ExecutableCompiler.WorkflowInputManfestFilesParameter,
          ExecutableCompiler.WorkflowInputLinksParameter,
          ExecutableCompiler.OutputIdParameter,
          ExecutableCompiler.ExtraOutputsParameter,
          ExecutableCompiler.CallNameParameter,
          ExecutableCompiler.OverridesParameter
      )
    } else {
      applet.inputs ++ Vector(
          ExecutableCompiler.OverridesParameter
      )
    }
    val inputSpec = inputParams
      .sortWith(_.name < _.name)
      .flatMap { param =>
        try {
          inputParameterToNative(param)
        } catch {
          case ex: Throwable =>
            throw new Exception(
                s"Error converting input parameter ${param} to native type",
                ex
            )
        }
      }
    // Collect file dependencies from inputs & private variables
    val fileDependencies = (
        applet.inputs
          .filter(param => param.dxType == Type.TFile)
          .flatMap(fileDependenciesFromParam) ++ applet.staticFileDependencies
    ).distinct
    val fileDependenciesDetails = Option
      .when(fileDependencies.nonEmpty)(
          Map(Constants.FileDependencies -> JsArray(fileDependencies.map(s => JsString(s))))
      )
      .getOrElse(Map.empty)
    // convert outputs to outputSpec
    val outputParams = if (useManifests) {
      Vector(Parameter(Constants.OutputManifest, Type.TFile))
    } else {
      applet.outputs
    }
    val outputSpec: Vector[JsValue] = outputParams
      .sortWith(_.name < _.name)
      .flatMap { param =>
        try {
          outputParameterToNative(param)
        } catch {
          case ex: Throwable =>
            throw new Exception(
                s"Error converting output parameter ${param} to native type",
                ex
            )
        }
      }
    // build the dxapp runSpec
    val (runSpec, runSpecDetails) = createRunSpec(applet, executableDict)
    // A fragment is hidden, not visible under default settings. This
    // allows the workflow copying code to traverse it, and link to
    // anything it calls.
    val hidden: Boolean =
      applet.kind match {
        case _: ExecutableKindWfFragment => true
        case _                           => false
      }

    // Create linking information: results in two maps, one that's added to the
    // application details, and one with links to applets that could get called
    // at runtime (if this applet is copied, we need to maintain referential integrity)
    // Note: this doesn't seem to ensure cloning when copying workflow.
    val (dxLinks, linkInfo) = executableDict.map {
      case (name, link) =>
        val linkName = s"link_${name}"
        (
            linkName -> JsObject(DxUtils.DxLinkKey -> JsString(link.dxExec.id)),
            name -> ExecutableLink.serialize(link)
        )
    }.unzip
    // build the details JSON
    val defaultTags = Set(Constants.CompilerTag)
    // Build extended description with dependency report
    val extendedDescription = summarizeReportableDependencies(
        fileDependencies = fileDependencies,
        runSpecDetails = runSpecDetails
    )
    val (taskMeta, taskDetails) =
      applicationAttributesToNative(applet, defaultTags, extendedDescription)
    val delayDetails = delayWorkspaceDestructionToNative
    // meta information used for running workflow fragments
    val metaDetails: Map[String, JsValue] =
      applet.kind match {
        case ExecutableKindWfFragment(_, blockPath, inputs, scatterChunkSize) =>
          Map(
              Constants.ExecLinkInfo -> JsObject(linkInfo.toMap),
              Constants.BlockPath -> JsArray(blockPath.map(JsNumber(_))),
              Constants.WfFragmentInputTypes -> TypeSerde.serializeSpec(inputs.map {
                case (dxName, t) => dxName.decoded -> t
              })
          ) ++ scatterChunkSize
            .map(chunkSize => Map(Constants.ScatterChunkSize -> JsNumber(chunkSize)))
            .getOrElse(Map.empty)
        case ExecutableKindWfInputs(blockPath) if blockPath.nonEmpty =>
          val types = applet.inputVars.map(p => p.name -> p.dxType).toMap
          Map(
              Constants.BlockPath -> JsArray(blockPath.map(JsNumber(_))),
              Constants.WfFragmentInputTypes -> TypeSerde.serializeSpec(types.map {
                case (dxName, t) => dxName.decoded -> t
              })
          )
        case ExecutableKindWfOutputs(blockPath) if blockPath.nonEmpty =>
          val types = applet.inputVars.map(p => p.name -> p.dxType).toMap
          Map(
              Constants.BlockPath -> JsArray(blockPath.map(JsNumber(_))),
              Constants.WfFragmentInputTypes -> TypeSerde.serializeSpec(types.map {
                case (dxName, t) => dxName.decoded -> t
              })
          )
        case _: ExecutableKindWfInputs | _: ExecutableKindWfOutputs |
            ExecutableKindWfCustomReorgOutputs | ExecutableKindWorkflowOutputReorg =>
          val types = applet.inputVars.map(p => p.name -> p.dxType).toMap
          Map(Constants.WfFragmentInputTypes -> TypeSerde.serializeSpec(types.map {
            case (dxName, t) => dxName.decoded -> t
          }))
        case _ => Map.empty
      }
    // compress and base64 encode the source code
    val sourceEncoded = CodecUtils.gzipAndBase64Encode(applet.document.toString)
    // compress and base64 encode the instance types, unless we specify that we want to
    // resolve them at runtime, which requires that the user running the applet has
    // permission to describe the project it is running in
    val dbEncoded = Option.when(instanceTypeSelection == InstanceTypeSelection.Static) {
      CodecUtils.gzipAndBase64Encode(instanceTypeDb.toJson.prettyPrint)
    }
    // serilize default runtime attributes
    val defaultRuntimeAttributes = extras
      .flatMap(ex =>
        ex.defaultRuntimeAttributes.map(attr => JsObject(ValueSerde.serializeMap(attr)))
      )
    val auxDetails = Vector(
        Some(Constants.SourceCode -> JsString(sourceEncoded)),
        Some(Constants.ParseOptions -> applet.document.optionsToJson),
        dbEncoded.map(db => Constants.InstanceTypeDb -> JsString(db)),
        defaultRuntimeAttributes.map(attr => Constants.RuntimeAttributes -> attr),
        Option.when(useManifests)(Constants.UseManifests -> JsBoolean(true)),
        Option.when(complexPathValues)(Constants.PathsAsObjects -> JsBoolean(true))
    ).flatten.toMap
    // combine all details into a single Map
    val details: Map[String, JsValue] =
      taskDetails ++
        runSpecDetails ++
        delayDetails ++
        dxLinks.toMap ++
        metaDetails ++
        auxDetails ++
        fileDependenciesDetails
    // build the API request
    val requestRequired = Map(
        "name" -> JsString(applet.name),
        "inputSpec" -> JsArray(inputSpec),
        "outputSpec" -> JsArray(outputSpec),
        "runSpec" -> runSpec,
        "dxapi" -> JsString(dxApi.version),
        "details" -> JsObject(details),
        "hidden" -> JsBoolean(hidden)
    )
    // look for ignoreReuse in runtime hints and in extras - the later overrides the former
    val ignoreReuse = applet.requirements
      .collectFirst {
        case IgnoreReuseRequirement(value) => value
      }
      .orElse(
          extras.flatMap(_.ignoreReuse)
      )
      .map(ignoreReuse => Map("ignoreReuse" -> JsBoolean(ignoreReuse)))
      .getOrElse(Map.empty)
    // build the dxapp access section
    val access = createAccess(applet) match {
      case JsNull  => Map.empty
      case jsValue => Map("access" -> jsValue)
    }
    taskMeta ++ requestRequired ++ access ++ ignoreReuse
  }
}<|MERGE_RESOLUTION|>--- conflicted
+++ resolved
@@ -254,13 +254,6 @@
       }
       case _ => None
     }
-<<<<<<< HEAD
-    // Include runtimeAsset in bundledDepends
-    val bundledDepends = Vector(runtimeAsset, bundledDependsDocker).flatten match {
-      case Vector()            => Map.empty
-      case bundledDependsItems => Map(Constants.BundledDependsKey -> JsArray(bundledDependsItems))
-    }
-=======
 
     // Add executables called by this applet to bundledDepends to ensure cloning
     val bundledDependsExec: Vector[JsValue] = executableDict.map {
@@ -281,7 +274,6 @@
         case bundledDependsItems => Map(Constants.BundledDependsKey -> JsArray(bundledDependsItems))
       }
 
->>>>>>> aab4a9fd
     val runSpec = JsObject(
         runSpecRequired ++
           defaultTimeout ++
