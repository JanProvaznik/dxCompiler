--- conflicted
+++ resolved
@@ -439,28 +439,14 @@
       .flatMap(ex =>
         ex.defaultRuntimeAttributes.map(attr => JsObject(ValueSerde.serializeMap(attr)))
       )
-<<<<<<< HEAD
     val auxDetails = Vector(
         Some(Constants.SourceCode -> JsString(sourceEncoded)),
+        Some(Constants.ParseOptions -> applet.document.optionsToJson),
         Some(Constants.InstanceTypeDb -> JsString(dbOpaqueEncoded)),
         defaultRuntimeAttributes.map(attr => Constants.RuntimeAttributes -> attr),
         Option.when(useManifests)(Constants.UseManifests -> JsBoolean(true)),
         Option.when(complexPathValues)(Constants.PathsAsObjects -> JsBoolean(true))
     ).flatten.toMap
-=======
-      .getOrElse(JsNull)
-    val auxDetails = Map(
-        Constants.SourceCode -> JsString(sourceEncoded),
-        Constants.ParseOptions -> applet.document.optionsToJson,
-        Constants.InstanceTypeDb -> JsString(dbOpaqueEncoded),
-        Constants.RuntimeAttributes -> defaultRuntimeAttributes
-    )
-    val useManifestsDetails = if (useManifests) {
-      Map(Constants.UseManifests -> JsBoolean(true))
-    } else {
-      Map.empty
-    }
->>>>>>> 459cf8cf
     // combine all details into a single Map
     val details: Map[String, JsValue] =
       taskDetails ++ runSpecDetails ++ delayDetails ++ dxLinks.toMap ++ metaDetails ++ auxDetails
