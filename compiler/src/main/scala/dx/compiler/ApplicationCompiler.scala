--- conflicted
+++ resolved
@@ -29,9 +29,7 @@
   private val AwsRegionKey = "region"
 }
 
-<<<<<<< HEAD
 case class ApplicationCompiler(typeAliases: Map[String, Type],
-                               instanceTypeDb: InstanceTypeDB,
                                runtimeAsset: Option[JsValue],
                                runtimeJar: String,
                                runtimePathConfig: DxWorkerPaths,
@@ -43,6 +41,8 @@
                                parameterLinkSerializer: ParameterLinkSerializer,
                                useManifests: Boolean,
                                complexPathValues: Boolean,
+                               instanceTypeSelection: InstanceTypeSelection.InstanceTypeSelection,
+                               defaultInstanceType: Option[String],
                                fileResolver: FileSourceResolver,
                                dxApi: DxApi = DxApi.get,
                                logger: Logger = Logger.get,
@@ -53,29 +53,8 @@
                                complexPathValues,
                                fileResolver,
                                dxApi) {
-=======
-case class ApplicationCompiler(
-    typeAliases: Map[String, Type],
-    runtimeAsset: Option[JsValue],
-    runtimeJar: String,
-    runtimePathConfig: DxWorkerPaths,
-    runtimeTraceLevel: Int,
-    separateOutputs: Boolean,
-    streamFiles: StreamFiles.StreamFiles,
-    waitOnUpload: Boolean,
-    extras: Option[Extras],
-    parameterLinkSerializer: ParameterLinkSerializer,
-    useManifests: Boolean,
-    instanceTypeSelection: InstanceTypeSelection.InstanceTypeSelection,
-    defaultInstanceType: Option[String],
-    dxApi: DxApi = DxApi.get,
-    logger: Logger = Logger.get,
-    project: DxProject,
-    folder: String
-) extends ExecutableCompiler(extras, parameterLinkSerializer, dxApi) {
   // database of available instance types for the user/org that owns the project
   private lazy val instanceTypeDb = InstanceType.createDb(Some(project))
->>>>>>> a1ec7da0
 
   // renderer for job script templates
   private lazy val renderer = Renderer()
@@ -590,29 +569,14 @@
       .flatMap(ex =>
         ex.defaultRuntimeAttributes.map(attr => JsObject(ValueSerde.serializeMap(attr)))
       )
-<<<<<<< HEAD
     val auxDetails = Vector(
         Some(Constants.SourceCode -> JsString(sourceEncoded)),
         Some(Constants.ParseOptions -> applet.document.optionsToJson),
-        Some(Constants.InstanceTypeDb -> JsString(dbOpaqueEncoded)),
+        dbEncoded.map(db => Constants.InstanceTypeDb -> JsString(db)),
         defaultRuntimeAttributes.map(attr => Constants.RuntimeAttributes -> attr),
         Option.when(useManifests)(Constants.UseManifests -> JsBoolean(true)),
         Option.when(complexPathValues)(Constants.PathsAsObjects -> JsBoolean(true))
     ).flatten.toMap
-=======
-      .getOrElse(JsNull)
-    val auxDetails = Vector(
-        Some(Constants.SourceCode -> JsString(sourceEncoded)),
-        Some(Constants.ParseOptions -> applet.document.optionsToJson),
-        dbEncoded.map(db => Constants.InstanceTypeDb -> JsString(db)),
-        Some(Constants.RuntimeAttributes -> defaultRuntimeAttributes)
-    ).flatten.toMap
-    val useManifestsDetails = if (useManifests) {
-      Map(Constants.UseManifests -> JsBoolean(true))
-    } else {
-      Map.empty
-    }
->>>>>>> a1ec7da0
     // combine all details into a single Map
     val details: Map[String, JsValue] =
       taskDetails ++ runSpecDetails ++ delayDetails ++ dxLinks.toMap ++ metaDetails ++ auxDetails ++
