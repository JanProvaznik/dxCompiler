package dx.compiler

import java.time.{LocalDateTime, ZoneId}
import java.time.format.DateTimeFormatter
import dx.api.{
  DxApi,
  DxApp,
  DxApplet,
  DxDataObject,
  DxFindDataObjects,
  DxFindDataObjectsConstraints,
  DxObjectDescribe,
  DxProject,
  DxWorkflow,
  Field
}
import dx.core.Constants
import dx.core.ir.Bundle
import spray.json.JsString
import dx.util.{JsUtils, Logger}

trait DxExecutableInfo {
  val dataObj: DxDataObject
  val desc: Option[DxObjectDescribe]
  val checksum: Option[String]
  val createdDate: Option[LocalDateTime]
  def name: String

  lazy val dxClass: String = {
    dataObj match {
      case _: DxApp      => "App"
      case _: DxApplet   => "Applet"
      case _: DxWorkflow => "Workflow"
      case _             => dataObj.getClass.getSimpleName
    }
  }
}

/**
  * Takes a snapshot of the platform target path before the build starts.
  * Makes an efficient directory of all the applets that exist there. Update
  * the directory when an applet is compiled.
  *
  * @param bundle an IR bundle
  * @param project the project to search
  * @param folder the folder to search
  * @param projectWideReuse whether to allow project-wide reuse
  * @param dxApi the Dx API
  */
case class DxExecutableDirectory(bundle: Bundle,
                                 project: DxProject,
                                 folder: String,
                                 projectWideReuse: Boolean = false,
                                 dxApi: DxApi = DxApi.get,
                                 logger: Logger = Logger.get) {

  // a list of all dx:workflow and dx:applet names used in this WDL workflow
  private lazy val allExecutableNames: Set[String] = bundle.allCallables.keySet
  // API interface
  private lazy val dxFind = DxFindDataObjects(dxApi)

  /**
    * Information about a Dx data object.
    * @param dataObj the actual data object
    * @param dxDesc the object description
    * @param checksum the object checksum
    * @param createdDate created date
    */
  case class DxExecutableWithDesc(dataObj: DxDataObject,
                                  dxDesc: DxObjectDescribe,
                                  checksum: Option[String],
                                  createdDate: Option[LocalDateTime] = None)
      extends DxExecutableInfo {
    def name: String = dxDesc.name
    val desc: Option[DxObjectDescribe] = Some(dxDesc)
  }

  private def findExecutables(
      folder: Option[String] = None,
      recurse: Boolean = false
  ): Vector[(DxDataObject, DxObjectDescribe)] = {
    Vector("applet", "workflow")
      .flatMap { dxClass =>
        val constraints = DxFindDataObjectsConstraints(
            project = Some(project),
            folder = folder,
            recurse = recurse,
            objectClass = Some(dxClass),
            tags = Set(Constants.CompilerTag),
            names = allExecutableNames
        )
        val t0 = System.nanoTime()
        val dxObjectsInFolder: Map[DxDataObject, DxObjectDescribe] = dxFind.query(
            constraints,
            withInputOutputSpec = false,
            extraFields = Set(Field.Details)
        )
        val t1 = System.nanoTime()
        val diffMSec = (t1 - t0) / (1000 * 1000)
        logger.trace(
            s"Found ${dxObjectsInFolder.size} ${dxClass} in ${project.id} folder=${folder} (${diffMSec} millisec)"
        )
        dxObjectsInFolder.toVector
      }
  }

  private def getChecksum(desc: DxObjectDescribe): Option[String] = {
    desc.details
      .flatMap(_.asJsObject.fields.get(Constants.Checksum))
      .map(JsUtils.getString(_))
      .orElse(desc.properties.flatMap(_.get(Constants.ChecksumPropertyDeprecated)))
  }

  /**
    * Instead of looking up applets/workflows one by one, perform a bulk lookup, and
    * find all the objects in the target directory. Setup an easy to
    * use map with information on each name.
    *
    * findDataObjects can be an expensive call, both on the server and client sides.
    * We limit it by filtering on the CHECKSUM property, which is attached only to
    * generated applets and workflows. This runs the risk of missing cases where an
    * applet name is already in use by a regular dnanexus applet/workflow.
    *
    * @return
    */
  private def findExecutablesInFolder(): Map[String, Vector[DxExecutableInfo]] = {
    findExecutables(Some(folder))
      .map {
        case (dxObj, desc) =>
          val creationDate = new java.util.Date(desc.created)
          val creationTime: LocalDateTime =
            LocalDateTime.ofInstant(creationDate.toInstant, ZoneId.systemDefault())
          // checksum is stored in details, but used to be stored as a property, so
          // look in both places
          val checksum = getChecksum(desc)
          DxExecutableWithDesc(dxObj, desc, checksum, Some(creationTime))
      }
      .groupBy(_.name)
  }

  // A map from an applet/workflow that is part of the namespace to its dx:object
  // on the target path (project/folder)
  private lazy val initialExecDir: Map[String, Vector[DxExecutableInfo]] = findExecutablesInFolder()
  private var execDir: Option[Map[String, Vector[DxExecutableInfo]]] = None

<<<<<<< HEAD
  /**
    * Scan the entire project for dx:workflows and dx:applets that we already created,
    * and may be reused, instead of recompiling.
    *
    * Note: This could be expensive, and the maximal number of replies is (by default)
    * 1000. Since the index is limited, we may miss matches when we search. The cost
    * would be creating a dx:executable again, which is acceptable.
    *
    * findDataObjects can be an expensive call, both on the server and client sides.
    * We limit it by filtering on the CHECKSUM property, which is attached only to
    * generated applets and workflows.
    *
    * @return
    */
  private def findExecutablesInProject(): Map[String, Vector[DxExecutableInfo]] = {
    findExecutables(None)
      .flatMap {
        case (obj, desc) =>
          getChecksum(desc) match {
            case Some(checksum) => Some(DxExecutableWithDesc(obj, desc, Some(checksum)))
            case None           => None
          }
      }
      .groupBy(_.checksum.get)
  }

  // A map from checksum to dx:executable, across the entire project. It allows
  // reusing dx:executables across the entire project, at the cost of a
  // potentially expensive API call. It is not clear this is useful to the majority
  // of users, so it is gated by the [projectWideReuse] flag.
=======
  // A map from checksum to dx:executable, across the entire project. It allows reusing dx:executables across the entire
  // project, at the cost of a potentially expensive API call. It is not clear this is useful to the majority of users,
  // so it is gated by the [projectWideReuse] flag.
>>>>>>> a1ec7da0
  private lazy val projectWideExecDir: Map[String, Vector[DxExecutableInfo]] = {
    if (projectWideReuse) {
      // Scan the entire project for dx:workflows and dx:applets that we already created, and may be reused, instead of
      // recompiling. This could be expensive. We limit it by filtering on the CHECKSUM property, which is attached only
      // to generated applets and workflows. The maximal number of replies is (by default) 1000 so we may miss matches
      // when we search. The cost would be creating a dx:executable again, which is acceptable.
      logger.trace(s"Querying for executables in project ${project}")
      val executables = findExecutables(recurse = true)
        .flatMap {
          case (obj, desc) =>
            getChecksum(desc).map(checksum => DxExecutableWithDesc(obj, desc, Some(checksum)))
        }
        .groupBy(_.checksum.get)
      logger.trace(s"Found ${executables.size} executables")
      executables
    } else {
      Map.empty
    }
  }

  /**
    * Gets information about all executables with the given name.
    * @param name the executable name
    * @return
    */
  def lookup(name: String): Vector[DxExecutableInfo] = {
    execDir.getOrElse(initialExecDir).getOrElse(name, Vector.empty)
  }

  /**
    * Searches for an executable with a specific checksum anywhere in the project.
    * In case of checksum collision (i.e. multiple results for the same checksum),
    * returns only the executable that starts with the name we are looking for.
    * @param name the executable name to look up
    * @param digest the executable's checksum
    * @return
    */
  def lookupInProject(name: String, digest: String): Option[DxExecutableInfo] = {
    projectWideExecDir
      .get(digest)
      .flatMap(checksumMatches => checksumMatches.find(_.name.startsWith(name)))
  }

  case class DxExecutableInserted(
      name: String,
      dataObj: DxDataObject,
      checksum: Option[String],
      createdDate: Option[LocalDateTime] = Some(LocalDateTime.now)
  ) extends DxExecutableInfo {
    override val desc: Option[DxObjectDescribe] = None
  }

  /**
    * Insert an executable into the directory.
    * @param name the executable name
    * @param dxExec the data object
    * @param digest the checksum
    */
  def insert(name: String, dxExec: DxDataObject, digest: String): Unit = {
    val info = DxExecutableInserted(name, dxExec, Some(digest))
    execDir = execDir.getOrElse(initialExecDir) match {
      case d if d.contains(name) =>
        Some(d + (name -> (d(name) :+ info)))
      case d =>
        Some(d + (name -> Vector(info)))
    }
  }

  private lazy val dateFormatter = DateTimeFormatter.ofPattern("EE MMM dd kk:mm:ss yyyy")
  private var folders: Set[String] = Set.empty

  // create a folder, if it does not already exist.
  private def ensureFolder(fullPath: String): Unit = {
    if (!folders.contains(fullPath)) {
      project.newFolder(fullPath, parents = true)
      folders += fullPath
    }
  }

  /**
    * Moves an object into an archive directory. If the object
    * is an applet, for example /A/B/C/GLnexus, move it to
    *     /A/B/C/Applet_archive/GLnexus (Day Mon DD hh:mm:ss year)
    * If the object is a workflow, move it to
    *     /A/B/C/Workflow_archive/GLnexus (Day Mon DD hh:mm:ss year)
    *
    * Examples:
    *   GLnexus (Fri Aug 19 18:01:02 2016)
    *   GLnexus (Mon Mar  7 15:18:14 2016)
    *
    * Note: 'dx build' does not support workflow archiving at the moment.
    *
    * TODO: need to update the execInfo in the directory
    *
    * @param execInfo the object to archive
    */
  def archive(execInfo: DxExecutableInfo): Unit = {
    logger.trace(s"Archiving ${execInfo.name} ${execInfo.dataObj.id}")
    val dxClass: String = execInfo.dxClass
    // move the object to the new location
    val destFolder = s"${folder}/${dxClass}_archive"
    ensureFolder(destFolder)
    project.moveObjects(Vector(execInfo.dataObj), destFolder)
    // add the date to the object name
    val name = execInfo.createdDate match {
      case None     => execInfo.name
      case Some(dt) => s"${execInfo.name} ${dt.format(dateFormatter)}"
    }
    val request = Map("project" -> JsString(project.id), "name" -> JsString(name))
    logger.ignore(dxClass match {
      case "Workflow" =>
        dxApi.workflowRename(execInfo.dataObj.id, request)
      case "Applet" =>
        dxApi.appletRename(execInfo.dataObj.id, request)
      case other =>
        throw new Exception(s"Cannot archive object ${execInfo} with class ${other}")
    })
  }

  /**
    * Archive multiple executables.
    * @param execInfos the executables to archive
    */
  def archive(execInfos: Vector[DxExecutableInfo]): Unit = {
    execInfos.foreach(archive)
  }

  /**
    * Remove executables from the project and update the directory.
    * TODO: need to remove the execInfos in the directory
    * @param execInfos the executables to remove
    */
  def remove(execInfos: Vector[DxExecutableInfo]): Unit = {
    val objs = execInfos.map(_.dataObj)
    logger.trace(s"Removing old executables ${objs.map(_.id)}")
    project.removeObjects(objs, force = true)
  }
}<|MERGE_RESOLUTION|>--- conflicted
+++ resolved
@@ -143,48 +143,16 @@
   private lazy val initialExecDir: Map[String, Vector[DxExecutableInfo]] = findExecutablesInFolder()
   private var execDir: Option[Map[String, Vector[DxExecutableInfo]]] = None
 
-<<<<<<< HEAD
-  /**
-    * Scan the entire project for dx:workflows and dx:applets that we already created,
-    * and may be reused, instead of recompiling.
-    *
-    * Note: This could be expensive, and the maximal number of replies is (by default)
-    * 1000. Since the index is limited, we may miss matches when we search. The cost
-    * would be creating a dx:executable again, which is acceptable.
-    *
-    * findDataObjects can be an expensive call, both on the server and client sides.
-    * We limit it by filtering on the CHECKSUM property, which is attached only to
-    * generated applets and workflows.
-    *
-    * @return
-    */
-  private def findExecutablesInProject(): Map[String, Vector[DxExecutableInfo]] = {
-    findExecutables(None)
-      .flatMap {
-        case (obj, desc) =>
-          getChecksum(desc) match {
-            case Some(checksum) => Some(DxExecutableWithDesc(obj, desc, Some(checksum)))
-            case None           => None
-          }
-      }
-      .groupBy(_.checksum.get)
-  }
-
-  // A map from checksum to dx:executable, across the entire project. It allows
-  // reusing dx:executables across the entire project, at the cost of a
-  // potentially expensive API call. It is not clear this is useful to the majority
-  // of users, so it is gated by the [projectWideReuse] flag.
-=======
-  // A map from checksum to dx:executable, across the entire project. It allows reusing dx:executables across the entire
-  // project, at the cost of a potentially expensive API call. It is not clear this is useful to the majority of users,
-  // so it is gated by the [projectWideReuse] flag.
->>>>>>> a1ec7da0
+  // A map from checksum to dx:executable, across the entire project. It allows reusing executables
+  // across the entire project, at the cost of a potentially expensive API call. It is not clear
+  // this is useful to the majority of users, so it is gated by the [projectWideReuse] flag.
   private lazy val projectWideExecDir: Map[String, Vector[DxExecutableInfo]] = {
     if (projectWideReuse) {
-      // Scan the entire project for dx:workflows and dx:applets that we already created, and may be reused, instead of
-      // recompiling. This could be expensive. We limit it by filtering on the CHECKSUM property, which is attached only
-      // to generated applets and workflows. The maximal number of replies is (by default) 1000 so we may miss matches
-      // when we search. The cost would be creating a dx:executable again, which is acceptable.
+      // Scan the entire project for dx:workflows and dx:applets that we already created, and may be
+      // reused, instead of recompiling. This could be expensive. We limit it by filtering on the
+      // CHECKSUM property, which is attached only to generated applets and workflows. The maximal
+      // number of replies is (by default) 1000 so we may miss matches when we search. The cost
+      // would be creating a dx:executable again, which is acceptable.
       logger.trace(s"Querying for executables in project ${project}")
       val executables = findExecutables(recurse = true)
         .flatMap {
