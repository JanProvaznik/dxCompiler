package dx.translator.cwl

import dx.api.{DxApi, DxProject}
<<<<<<< HEAD
import dx.core.ir.{Bundle, Callable, Type, Value, ValueSerde, Workflow => IRWorkflow}
=======
import dx.core.ir.{Bundle, InstanceTypeSelection, Type, Value}
>>>>>>> a1ec7da0
import dx.core.languages.Language
import dx.core.languages.Language.Language
import dx.core.languages.cwl.{CwlBundle, CwlDxName, CwlUtils, DxHintSchema}
import dx.cwl.{
  CommandLineTool,
  CwlDirectory,
  CwlFile,
  CwlRecord,
  DirectoryValue,
  ExpressionTool,
  FileValue,
  Parser,
  ParserResult,
  Process,
  Workflow
}
import dx.translator.{
  DxWorkflowAttrs,
  InputTranslator,
  ReorgSettings,
  Translator,
  TranslatorFactory
}
import dx.util.{FileSourceResolver, FileUtils, Logger}
import org.w3id.cwl.cwl1_2.CWLVersion
import spray.json._

import java.nio.file.Path

/**
  * CWL input details:
  * - YAML or JSON
  * - Only top-level inputs can be specified
  * - `cwl` namespace is supported - ignore any keys other than `cwl:requirements` and `cwl:hints`
  */
case class CwlInputTranslator(bundle: Bundle,
                              inputs: Vector[Path],
                              defaults: Option[Path],
                              project: DxProject,
                              useManifests: Boolean,
                              baseFileResolver: FileSourceResolver = FileSourceResolver.get,
                              dxApi: DxApi = DxApi.get,
                              logger: Logger = Logger.get)
    extends InputTranslator(bundle,
                            inputs,
                            defaults,
                            project,
                            useManifests,
                            complexPathValues = true,
                            ignoreUnusedInputs = true,
                            CwlDxName,
                            baseFileResolver,
                            dxApi,
                            logger) {

  private val CwlRegex = "^(?:.*\\.)?cwl:(.+)$".r

  override protected def splitInputs(
      rawInputs: Map[String, JsValue]
  ): (Map[String, JsValue], Map[String, JsObject]) = {
    val (values, overrides) =
      rawInputs.foldLeft(Map.empty[String, JsValue], Map.empty[String, JsValue]) {
        case ((values, overrides), (CwlRegex(key), value)) =>
          (values, overrides + (key -> value))
        case ((values, overrides), (key, value)) =>
          (values + (key -> value), overrides)
      }
    (values, if (overrides.nonEmpty) {
      val overridesObj = JsObject(overrides)
      bundle.primaryCallable match {
        case Some(c: Callable) => Map(c.name -> overridesObj)
        case _                 => bundle.allCallables.keys.map(_ -> overridesObj).toMap
      }
    } else {
      Map.empty[String, JsObject]
    })
  }

  override protected def convertRawInput(rawInput: JsValue, t: Type): JsValue = {
    (t, rawInput) match {
      case (Type.TFile, obj: JsObject) if obj.fields.get("class").contains(JsString("File")) =>
        val (_, cwlValue) = CwlUtils.toIRValue(FileValue.deserialize(obj), CwlFile)
        ValueSerde.serialize(cwlValue, fileResolver = Some(baseFileResolver), pathsAsObjects = true)
      case (Type.TDirectory, obj: JsObject)
          if obj.fields.get("class").contains(JsString("Directory")) =>
        val (_, cwlValue) = CwlUtils.toIRValue(DirectoryValue.deserialize(obj), CwlDirectory)
        ValueSerde.serialize(cwlValue, fileResolver = Some(baseFileResolver), pathsAsObjects = true)
      case _ => rawInput
    }
  }

  // CWL packed workflows always use 'main' as the main process name -
  // this enables CwlInputTranslator to replace it with the filename.
  // TODO: the right solution to this is to have the pre-processing
  //  script change #main to #<filename>
  override protected val mainPrefix: Option[String] = {
    bundle.primaryCallable match {
      case Some(wf: IRWorkflow) if wf.name == "main" =>
        // a packed workflow - use the source file name
        wf.document match {
          case CwlSourceCode(source) if source.getFileName.toString.endsWith(".cwl.json") =>
            Some(FileUtils.changeFileExt(source.getFileName.toString, dropExt = ".cwl.json"))
          case _ => throw new Exception("expected CwlSourceCode")
        }
      case _ => None
    }
  }

  override protected val lockedWorkflowPrefixOptional: Boolean = true
}

case class CwlTranslator(process: Process,
                         sourceFile: Path,
                         cwlSchemas: Option[JsValue],
                         locked: Boolean,
                         defaultRuntimeAttrs: Map[String, Value],
                         reorgAttrs: ReorgSettings,
                         perWorkflowAttrs: Map[String, DxWorkflowAttrs],
                         defaultScatterChunkSize: Int,
                         useManifests: Boolean,
                         instanceTypeSelection: InstanceTypeSelection.InstanceTypeSelection,
                         fileResolver: FileSourceResolver = FileSourceResolver.get,
                         dxApi: DxApi = DxApi.get,
                         logger: Logger = Logger.get)
    extends Translator {

  override val runtimeAssetName: String = "dxCWLrt"

  override val runtimeJar: String = "dxExecutorCwl.jar"

  override val complexPathValues: Boolean = true

  override lazy val apply: Bundle = {
    val cwlBundle: CwlBundle = CwlBundle.create(process)
    val callableTranslator = ProcessTranslator(
        cwlBundle,
        cwlSchemas,
        locked,
        defaultRuntimeAttrs,
        reorgAttrs,
        perWorkflowAttrs,
        defaultScatterChunkSize,
<<<<<<< HEAD
        useManifests,
=======
        instanceTypeSelection,
>>>>>>> a1ec7da0
        dxApi,
        fileResolver,
        logger
    )
    // sort callables by dependencies
    val logger2 = logger.withIncTraceIndent()
    val depOrder: Vector[Process] = cwlBundle.sortByDependencies
    if (logger2.isVerbose) {
      logger2.trace(s"all tasks: ${cwlBundle.tools.keySet}")
      logger2.trace(s"all processes in dependency order: ${depOrder.map(_.name)}")
    }
    // translate processes
    val (allCallables, sortedCallables) =
      depOrder.foldLeft((Map.empty[String, Callable], Vector.empty[Callable])) {
        case ((allCallables, sortedCallables), callable) =>
          val isPrimary = callable.name == cwlBundle.primaryProcess.name
          val translatedCallables =
            callableTranslator.translateProcess(callable, allCallables, isPrimary = isPrimary)
          (
              allCallables ++ translatedCallables.map(c => c.name -> c).toMap,
              sortedCallables ++ translatedCallables
          )
      }
    val allCallablesSortedNames = sortedCallables.map(_.name).distinct
    val primaryCallable = allCallables(cwlBundle.primaryProcess.name)
    if (logger2.isVerbose) {
      logger2.trace(s"allCallables: ${allCallables.keys}")
      logger2.trace(s"allCallablesSorted: ${allCallablesSortedNames}")
    }
    val irTypeAliases = cwlBundle.typeAliases.collect {
      case (name, record: CwlRecord) => name -> CwlUtils.toIRType(record)
    }
    Bundle(Some(primaryCallable), allCallables, allCallablesSortedNames, irTypeAliases)
  }

  override protected def createInputTranslator(bundle: Bundle,
                                               inputs: Vector[Path],
                                               defaults: Option[Path],
                                               project: DxProject): InputTranslator = {
    CwlInputTranslator(bundle, inputs, defaults, project, useManifests, fileResolver)
  }
}

case class CwlTranslatorFactory() extends TranslatorFactory {
  override def create(sourceFile: Path,
                      language: Option[Language],
                      locked: Boolean,
                      defaultRuntimeAttrs: Map[String, Value],
                      reorgAttrs: ReorgSettings,
                      perWorkflowAttrs: Map[String, DxWorkflowAttrs],
                      defaultScatterChunkSize: Int,
                      useManifests: Boolean,
                      instanceTypeSelection: InstanceTypeSelection.InstanceTypeSelection,
                      fileResolver: FileSourceResolver,
                      dxApi: DxApi,
                      logger: Logger): Option[Translator] = {
    // TODO: we need to require that the source file be "packed" before compiling, because
    //  we cannot include auxiliary files (e.g. a JavaScript or YAML import) with the CWL.
    //  Then we shouldn't use a base URI and instead let parsing errors due to unsatisfied
    //  imports (which shouldn't happen) bubble up. We should also print a warning if the
    //  user tries to specify any import directories for CWL.
    lazy val basePath = fileResolver.localSearchPath match {
      case Vector()     => sourceFile.toAbsolutePath.getParent
      case Vector(path) => path
      case v =>
        logger.warning(
            s"CWL parser can only use a single import directory; ignoring ${v.tail.mkString(",")}"
        )
        v.head
    }
    lazy val parser =
      Parser.create(baseUri = Some(basePath.toUri), hintSchemas = Vector(DxHintSchema))
    if (language.isDefined) {
      // if language is specified, make sure it is CWL 1.2
      val ver =
        try {
          Language.toCwlVersion(language.get)
        } catch {
          case _: Throwable =>
            return None
        }
      if (ver != CWLVersion.V1_2) {
        throw new Exception(s"dxCompiler does not support CWL version ${ver}")
      }
    } else {
      // otherwise make sure the file is parseable as CWL
      parser.detectVersionAndClass(sourceFile) match {
        case Some((version, _)) if Language.parse(version) == Language.CwlV1_2 => ()
        case _ =>
          return None
      }
    }
    // CWL file is required to be packed
    val (process, schemas) = parser.parseFile(sourceFile, isPacked = true) match {
      case ParserResult(tool: CommandLineTool, _, _, schemas) => (tool, schemas)
      case ParserResult(tool: ExpressionTool, _, _, schemas)  => (tool, schemas)
      case ParserResult(wf: Workflow, _, _, schemas)          => (wf, schemas)
      case _ =>
        throw new Exception(s"Not a tool or workflow: ${sourceFile}")
    }
    Some(
        CwlTranslator(
<<<<<<< HEAD
            process,
            sourceFile,
            schemas,
=======
            tool,
            sourceFile,
>>>>>>> a1ec7da0
            locked,
            defaultRuntimeAttrs,
            reorgAttrs,
            perWorkflowAttrs,
            defaultScatterChunkSize,
            useManifests,
<<<<<<< HEAD
=======
            instanceTypeSelection,
>>>>>>> a1ec7da0
            fileResolver,
            dxApi,
            logger
        )
    )
  }
}<|MERGE_RESOLUTION|>--- conflicted
+++ resolved
@@ -1,11 +1,15 @@
 package dx.translator.cwl
 
 import dx.api.{DxApi, DxProject}
-<<<<<<< HEAD
-import dx.core.ir.{Bundle, Callable, Type, Value, ValueSerde, Workflow => IRWorkflow}
-=======
-import dx.core.ir.{Bundle, InstanceTypeSelection, Type, Value}
->>>>>>> a1ec7da0
+import dx.core.ir.{
+  Bundle,
+  Callable,
+  InstanceTypeSelection,
+  Type,
+  Value,
+  ValueSerde,
+  Workflow => IRWorkflow
+}
 import dx.core.languages.Language
 import dx.core.languages.Language.Language
 import dx.core.languages.cwl.{CwlBundle, CwlDxName, CwlUtils, DxHintSchema}
@@ -148,11 +152,8 @@
         reorgAttrs,
         perWorkflowAttrs,
         defaultScatterChunkSize,
-<<<<<<< HEAD
         useManifests,
-=======
         instanceTypeSelection,
->>>>>>> a1ec7da0
         dxApi,
         fileResolver,
         logger
@@ -255,24 +256,16 @@
     }
     Some(
         CwlTranslator(
-<<<<<<< HEAD
             process,
             sourceFile,
             schemas,
-=======
-            tool,
-            sourceFile,
->>>>>>> a1ec7da0
             locked,
             defaultRuntimeAttrs,
             reorgAttrs,
             perWorkflowAttrs,
             defaultScatterChunkSize,
             useManifests,
-<<<<<<< HEAD
-=======
             instanceTypeSelection,
->>>>>>> a1ec7da0
             fileResolver,
             dxApi,
             logger
