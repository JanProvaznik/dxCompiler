package dx.translator.wdl

import dx.api.{DxApi, DxUtils}
import dx.core.Constants
import dx.core.ir.RunSpec.{DefaultInstanceType, DxFileDockerImage, NoImage}
import dx.translator.{CustomReorgSettings, DxWorkflowAttrs, ReorgSettings, WorkflowTranslator}
import dx.core.ir._
import dx.core.ir.Type._
import dx.core.ir.Value._
import dx.core.Constants.{ReorgStatus, ReorgStatusCompleted}
import dx.core.languages.wdl.{
  CodeGenerator,
  ComputedBlockInput,
  OptionalBlockInput,
  OverridableBlockInputWithDynamicDefault,
  OverridableBlockInputWithStaticDefault,
  RequiredBlockInput,
  VersionSupport,
  WdlBlock,
  WdlBlockInput,
  WdlBlockOutput,
  WdlBundle,
  WdlDocumentSource,
  WdlDxName,
  WdlUtils,
  WdlWorkflowSource
}
import wdlTools.eval.{DefaultEvalPaths, Eval, EvalException, WdlValueBindings, WdlValues}
import wdlTools.types.{WdlTypes, TypedAbstractSyntax => TAT}
import wdlTools.types.WdlTypes._
import dx.util.{Adjuncts, FileSourceResolver, Logger}
import wdlTools.syntax.Quoting

import scala.annotation.tailrec
import wdlTools.types.TypedAbstractSyntax.ValueString
import wdlTools.types.TypedAbstractSyntax.ValueFile

case class CallableTranslator(wdlBundle: WdlBundle,
                              typeAliases: Map[String, T_Struct],
                              locked: Boolean,
                              defaultRuntimeAttrs: Map[String, Value],
                              reorgAttrs: ReorgSettings,
                              perWorkflowAttrs: Map[String, DxWorkflowAttrs],
                              defaultScatterChunkSize: Int,
                              useManifests: Boolean,
                              instanceTypeSelection: InstanceTypeSelection.InstanceTypeSelection,
                              versionSupport: VersionSupport,
                              dxApi: DxApi = DxApi.get,
                              fileResolver: FileSourceResolver = FileSourceResolver.get,
                              logger: Logger = Logger.get) {

  private lazy val evaluator: Eval =
    Eval(DefaultEvalPaths.empty, Some(wdlBundle.version), Vector.empty, fileResolver, logger)
  private lazy val codegen = CodeGenerator(typeAliases, wdlBundle.version, logger)

  // Return non-local file dependencies of private variables
  private def translateStaticFileDependencies(
      privateVariables: Vector[TAT.PrivateVariable]
  ): Set[String] = {

    // TODO: also consider files nested in arrays, structs

    privateVariables.collect {
      case TAT.PrivateVariable(_, WdlTypes.T_File, ValueFile(value, _)) if value.contains("://") =>
        value
      case TAT.PrivateVariable(_, WdlTypes.T_File, ValueString(value, _, _))
          if value.contains("://") =>
        value
    }.toSet
  }

  private case class WdlTaskTranslator(task: TAT.Task) {
    private lazy val runtime =
      RuntimeTranslator(wdlBundle.version,
                        task.runtime,
                        task.hints,
                        task.meta,
                        defaultRuntimeAttrs,
                        evaluator,
                        dxApi)
    private lazy val adjunctFiles: Vector[Adjuncts.AdjunctFile] =
      wdlBundle.adjunctFiles.getOrElse(task.name, Vector.empty)
    private lazy val meta = ApplicationMetaTranslator(wdlBundle.version, task.meta, adjunctFiles)
    private lazy val parameterMeta =
      ParameterMetaTranslator(wdlBundle.version, task.parameterMeta, task.hints)

    private def translateInput(input: TAT.InputParameter): Parameter = {
      val wdlType = input.wdlType
      val irType = WdlUtils.toIRType(wdlType)
      val attrs = parameterMeta.translateInput(input.name, wdlType)

      input match {
        case TAT.RequiredInputParameter(name, _) => {
          // This is a task "input" parameter of the form:
          //     Int y
          if (isOptional(irType)) {
            throw new Exception(s"Required input ${name} cannot have optional type ${wdlType}")
          }
          Parameter(WdlDxName.fromSourceName(name), irType, attributes = attrs)
        }
        case TAT.OverridableInputParameterWithDefault(name, _, defaultExpr) =>
          try {
            // This is a task "input" parameter definition of the form:
            //    Int y = 3
            val defaultValue = evaluator.applyConstAndCoerce(defaultExpr, wdlType)
            (wdlType, defaultValue) match {
              case (WdlTypes.T_File | WdlTypes.T_Optional(WdlTypes.T_File), file: WdlValues.V_File)
                  if !WdlUtils.isDxFile(file) =>
                // the default value cannot be specified in the input spec, so we leave it to be
                // evaluated at runtime - e.g. a local file
                Parameter(WdlDxName.fromSourceName(name), irType, None, attrs)
              case _ =>
                Parameter(WdlDxName.fromSourceName(name),
                          irType,
                          Some(WdlUtils.toIRValue(defaultValue, wdlType)),
                          attrs)
            }
          } catch {
            // This is a task input parameter definition of the form:
            //    Int y = x + 3
            // We treat it as an optional input - the runtime system will
            // evaluate the expression if no value is specified.
            case _: EvalException =>
              val optType = Type.ensureOptional(irType)
              Parameter(WdlDxName.fromSourceName(name), optType, None, attrs)

          }
        case TAT.OptionalInputParameter(name, _) =>
          val optType = Type.ensureOptional(irType)
          Parameter(WdlDxName.fromSourceName(name), optType, None, attrs)
      }
    }

    private def translateOutput(output: TAT.OutputParameter, ignoreDefault: Boolean): Parameter = {
      val wdlType = output.wdlType
      val irType = WdlUtils.toIRType(wdlType)
      val defaultValue = if (ignoreDefault || WdlUtils.isPathType(wdlType)) {
        // if the expression is a File, Directory or collection thereof,
        // the paths will be local to the worker so we cannot use them
        // as the default value (since file inputs need to be given as
        // links to dx files)
        None
      } else {
        try {
          val wdlValue = evaluator.applyConstAndCoerce(output.expr, wdlType)
          Some(WdlUtils.toIRValue(wdlValue, wdlType))
        } catch {
          case _: EvalException => None
        }
      }
      val attr = parameterMeta.translateOutput(output.name, wdlType)
      Parameter(WdlDxName.fromSourceName(output.name), irType, defaultValue, attr)
    }

    def apply: Application = {
      // If the container is stored as a file on the platform, we need to rewrite
      // the dxURLs in the runtime section to avoid a runtime lookup. For example:
      //   dx://dxCompiler_playground:/glnexus_internal -> dx://project-xxxx:record-yyyy
      def replaceContainer(runtime: TAT.RuntimeSection,
                           newContainer: String): TAT.RuntimeSection = {
        Set("docker", "container").foreach { key =>
          if (runtime.kvs.contains(key)) {
            return TAT.RuntimeSection(
                runtime.kvs ++ Map(
                    key -> TAT.ValueString(newContainer, T_String, quoting = Quoting.Double)(
                        runtime.kvs(key).loc
                    )
                )
            )(
                runtime.loc
            )
          }
        }
        runtime
      }

      logger.trace(s"Translating task ${task.name}")
      val (kind, isNative) = runtime.translateExecutableKind match {
        case Some(native: ExecutableKindNative) => (native, true)
        case Some(kind)                         => (kind, false)
        case None                               => (ExecutableKindApplet, false)
      }
      val inputs = task.inputs.map(translateInput)
      // the output declarations in a native applet stub have values only because they
      // are required for WDL parsing - they can be safely ignored
      val outputs = task.outputs.map(translateOutput(_, ignoreDefault = isNative))
      val instanceType = runtime.translateInstanceType(instanceTypeSelection)
      val requirements = runtime.translateRequirements
      val staticFileDependencies = translateStaticFileDependencies(task.privateVariables)
      val attributes = meta.translate
      val container = runtime.translateContainer
      val cleanedTask: TAT.Task = container match {
        case DxFileDockerImage(_, dxFile) =>
          val dxURL = DxUtils.dxDataObjectToUri(dxObj = dxFile, includeProject = false)
          task.copy(runtime = task.runtime.map(rt => replaceContainer(rt, dxURL)))(task.loc)
        case _ => task
      }
      val standAloneTask =
        WdlDocumentSource(codegen.createStandAloneTask(cleanedTask), versionSupport)
      Application(
          name = task.name,
          inputs = inputs,
          outputs = outputs,
          instanceType = instanceType,
          container = container,
          kind = kind,
          document = standAloneTask,
          attributes = attributes,
          requirements = requirements,
          staticFileDependencies = staticFileDependencies
      )
    }
  }

  private case class WdlWorkflowTranslator(wf: TAT.Workflow,
                                           availableDependencies: Map[String, Callable],
                                           workflowAttrs: Option[DxWorkflowAttrs])
      extends WorkflowTranslator(wf.name, availableDependencies, reorgAttrs, logger) {
    private lazy val adjunctFiles: Vector[Adjuncts.AdjunctFile] =
      wdlBundle.adjunctFiles.getOrElse(wf.name, Vector.empty)
    private lazy val meta = WorkflowMetaTranslator(wdlBundle.version, wf.meta, adjunctFiles)
    private lazy val parameterMeta = ParameterMetaTranslator(wdlBundle.version, wf.parameterMeta)
    override protected lazy val standAloneWorkflow: WdlDocumentSource = {
      val dependencyNames = WdlUtils.deepFindCalls(wf.body).map(_.unqualifiedName).toSet
      val dependencies =
        availableDependencies.view.filterKeys(dependencyNames.contains).values.toVector
      WdlDocumentSource(codegen.standAloneWorkflow(wf, dependencies), versionSupport)
    }
    // Only the toplevel workflow may be unlocked. This happens
    // only if the user specifically compiles it as "unlocked".
    protected lazy val isLocked: Boolean = {
      wdlBundle.primaryCallable match {
        case Some(wf2: TAT.Workflow) =>
          (wf.name != wf2.name) || locked
        case _ =>
          true
      }
    }

    /**
      * Represents each workflow input with:
      * 1. Parameter, for type declarations
      * 2. StageInput, connecting it to the source of the input
      *
      * It is possible to provide a default value to a workflow input.
      * For example:
      *  workflow w {
      *    Int? x = 3
      *    String s = "glasses"
      *    ...
      *  }
      *
      * @param input the workflow input
      * @return (parameter, isDynamic)
      */
    private def createWorkflowInput(input: WdlBlockInput): (Parameter, Boolean) = {
      val wdlType = input.wdlType
      val irType = WdlUtils.toIRType(wdlType)
      val attr = parameterMeta.translateInput(input.name.decoded, input.wdlType)
      input match {
        case RequiredBlockInput(name, _) =>
          if (Type.isOptional(irType)) {
            throw new Exception(s"Required input ${name} cannot have optional type ${wdlType}")
          }
          (Parameter(name, irType, None, attr), false)
        case ComputedBlockInput(name, _) =>
          throw new Exception(s"computed input ${name} cannot be a workflow input")
        case OverridableBlockInputWithStaticDefault(name, _, defaultValue) =>
          (wdlType, defaultValue) match {
            case (WdlTypes.T_File | WdlTypes.T_Optional(WdlTypes.T_File), file: WdlValues.V_File)
                if !WdlUtils.isDxFile(file) =>
              // the default value cannot be specified in the input spec, so we leave it to be
              // evaluated at runtime - e.g. a local file
              (Parameter(name, irType, None, attr), true)
            case _ =>
              (Parameter(name, irType, Some(WdlUtils.toIRValue(defaultValue, wdlType)), attr),
               false)
          }
        case OverridableBlockInputWithDynamicDefault(name, _, _) =>
          // If the default value is an expression that requires evaluation (i.e. not a constant),
          // treat the input as an optional applet input and leave the default value to be calculated
          // at runtime
          val optType = Type.ensureOptional(irType)
          (Parameter(name, optType, None, attr), true)
        case OptionalBlockInput(name, _) =>
          val optType = Type.ensureOptional(irType)
          (Parameter(name, optType, None, attr), false)
      }
    }

    private def callExprToStageInput(callInputExpr: Option[TAT.Expr],
                                     calleeParam: Parameter,
                                     env: CallEnv,
                                     locked: Boolean,
                                     callFqn: String): StageInput = {

      def lookup(key: DxName): StageInput = {
        env.get(key) match {
          case Some((_, stageInput)) => stageInput
          case None =>
            throw new Exception(
                s"""|input <${calleeParam.name}, ${calleeParam.dxType}> to call <${callFqn}>
                    |is missing from the environment. We don't have ${key} in the environment.
                    |""".stripMargin.replaceAll("\n", " ")
            )
        }
      }

      callInputExpr match {
        case None if isOptional(calleeParam.dxType) =>
          // optional argument that is not provided
          StageInputEmpty
        case None if calleeParam.defaultValue.isDefined =>
          // argument that has a default, it can be omitted in the call
          StageInputEmpty
        case None if locked =>
          env.log()
          throw new Exception(
              s"""|input <${calleeParam.name}, ${calleeParam.dxType}> to call <${callFqn}>
                  |is unspecified. This is illegal in a locked workflow.""".stripMargin
                .replaceAll("\n", " ")
          )
        case None | Some(_: TAT.ValueNone) | Some(_: TAT.ValueNull) =>
          // Perhaps the callee is not going to use the argument, so wait until
          // runtime to determine whether to fail.
          StageInputEmpty
        case Some(expr) =>
          try {
            // try to evaluate the expression using the constant values from the env
            val paramWdlType = WdlUtils.fromIRType(calleeParam.dxType, typeAliases)
            val bindings = WdlValueBindings(env.staticValues.map {
              case (dxName, (dxType, value)) =>
                val bindingWdlType = WdlUtils.fromIRType(dxType, typeAliases)
                val bindingValue = WdlUtils.fromIRValue(value, bindingWdlType, dxName.decoded)
                dxName.decoded -> bindingValue
            })
            val value = evaluator.applyExprAndCoerce(expr, paramWdlType, bindings)
            StageInputStatic(WdlUtils.toIRValue(value, paramWdlType))
          } catch {
            case _: EvalException =>
              // if the expression is an identifier, look it up in the env
              expr match {
                case TAT.ExprIdentifier(id, _) =>
                  lookup(WdlDxName.fromSourceName(id))
                case TAT.ExprGetName(TAT.ExprIdentifier(id, _), field, _) =>
                  lookup(WdlDxName.fromSourceName(field, Some(id)))
                case _ =>
                  env.log()
                  throw new Exception(
                      s"""|value of input <${calleeParam.name}, ${calleeParam.dxType}> to call <${callFqn}>
                          |cannot be statically evaluated from expression ${expr}.""".stripMargin
                        .replaceAll("\n", " ")
                  )
              }
          }
      }
    }

    /**
      * Compile a call into a stage in an IR Workflow.
      * In a call like:
      *    call lib.native_mk_list as mk_list {
      *      input: a=x, b=5
      *    }
      * it maps callee input `a` to expression `x`. The expressions are
      * trivial because this is a case where we can directly call an applet.
      * @param call the WDL Call object
      * @param env the environment in which the Callee is being called
      * @param locked whether the workflow is locked
      * @return
      */
    private def translateCall(call: TAT.Call, env: CallEnv, locked: Boolean): Stage = {
      // Find the callee
      val calleeName = call.unqualifiedName
      val callee: Callable = availableDependencies.get(calleeName) match {
        case Some(x) => x
        case _ =>
          throw new Exception(
              s"""|Callable ${calleeName} should exist but is missing from the list of known 
                  |tasks/workflows ${availableDependencies.keys}|""".stripMargin
                .replaceAll("\n", " ")
          )
      }
      // Extract the input values/links from the environment
      val inputs: Vector[StageInput] = callee.inputVars.map { param =>
        callExprToStageInput(call.inputs.get(param.name.decoded),
                             param,
                             env,
                             locked,
                             call.fullyQualifiedName)
      }
      Stage(call.actualName, getStage(), calleeName, inputs, callee.outputVars)
    }

    /**
      * A block inside a conditional or scatter. If it is simple, we can use a
      * direct call. Otherwise, recursively call into the asssemble-backbone
      * method, and get a locked subworkflow.
      * @param wfName workflow name
      * @param statements statements in the Block
      * @param blockPath block path
      * @param env env
      * @return the generated callable and a Vector of any auxillary callables
      */
    private def translateNestedBlock(wfName: String,
                                     statements: Vector[TAT.WorkflowElement],
                                     blockPath: Vector[Int],
                                     scatterPath: Option[String],
                                     env: CallEnv): (Callable, Vector[Callable]) = {
      val subBlocks = WdlBlock.createBlocks(statements)
      if (subBlocks.size == 1) {
        val block = subBlocks.head
        if (Set(BlockKind.CallDirect, BlockKind.CallWithSubexpressions)
              .contains(block.kind)) {
          throw new RuntimeException("Single call not expected in nested block")
        }
        // At runtime, we will need to execute a workflow fragment. This requires an applet.
        // This is a recursive call, to compile a potentially complex sub-block. It could
        // have many calls generating many applets and subworkflows.
        val (stage, aux) = translateWfFragment(wfName, block, blockPath :+ 0, scatterPath, env)
        val fragName = stage.calleeName
        val main = aux.find(_.name == fragName) match {
          case None    => throw new Exception(s"Could not find $fragName")
          case Some(x) => x
        }
        (main, aux)
      } else {
        // There are several subblocks, we need a subworkflow to string them together.
        // The subworkflow may access variables outside of its scope. For example,
        // stage-0.result, and stage-1.result are inputs to stage-2, that belongs to
        // a subworkflow. Because the subworkflow is locked, we need to make them
        // proper inputs.
        //
        //  |- stage-0.result
        //  |
        //  |- stage-1.result
        //  |
        //  |--- |- stage-2
        //       |
        //       |- stage-3
        //       |
        //       |- stage-4
        //
        val pathStr = blockPath.map(x => x.toString).mkString("_")
        // get the input and output closures of the workflow statements -
        // these are the inputs that come from outside the block, and the
        // outputs that are exposed
        val (statementClosureInputs, outputs) =
          WdlUtils.getClosureInputsAndOutputs(statements, withField = true)
        // create block inputs for the closure inputs
        val allInputs = WdlBlockInput.create(statementClosureInputs)
<<<<<<< HEAD
        val outputs = WdlBlockOutput.create(statementClosureOutputs)
=======
>>>>>>> a1ec7da0
        // collect the sub-block inputs that are not workflow inputs or outputs -
        // these are additional inputs from outside the block that need to be
        // supplied as workflow inputs
        val externalNames = (allInputs.map(_.name) ++ outputs.map(_.name)).toSet

        @tailrec
        def containsName(dxName: DxName): Boolean = {
          if (externalNames.contains(dxName)) {
            // exact match
            true
          } else {
            // A.B.C --> A.B
            val fqn = dxName.decoded
            fqn.lastIndexOf(".") match {
              case pos if pos >= 0 =>
                containsName(WdlDxName.fromDecodedName(fqn.substring(0, pos)))
              case _ => false
            }
          }
        }

        // TODO: will there ever be block inputs that are not included in closureInputs?
        val closureInputs = subBlocks.flatMap { block =>
          block.inputs.collect {
            case blockInput if !containsName(blockInput.name) =>
              blockInput.name -> (blockInput.wdlType, blockInput.kind)
          }
        }.toMap
        val inputs = allInputs.filter {
          case _: ComputedBlockInput => false
          case _                     => true
        }
        logger.trace(
            s"""|compileNestedBlock
                |    inputs = $inputs
                |    outputs = $outputs
                |    closureInputs = $closureInputs
                |""".stripMargin
        )
        val blockName = s"${wfName}_block_${pathStr}"
        val (subwf, auxCallables, _) = translateWorkflowLocked(
            blockName,
            inputs,
            closureInputs,
            outputs,
            blockPath,
            subBlocks,
            scatterPath,
            Level.Sub
        )
        (subwf, auxCallables)
      }
    }

    /**
      * Builds an applet to evaluate a WDL workflow fragment.
      *
      * @param wfName the workflow name
      * @param block the Block to translate into a WfFragment
      * @param blockPath keeps track of which block this fragment represents;
      *                   a top level block is a number. A sub-block of a top-level
      *                   block is a vector of two numbers, etc.
      * @param scatterPath all of the parent scatters this fragment is nested within
      * @param env the environment
      * @return
      */
    private def translateWfFragment(wfName: String,
                                    block: WdlBlock,
                                    blockPath: Vector[Int],
                                    scatterPath: Option[String],
                                    env: CallEnv): (Stage, Vector[Callable]) = {
      val stageName = block.getName.getOrElse(Constants.EvalStage)
      logger.trace(s"Compiling fragment <$stageName> as stage")
      logger
        .withTraceIfContainsKey("GenerateIR")
        .trace(
            s"""|block:
                |${block.prettyFormat}
                |""".stripMargin
        )

      // Complex conditional and scatter blocks may have private variables
      // that need to be added to the environment for use in nested blocks.
      lazy val envWithPrivateVars = env.addAll(
          block.prerequisiteVars.map {
            case (dxName, wdlType) =>
              dxName -> (Parameter(dxName, WdlUtils.toIRType(wdlType)), StageInputEmpty)
          }
      )

      // The fragment runner can only handle a single call. If the block contains
      // a scatter/conditional with several calls, then we compile the inner
      // block into a sub-workflow. We also need the name of the callable so
      // we can link with it when we get to the compile phase.
      // TODO: handle call.afters - we need to bundle some metadata with the applet
      //  so that it can launch the call execution with dependencies on the right
      //  upstream executions.
      val (innerCall, auxCallables, newScatterPath) =
        block.kind match {
          case BlockKind.ExpressionsOnly => (None, Vector.empty, None)
          case BlockKind.CallWithSubexpressions | BlockKind.CallFragment |
              BlockKind.ConditionalOneCall =>
            // a block with no nested sub-blocks, and a single call, or
            // a conditional with exactly one call in the sub-block
            (Some(block.call.unqualifiedName), Vector.empty, None)
          case BlockKind.ScatterOneCall =>
            // a scatter with exactly one call in the sub-block
            val scatter = block.scatter
            val newScatterPath =
              scatterPath.map(p => s"${p}.${scatter.identifier}").getOrElse(scatter.identifier)
            (Some(block.call.unqualifiedName), Vector.empty, Some(newScatterPath))
          case BlockKind.ConditionalComplex =>
            // a conditional/scatter with multiple calls or other nested elements
            // in the sub-block
            val conditional = block.conditional
            val (callable, aux) = translateNestedBlock(wfName,
                                                       conditional.body,
                                                       blockPath,
                                                       scatterPath,
                                                       envWithPrivateVars)
            (Some(callable.name), aux :+ callable, None)
          case BlockKind.ScatterComplex =>
            val scatter = block.scatter
            // add the iteration variable to the inner environment
            val varType = scatter.expr.wdlType match {
              case WdlTypes.T_Array(t, _) => WdlUtils.toIRType(t)
              case _ =>
                throw new Exception("scatter doesn't have an array expression")
            }
            val scatterIdentifier = WdlDxName.fromSourceName(scatter.identifier)
            val param = Parameter(scatterIdentifier, varType)
            val innerEnv = envWithPrivateVars.add(scatterIdentifier, (param, StageInputEmpty))
            val newScatterPath =
              scatterPath.map(p => s"${p}.${scatter.identifier}").getOrElse(scatter.identifier)
            val (callable, aux) =
              translateNestedBlock(wfName, scatter.body, blockPath, Some(newScatterPath), innerEnv)
            (Some(callable.name), aux :+ callable, Some(newScatterPath))
          case BlockKind.CallDirect =>
            throw new Exception(s"a direct call should not reach this stage")
          case _ =>
            throw new Exception(s"unexpected block ${block.prettyFormat}")
        }

      val scatterChunkSize: Option[Int] = newScatterPath.map { path =>
        workflowAttrs.flatMap { wfAttrs =>
          wfAttrs.scatters.flatMap { scatter =>
            scatter
              .get(path)
              .orElse(wfAttrs.scatterDefaults)
              .flatMap(_.chunkSize)
          }
        } match {
          case Some(scatterChunkSize) if scatterChunkSize <= Constants.JobsPerScatterLimit =>
            scatterChunkSize
          case Some(_) =>
            logger.warning(
                s"The number of jobs per scatter must be between 1-${Constants.JobsPerScatterLimit}"
            )
            Constants.JobsPerScatterLimit
          case _ => defaultScatterChunkSize
        }
      }

      // Get the applet inputs from the block inputs, which represent the
      // closure required for the block - all the variables defined earlier
      // that are required to evaluate any expression. Some referenced
      // variables may be undefined because they are optional or defined
      // inside the block - we ignore these. Note that the stage inputs must
      // be in the same order as the fragment inputs.
      val (inputParams, stageInputs) = block.inputs
        .flatMap(i => env.lookup(i.name))
        .distinct
        .map {
          case (fqn, (param, stageInput)) => (param.copy(name = fqn), stageInput)
        }
        .unzip

      val outputParams: Vector[Parameter] = block.outputs.map {
        case WdlBlockOutput(dxName, wdlType, _) =>
          Parameter(dxName, WdlUtils.toIRType(wdlType))
      }

      // create the type map that will be serialized in the applet's details
      val fqnDictTypes: Map[DxName, Type] = inputParams.map { param: Parameter =>
        param.name -> param.dxType
      }.toMap

      val applet = Application(
          s"${wfName}_frag_${getStageId()}",
          inputParams,
          outputParams,
          DefaultInstanceType,
          NoImage,
          ExecutableKindWfFragment(innerCall, blockPath, fqnDictTypes, scatterChunkSize),
          standAloneWorkflow
      )

      (Stage(stageName, getStage(), applet.name, stageInputs, outputParams), auxCallables :+ applet)
    }

    /**
      * Assembles the backbone of a workflow, having compiled the independent tasks.
      * This is shared between locked and unlocked workflows. Some of the inputs may
      * have default values that are complex expressions, necessitating an initial
      * fragment that performs the evaluation - this only applies to locked workflows,
      * since unlocked workflows always have a "common" applet to handle such expressions.
      *
      * @param wfName workflow name
      * @param wfInputs workflow inputs
      * @param blockPath the path to the current (sub)workflow, as a vector of block indices
      * @param subBlocks the sub-blocks of the current block
      * @param locked whether the workflow is locked
      * @return A tuple (Vector[(Stage, Vector[Callable])], CallEnv), whose first element
      *         is a Vector of stages and the callables included in each stage, and the
      *         second element is a Map of all the input and output variables of the
      *         workflow and its stages.
      */
    private def createWorkflowStages(
        wfName: String,
        wfInputs: Vector[LinkedVar],
        blockPath: Vector[Int],
        subBlocks: Vector[WdlBlock],
        scatterPath: Option[String],
        locked: Boolean
    ): (Vector[(Stage, Vector[Callable])], CallEnv) = {
      logger.trace(s"Assembling workflow backbone $wfName")

      val inputEnv: CallEnv = CallEnv.fromLinkedVars(wfInputs)

      val logger2 = logger.withIncTraceIndent()
      logger2.trace(s"inputs: ${inputEnv.keys}")

      // link together all the stages into a linear workflow
      val (allStageInfo, stageEnv): (Vector[(Stage, Vector[Callable])], CallEnv) =
        subBlocks.zipWithIndex.foldLeft((Vector.empty[(Stage, Vector[Callable])], inputEnv)) {
          case ((stages, beforeEnv), (block: WdlBlock, _: Int))
              if block.kind == BlockKind.CallDirect =>
            block.target match {
              case Some(call: TAT.Call) if call.afters.isEmpty =>
                // The block contains exactly one call with no dependencies and with
                // no extra variables. Compile directly into a workflow stage.
                logger2.trace(s"Translating call ${call.actualName} as stage")
                val stage = translateCall(call, beforeEnv, locked)
                // Add bindings for the output variables. This allows later calls to refer
                // to these results.
                val afterEnv = stage.outputs.foldLeft(beforeEnv) {
                  case (env, param: Parameter) =>
                    val dxName = param.name.pushDecodedNamespace(call.actualName)
                    val paramFqn = param.copy(name = dxName)
                    env.add(dxName, (paramFqn, StageInputStageLink(stage.dxStage, param)))
                }
                (stages :+ (stage, Vector.empty[Callable]), afterEnv)
              case _ =>
                throw new Exception(s"invalid DirectCall block ${block}")
            }
          case ((stages, beforeEnv), (block: WdlBlock, blockNum: Int)) =>
            // The block requires a "fragment-runner" applet to do some runtime evaluation
            // before the target applet/workflow can be launched.
            val (stage, auxCallables) =
              translateWfFragment(wfName, block, blockPath :+ blockNum, scatterPath, beforeEnv)
            val afterEnv = stage.outputs.foldLeft(beforeEnv) {
              case (env, param) =>
                env.add(param.name, (param, StageInputStageLink(stage.dxStage, param)))
            }
            (stages :+ (stage, auxCallables), afterEnv)
        }

      if (logger2.containsKey("GenerateIR")) {
        logger2.trace(s"stages for workflow $wfName = [")
        val logger3 = logger2.withTraceIfContainsKey("GenerateIR", indentInc = 1)
        allStageInfo.foreach {
          case (stage, _) =>
            logger3.trace(
                s"${stage.description}, ${stage.dxStage.id} -> callee=${stage.calleeName}"
            )
        }
        logger2.trace("]")
      }

      (allStageInfo, stageEnv)
    }

    private def createSimpleWorkflowOutput(output: WdlBlockOutput, env: CallEnv): LinkedVar = {
      val irType = WdlUtils.toIRType(output.wdlType)
      val attr = parameterMeta.translateOutput(output.name.decoded, output.wdlType)
      val param = Parameter(output.name, irType, attributes = attr)
      val stageInput: StageInput = if (env.contains(output.name)) {
        env(output.name)._2
      } else {
        try {
          // try to evaluate the output as a constant
          val v = evaluator.applyConstAndCoerce(output.expr, output.wdlType)
          StageInputStatic(WdlUtils.toIRValue(v, output.wdlType))
        } catch {
          case _: EvalException =>
            output.expr match {
              case TAT.ExprIdentifier(id, _) =>
                // The output is a reference to a previously defined variable
                env(WdlDxName.fromSourceName(id))._2
              case TAT.ExprGetName(TAT.ExprIdentifier(id2, _), id, _) =>
                // The output is a reference to a previously defined variable
                env(WdlDxName.fromSourceName(id, Some(id2)))._2
              case _ =>
                // An expression that requires evaluation
                throw new Exception(
                    s"""|Internal error: (${output.expr}) requires evaluation,
                        |which requires constructing an output applet and a stage""".stripMargin
                      .replaceAll("\n", " ")
                )
            }
        }
      }
      (param, stageInput)
    }

    /**
      * Build an applet + workflow stage for evaluating outputs. There are two reasons
      * to be build a special output section:
      * 1. Locked workflow: some of the workflow outputs are expressions.
      *    We need an extra applet+stage to evaluate them.
      * 2. Unlocked workflow: there are no workflow outputs, so we create
      *    them artificially with a separate stage that collects the outputs.
      * @param wfName the workflow name
      * @param outputs the outputs
      * @param env the environment
      * @return
      */
    private def createOutputStage(wfName: String,
                                  outputs: Vector[WdlBlockOutput],
                                  blockPath: Vector[Int],
                                  env: CallEnv): (Stage, Application) = {
      // split outputs into those that are passed through directly from inputs vs
      // those that require evaluation
      val (outputsToPass, outputsToEval) = outputs.partition(o => env.contains(o.name))
      val outputsToPassEnv: Map[DxName, LinkedVar] =
        outputsToPass.map(o => o.name -> env(o.name)).toMap
      // create inputs from the closure of the output nodes that need to be evaluate,
      // which includes (recursively) all the variables in the output node expressions
      val outputsToEvalClosureEnv: Map[DxName, LinkedVar] = {
        WdlUtils
          .getOutputClosure(outputsToEval.map {
            case WdlBlockOutput(dxName, wdlType, expr) => dxName -> (wdlType, expr)
          }.toMap)
          .keySet
          .map(name => name -> env(name))
          .toMap
      }

      val (applicationInputs, stageInputs) =
        (outputsToPassEnv ++ outputsToEvalClosureEnv).values.unzip
      logger.trace(s"inputVars: ${applicationInputs}")

      // build definitions of the output variables - if the expression can be evaluated,
      // set the values as the parameter's default
      val outputVars: Vector[Parameter] = outputs.map {
        case WdlBlockOutput(dxName, wdlType, expr) =>
          val value =
            try {
              val v = evaluator.applyConstAndCoerce(expr, wdlType)
              Some(WdlUtils.toIRValue(v, wdlType))
            } catch {
              case _: EvalException => None
            }
          val irType = WdlUtils.toIRType(wdlType)
          val attr = parameterMeta.translateOutput(dxName.decoded, wdlType)
          Parameter(dxName, irType, value, attr)
      }

      // Determine kind of application. If a custom reorg app is used and this is a top-level
      // workflow (custom reorg applet doesn't apply to locked workflows), add an output
      // variable for reorg status.
      val (applicationKind, updatedOutputVars) = reorgAttrs match {
        case CustomReorgSettings(_, _, true) if !isLocked =>
          val updatedOutputVars = outputVars :+ Parameter(
              ReorgStatus,
              TString,
              Some(VString(ReorgStatusCompleted))
          )
          (ExecutableKindWfCustomReorgOutputs, updatedOutputVars)
        case _ =>
          (ExecutableKindWfOutputs(blockPath), outputVars)
      }
      val application = Application(
          s"${wfName}_${Constants.OutputStage}",
          applicationInputs.toVector,
          updatedOutputVars,
          DefaultInstanceType,
          NoImage,
          applicationKind,
          standAloneWorkflow
      )
      val stage = Stage(
          Constants.OutputStage,
          getStage(Some(Constants.OutputStage)),
          application.name,
          stageInputs.toVector,
          updatedOutputVars
      )
      (stage, application)
    }

    /**
      * Compile a locked workflow. This is called at the top level for locked workflows,
      * and it is always called for nested workflows regardless of whether the top level
      * is locked.
      * @param wfName workflow name
      * @param inputs formal workflow inputs
      * @param closureInputs inputs depended on by `inputs`; mapping of name to (type, optional)
      * @param outputs workflow outputs
      * @param blockPath the path to the current (sub)workflow, as a vector of block indices
      * @param subBlocks the sub-blocks of the current block
      * @param scatterPath all of the parent scatters this fragment is nested within
      * @param level the workflow level
      * @return
      */
    private def translateWorkflowLocked(
        wfName: String,
        inputs: Vector[WdlBlockInput],
        closureInputs: Map[DxName, (T, InputKind.InputKind)],
        outputs: Vector[WdlBlockOutput],
        blockPath: Vector[Int],
        subBlocks: Vector[WdlBlock],
        scatterPath: Option[String],
        level: Level.Level
    ): (Workflow, Vector[Callable], Vector[LinkedVar]) = {
      // translate workflow inputs, and also get a Vector of any non-constant
      // expressions that need to be evaluated in the common stage
      val (wfInputParams, dynamicDefaults): (Vector[Parameter], Vector[Boolean]) =
        inputs.map(createWorkflowInput).unzip
      // inputs that are a result of accessing variables in an encompassing
      // WDL workflow.
      val closureInputParams: Vector[Parameter] = closureInputs.map {
        case (name, (wdlType, InputKind.Required)) =>
          // no default value
          val irType = WdlUtils.toIRType(wdlType)
          if (isOptional(irType)) {
            throw new Exception(s"Required input ${name} cannot have optional type ${wdlType}")
          }
          Parameter(name, irType)
        case (name, (wdlType, InputKind.Optional)) =>
          // there is a default value. This input is de facto optional.
          // We change the type of the Parameter and make sure it is optional.
          // no default value
          val irType = WdlUtils.toIRType(wdlType)
          Parameter(name, Type.ensureOptional(irType))
        case (name, (_, InputKind.Computed)) =>
          throw new Exception(s"computed input parameter ${name} not allowed as workflow input")
      }.toVector
      val allWfInputParameters = wfInputParams ++ closureInputParams
      val wfInputLinks: Vector[LinkedVar] =
        allWfInputParameters.map(p => (p, StageInputWorkflowLink(p)))

      val (backboneInputs, commonStageInfo) =
        if (useManifests || dynamicDefaults.exists(identity)) {
          // If we are using manifests, we need an initial applet to merge multiple
          // manifests into a single manifest.
          // If the workflow has inputs that are defined with complex expressions,
          // we need an initial applet to evaluate those.
          val commonStageInputs = allWfInputParameters.map(p => StageInputWorkflowLink(p))
          val inputOutputs: Vector[Parameter] = inputs.map { i =>
            // TODO: do we need to force the type to be non-optional in the case of
            //  OverridableBlockInputWithDynamicDefault?
            Parameter(i.name, WdlUtils.toIRType(i.wdlType))
          }
          val (commonStage, commonApplet) =
            createCommonApplet(wfName,
                               allWfInputParameters,
                               commonStageInputs,
                               inputOutputs ++ closureInputParams,
                               blockPath)
          val fauxWfInputs: Vector[LinkedVar] = commonStage.outputs.map { param =>
            val link = StageInputStageLink(commonStage.dxStage, param)
            (param, link)
          }
          (fauxWfInputs, Vector((commonStage, Vector(commonApplet))))
        } else {
          (wfInputLinks, Vector.empty)
        }

      // translate the Block(s) into workflow stages
      val (backboneStageInfo, env) = createWorkflowStages(
          wfName,
          backboneInputs,
          blockPath,
          subBlocks,
          scatterPath,
          locked = true
      )
      val (stages, auxCallables) = (commonStageInfo ++ backboneStageInfo).unzip

      // We need a common output stage for any of three reasons:
      // 1. we need to build an output manifest
      val useOutputStage = useManifests || {
        // 2. any output expressions cannot be resolved without by linking to
        // a workflow input or the output of another stage. Note that a constant
        // value *does* require evaluation because output spec does not allow
        // a default value.
        outputs.exists {
          case WdlBlockOutput(dxName, _, _) if env.contains(dxName) =>
            // The environment has a stage with this output
            false
          case WdlBlockOutput(_, _, TAT.ExprIdentifier(id, _))
              if env.contains(WdlDxName.fromSourceName(id)) =>
            // An identifier that is in scope
            false
          case WdlBlockOutput(_, _, TAT.ExprGetName(TAT.ExprIdentifier(id2, _), id, _)) =>
            // Access to a field value. For example,
            // c1 is call, and the output section is:
            //  output {
            //     Int? result1 = c1.result
            //     Int? result2 = c2.result
            //  }
            !env.contains(WdlDxName.fromSourceName(id, Some(id2)))
          case _ => true
        }
      } || {
        // 3. an output is used directly as an input
        // For example, in the small workflow below, 'lane' is used in such a manner.
        //
        // workflow inner {
        //   input {
        //      String lane
        //   }
        //   output {
        //      String blah = lane
        //   }
        // }
        //
        // In locked workflows, it is illegal to access a workflow input directly from
        // a workflow output. It is only allowed to access a stage input/output.
        val (outputsToPass, outputsToEval) = outputs.partition(o => env.contains(o.name))
        val inputAsOutputNames = outputsToPass.map(_.name).toSet ++
          WdlUtils
            .getOutputClosure(outputsToEval.map {
              case WdlBlockOutput(dxName, wdlType, expr) => dxName -> (wdlType, expr)
            }.toMap)
            .keySet
        inputs.map(_.name).toSet.intersect(inputAsOutputNames).nonEmpty
      }

      val (wfOutputs, finalStages, finalCallables) = if (useOutputStage) {
        val (outputStage, outputApplet) = createOutputStage(wfName, outputs, blockPath, env)
        val wfOutputs = outputStage.outputs.map { param =>
          (param, StageInputStageLink(outputStage.dxStage, param))
        }
        (wfOutputs, stages :+ outputStage, auxCallables.flatten :+ outputApplet)
      } else {
        val wfOutputs = outputs.map(output => createSimpleWorkflowOutput(output, env))
        (wfOutputs, stages, auxCallables.flatten)
      }

      val privateVariables = wf.body.collect {
        case e: TAT.PrivateVariable => e
      }
      val staticFileDependencies = translateStaticFileDependencies(privateVariables)

      (Workflow(
           name = wfName,
           inputs = wfInputLinks,
           outputs = wfOutputs,
           stages = finalStages,
           document = WdlWorkflowSource(wf, versionSupport),
           locked = true,
           level = level,
           attributes = meta.translate,
           staticFileDependencies = staticFileDependencies
       ),
       finalCallables,
       wfOutputs)
    }

    /**
      * Compile a top-level locked workflow.
      */
    private def translateTopWorkflowLocked(
        inputs: Vector[WdlBlockInput],
        outputs: Vector[WdlBlockOutput],
        subBlocks: Vector[WdlBlock]
    ): (Workflow, Vector[Callable], Vector[LinkedVar]) = {
      translateWorkflowLocked(wf.name,
                              inputs,
                              Map.empty,
                              outputs,
                              Vector.empty,
                              subBlocks,
                              None,
                              Level.Top)
    }

    /**
      * Compile a "regular" (i.e. unlocked) workflow. This function only gets
      * called at the top-level.
      */
    private def translateTopWorkflowUnlocked(
        inputs: Vector[WdlBlockInput],
        outputs: Vector[WdlBlockOutput],
        subBlocks: Vector[WdlBlock]
    ): (Workflow, Vector[Callable], Vector[LinkedVar]) = {
      // Create a special applet+stage for the inputs. This is a substitute for
      // workflow inputs. We now call the workflow inputs, "fauxWfInputs" since
      // they are references to the outputs of this first applet.
      val commonAppletInputs: Vector[Parameter] =
        inputs.map(input => createWorkflowInput(input)._1)
      val commonStageInputs: Vector[StageInput] = inputs.map(_ => StageInputEmpty)
      val (commonStg, commonApplet) =
        createCommonApplet(wf.name, commonAppletInputs, commonStageInputs, commonAppletInputs)
      val fauxWfInputs: Vector[LinkedVar] = commonStg.outputs.map { param =>
        val stageInput = StageInputStageLink(commonStg.dxStage, param)
        (param, stageInput)
      }

      val (allStageInfo, env) =
        createWorkflowStages(wf.name, fauxWfInputs, Vector.empty, subBlocks, None, locked = false)
      val (stages, auxCallables) = allStageInfo.unzip

      // convert the outputs into an applet+stage
      val (outputStage, outputApplet) = createOutputStage(wf.name, outputs, Vector.empty, env)

      val wfInputs = commonAppletInputs.map(param => (param, StageInputEmpty))
      val wfOutputs =
        outputStage.outputs.map(param => (param, StageInputStageLink(outputStage.dxStage, param)))
      val wfAttr = meta.translate
      val wfSource = WdlWorkflowSource(wf, versionSupport)

      val privateVariables = wf.body.collect {
        case e: TAT.PrivateVariable => e
      }
      val staticFileDependencies = translateStaticFileDependencies(privateVariables)

      val irwf = Workflow(
          name = wf.name,
          inputs = wfInputs,
          outputs = wfOutputs,
          stages = commonStg +: stages :+ outputStage,
          document = wfSource,
          locked = false,
          level = Level.Top,
          attributes = wfAttr,
          staticFileDependencies = staticFileDependencies
      )
      (irwf, commonApplet +: auxCallables.flatten :+ outputApplet, wfOutputs)
    }

    override def translate: (Workflow, Vector[Callable], Vector[LinkedVar]) = {
      logger.trace(s"Translating workflow ${wf.name}")
      // Create a stage per workflow body element (variable block, call,
      // scatter block, conditional block)
      val subBlocks = WdlBlock.createBlocks(wf.body)
      // translate workflow inputs/outputs to equivalent classes defined in Block
      val inputs = wf.inputs.map(WdlBlockInput.translate)
      val outputs = wf.outputs.map(WdlBlockOutput.translate)
      if (isLocked) {
        translateTopWorkflowLocked(inputs, outputs, subBlocks)
      } else {
        translateTopWorkflowUnlocked(inputs, outputs, subBlocks)
      }
    }
  }

  /**
    * Translates a WDL Callable to IR.
    * @param callable the TAT.Callable to translate
    * @param availableDependencies the available Callables upon which `callable` may depend
    * @return ir.Callable
    */
  def translateCallable(callable: TAT.Callable,
                        availableDependencies: Map[String, Callable]): Vector[Callable] = {
    callable match {
      case task: TAT.Task =>
        val taskTranslator = WdlTaskTranslator(task)
        Vector(taskTranslator.apply)
      case wf: TAT.Workflow =>
        val wfAttrs = perWorkflowAttrs.get(wf.name)
        val wfTranslator = WdlWorkflowTranslator(wf, availableDependencies, wfAttrs)
        wfTranslator.apply
    }
  }
}<|MERGE_RESOLUTION|>--- conflicted
+++ resolved
@@ -445,14 +445,11 @@
         // get the input and output closures of the workflow statements -
         // these are the inputs that come from outside the block, and the
         // outputs that are exposed
-        val (statementClosureInputs, outputs) =
+        val (statementClosureInputs, statementClosureOutputs) =
           WdlUtils.getClosureInputsAndOutputs(statements, withField = true)
         // create block inputs for the closure inputs
         val allInputs = WdlBlockInput.create(statementClosureInputs)
-<<<<<<< HEAD
         val outputs = WdlBlockOutput.create(statementClosureOutputs)
-=======
->>>>>>> a1ec7da0
         // collect the sub-block inputs that are not workflow inputs or outputs -
         // these are additional inputs from outside the block that need to be
         // supplied as workflow inputs
