package dx.translator

// Place to put any extra options, equivalent to Cromwell workflowOptions.
// Also, allows DNAnexus specific configuration per task.

import java.nio.file.Path
import dx.api._
import dx.core.Constants
import dx.core.ir.{Value, ValueSerde}
import dx.util.{JsUtils, Logger}
import spray.json._

object ExtrasJsonProtocol extends DefaultJsonProtocol {
  implicit object DxAccessLevelProtocol extends RootJsonFormat[DxAccessLevel] {
    def write(level: DxAccessLevel): JsString = JsString(level.name)
    def read(jsv: JsValue): DxAccessLevel = {
      jsv match {
        case JsString(name) => DxAccessLevel.withName(name)
        case other          => deserializationError(s"invalid access level ${other}")
      }
    }
  }

  implicit object DxRunSpecJsonProtocol extends RootJsonFormat[DxRunSpec] {
    def read(jsv: JsValue): DxRunSpec = {
      jsv match {
        case JsObject(fields) =>
          val restartableEntryPoints =
            JsUtils.getOptionalString(fields, DxRunSpec.RestartableEntryPoints).map {
              case name if DxRunSpec.EntryPointNames.contains(name) => name
              case name =>
                throw new Exception(s"Unsupported restartableEntryPoints value ${name}")
            }
          val timeout = JsUtils.getOptionalFields(fields, DxRunSpec.TimeoutPolicy).map { timeout =>
            if (timeout.size != 1) {
              deserializationError("Exactly one entry-point timeout can be specified")
            }
            if (timeout.keys.head != "*") {
              deserializationError(
                  """Only a general timeout for all entry points is supported ("*")"""
              )
            }
            timeout("*").convertTo[DxTimeout]
          }
          DxRunSpec(
              fields.get(DxRunSpec.Access).map(_.convertTo[DxAccess]),
              fields.get(DxRunSpec.ExecutionPolicy).map(_.convertTo[DxExecPolicy]),
              restartableEntryPoints,
              timeout
          )
        case _ =>
          deserializationError(s"invalid runSpec ${jsv}")
      }
    }

    def write(runSpec: DxRunSpec): JsValue = {
      val fields = Vector(
          runSpec.access.map(x => DxRunSpec.Access -> x.toJson),
          runSpec.timeoutPolicy.map(x => DxRunSpec.TimeoutPolicy -> JsObject("*" -> x.toJson)),
          runSpec.executionPolicy.map(x => DxRunSpec.ExecutionPolicy -> x.toJson),
          runSpec.restartableEntryPoints.map(x => DxRunSpec.RestartableEntryPoints -> JsString(x))
      ).flatten.toMap
      if (fields.isEmpty) {
        JsNull
      } else {
        JsObject(fields)
      }
    }
  }

  implicit object IrValueFormat extends RootJsonFormat[Value] {
    def read(jsv: JsValue): Value = {
      ValueSerde.deserialize(jsv)
    }

    def write(value: Value): JsValue = {
      ValueSerde.serialize(value)
    }
  }

  implicit object CustomReorgFormat extends RootJsonFormat[CustomReorgSettings] {
    val AppUri = "appUri"
    val ConfigFile = "configFile"

    def read(jsv: JsValue): CustomReorgSettings = {
      val fields = jsv.asJsObject.fields
      val reorgAppId: String = fields.get(AppUri).orElse(fields.get("app_id")) match {
        case Some(JsString(uri)) => uri
        case None =>
          deserializationError(s"appUri must be specified in the customReorgAttributes section")
        case other =>
          deserializationError(s"invalid appUri value ${other}")
      }
      val access: Option[JsValue] =
        try {
          DxApi.get.getObject(reorgAppId) match {
            case exe: DxExecutable =>
              exe.describe(Set(Field.Access)) match {
                case desc: DxAppDescribe    => desc.access
                case desc: DxAppletDescribe => desc.access
                case _ =>
                  deserializationError(s"${reorgAppId} is not a DNAnexus executable")
              }
          }
        } catch {
          case t: Throwable =>
            deserializationError(s"Invalid reorg app(let) ID ${reorgAppId}", t)
        }
      val hasAccess = access match {
        case Some(JsObject(x)) =>
          JsObject(x).fields.get("project") match {
            case Some(JsString("CONTRIBUTE")) | Some(JsString("ADMINISTER")) => true
            case _                                                           => false
          }
        case _ => false
      }
      if (!hasAccess) {
        throw new dx.PermissionDeniedException(
            s"""ERROR: App(let) for custom reorg stage ${reorgAppId} does not
               |have CONTRIBUTOR or ADMINISTRATOR access and this is required.""".stripMargin
              .replaceAll("\n", "")
        )
      }
      val reorgConf: Option[String] = fields.get(ConfigFile).orElse(fields.get("conf")) match {
        case Some(JsString(uri)) if uri.trim.startsWith(DxPath.DxUriPrefix) =>
          // if provided, check that the fileID is valid and present
          // format dx file ID
          val reorgFileID: String = uri.trim.replace(DxPath.DxUriPrefix, "")
          // if input file ID is invalid, DxFile.getInstance will thow an IllegalArgumentException
          // if reorgFileID cannot be found, describe will throw a ResourceNotFoundException
          Logger.get.ignore(DxApi.get.file(reorgFileID).describe())
          Some(uri)
        case Some(JsString(uri)) if uri.trim.isEmpty => None
        case Some(JsNull)                            => None
        case _ =>
          deserializationError(
              """In the 'customReorgAttributes' section of extras, 'configFile' must be specified as
                |a valid DNAnexus file in the form 'dx://file-XXX'. Please set the value
                |to null if there is no configuration file.""".stripMargin.replaceAll("\n", " ")
          )
      }
      Logger.get.trace(
          s"""|Writing your own applet for reorganization purposes is tricky. If you are not careful,
              |it may misplace or outright delete files.
              |
              |The applet ${reorgAppId} requires CONTRIBUTE project access so it can move files and
              |folders. The applet must be idempotent, so that if the instance it runs on crashes,
              |it can safely restart. It must also be careful about inputs that are also outputs:
              |generally, these should not be moved. It should use bulk object operations, so as
              |not to overload the API server.
              |
              |You may refer to this example:
              |https://github.com/dnanexus/dxCompiler/blob/master/doc/ExpertOptions.md#use-your-own-applet
            """.stripMargin.replaceAll("\n", " ")
      )
      CustomReorgSettings(reorgAppId, reorgConf)
    }

    override def write(obj: CustomReorgSettings): JsValue = {
      JsObject(
          Vector(
              Some(AppUri -> JsString(obj.appUri)),
              obj.configFile.map(uri => ConfigFile -> JsString(uri))
          ).flatten.toMap
      )
    }
  }

  implicit val accessFormat: RootJsonFormat[DxAccess] = jsonFormat5(DxAccess.apply)
  implicit val executionPolicyFormat: RootJsonFormat[DxExecPolicy] = jsonFormat2(DxExecPolicy.apply)
  implicit val timeoutPolicyFormat: RootJsonFormat[DxTimeout] = jsonFormat3(DxTimeout)
  implicit val licenseFormat: RootJsonFormat[DxLicense] = jsonFormat6(DxLicense)
  implicit val detailsFormat: RootJsonFormat[DxDetails] = jsonFormat1(DxDetails)
  implicit val dxAppFormat: RootJsonFormat[DxAppJson] = jsonFormat2(DxAppJson)
  implicit val scatterAttrsFormat: RootJsonFormat[DxScatterAttrs] = jsonFormat1(DxScatterAttrs)
  implicit val workflowAttrsFormat: RootJsonFormat[DxWorkflowAttrs] = jsonFormat2(DxWorkflowAttrs)
  implicit val dockerRegistryFormat: RootJsonFormat[DockerRegistry] = jsonFormat4(DockerRegistry)
  implicit val defaultReorgSettingsFormat: RootJsonFormat[DefaultReorgSettings] = jsonFormat1(
      DefaultReorgSettings
  )
  implicit val extrasFormat: RootJsonFormat[Extras] = jsonFormat8(Extras.apply)
}

import ExtrasJsonProtocol._

object DxAccess {
  val empty: DxAccess = DxAccess(None, None, None, None, None)
}

case class DxAccess(network: Option[Vector[String]],
                    project: Option[DxAccessLevel],
                    allProjects: Option[DxAccessLevel],
                    developer: Option[Boolean],
                    projectCreation: Option[Boolean]) {

  // Merge with an additional set of access requirments.
  // Take the maximum for each field, and merge the network.
  def merge(from: DxAccess): DxAccess = {
    def mergeAccessLevels(al1: Option[DxAccessLevel],
                          al2: Option[DxAccessLevel]): Option[DxAccessLevel] = {
      Vector(al1, al2).flatten match {
        case Vector(x)    => Some(x)
        case Vector(x, y) => Some(Vector(x, y).max)
        case _            => None
      }
    }
    def mergeBooleans(a: Option[Boolean], b: Option[Boolean]): Option[Boolean] = {
      Vector(a, b).flatten match {
        case Vector(x)    => Some(x)
        case Vector(x, y) => Some(x || y)
        case _            => None
      }
    }
    val networkMerged =
      (network.getOrElse(Vector.empty) ++ from.network.getOrElse(Vector.empty)).toSet match {
        // "*" includes all other addresses
        case s if s.isEmpty       => None
        case s if s.contains("*") => Some(Vector("*"))
        case s                    => Some(s.toVector)
      }
    DxAccess(
        networkMerged,
        mergeAccessLevels(project, from.project),
        mergeAccessLevels(allProjects, from.allProjects),
        mergeBooleans(developer, from.developer),
        mergeBooleans(projectCreation, from.projectCreation)
    )
  }

  def mergeOpt(from: Option[DxAccess]): DxAccess = {
    from match {
      case Some(access) => merge(access)
      case None         => this
    }
  }
}

case class DxExecPolicy(restartOn: Option[Map[String, Long]], maxRestarts: Option[Long]) {
  restartOn.map { r =>
    val unsupported = r.keySet.diff(DxExecPolicy.RunSpecExecPolicyRestartOnAttrs)
    if (unsupported.nonEmpty) {
      deserializationError(s"unsupported field(s) ${unsupported.mkString(",")} in restart policy")
    }
  }
}

object DxExecPolicy {
  private val RunSpecExecPolicyRestartOnAttrs = Set(
      "ExecutionError",
      "UnresponsiveWorker",
      "JMInternalError",
      "AppInternalError",
      "JobTimeoutExceeded",
      "*"
  )
}

case class DxTimeout(days: Option[Long], hours: Option[Long], minutes: Option[Long])

case class DxRunSpec(access: Option[DxAccess],
                     executionPolicy: Option[DxExecPolicy],
                     restartableEntryPoints: Option[String],
                     timeoutPolicy: Option[DxTimeout]) {}

object DxRunSpec {
  val Access = "access"
  val ExecutionPolicy = "executionPolicy"
  val RestartableEntryPoints = "restartableEntryPoints"
  val TimeoutPolicy = "timeoutPolicy"
  val EntryPointNames = Set("all", "master")

  def toApiJson(runSpec: DxRunSpec): Map[String, JsValue] = {
    runSpec.toJson.asJsObject.fields.filterNot {
      // the access field is in runSpec in in dxapp.json but not in the API call
      case (key, _) => key == "access"
    }
  }

  def createApiExecutionPolicy(restartOn: Option[Map[String, Long]],
                               maxRestarts: Option[Long]): (String, JsValue) = {
    DxRunSpec.ExecutionPolicy -> DxExecPolicy(restartOn, maxRestarts).toJson
  }

  def createApiTimeoutPolicy(days: Option[Long],
                             hours: Option[Long],
                             minutes: Option[Long]): (String, JsValue) = {
    DxRunSpec.TimeoutPolicy -> JsObject(
        "*" -> DxTimeout(days.orElse(Some(0)), hours.orElse(Some(0)), minutes.orElse(Some(0))).toJson
    )
  }
}

case class DxLicense(name: String,
                     repoUrl: String,
                     version: String,
                     license: String,
                     licenseUrl: String,
                     author: String)

case class DxDetails(upstreamProjects: Option[Vector[DxLicense]])

case class DxAppJson(runSpec: Option[DxRunSpec], details: Option[DxDetails]) {
  def getApiRunSpecJson: Map[String, JsValue] = {
    runSpec.map(DxRunSpec.toApiJson).getOrElse(Map.empty)
  }

  def getDetailsJson: Map[String, JsValue] = {
    details match {
      case None          => Map.empty
      case Some(details) => details.toJson.asJsObject.fields
    }
  }
}

/**
  * Runtime attributes for scatter blocks.
  * @param chunkSize maximum number of scatter jobs to run at once
  */
case class DxScatterAttrs(chunkSize: Option[Int] = None) {
  chunkSize.map { size =>
    if (size > Constants.JobsPerScatterLimit) {
      deserializationError(
          s"The number of jobs per scatter must be between 1-${Constants.JobsPerScatterLimit}"
      )
    }
  }
}

/**
  * Runtime attributes set at a per-workflow level.
  * @param scatterDefaults default scatter attributes that apply to an entire workflow
  * @param scatters scatter attributes that apply to individual scatter blocks
  */
case class DxWorkflowAttrs(scatterDefaults: Option[DxScatterAttrs],
                           scatters: Option[Map[String, DxScatterAttrs]])

case class DockerRegistry(registry: String,
                          credentials: String,
                          username: Option[String],
                          awsRegion: Option[String]) {
  if (!(username.isDefined || awsRegion.isDefined)) {
    deserializationError(
        "either 'username' or 'awsRegion' must be defined in Extras.dockerRegistry"
    )
  }
}

sealed trait ReorgSettings {
  val enabled: Boolean
}
case class DefaultReorgSettings(enabled: Boolean) extends ReorgSettings
case class CustomReorgSettings(appUri: String,
                               configFile: Option[String] = None,
                               enabled: Boolean = true)
    extends ReorgSettings

case class Extras(defaultRuntimeAttributes: Option[Map[String, Value]],
                  defaultTaskDxAttributes: Option[DxAppJson],
                  perTaskDxAttributes: Option[Map[String, DxAppJson]],
                  perWorkflowDxAttributes: Option[Map[String, DxWorkflowAttrs]],
                  dockerRegistry: Option[DockerRegistry],
                  customReorgAttributes: Option[CustomReorgSettings],
                  ignoreReuse: Option[Boolean],
                  delayWorkspaceDestruction: Option[Boolean]) {
  defaultRuntimeAttributes.map { attrs =>
    val unsupportedRuntimeAttrs = attrs.keySet.diff(Extras.RuntimeAttrs)
    if (unsupportedRuntimeAttrs.nonEmpty) {
      deserializationError(
          s"""|Unsupported runtime attribute(s) ${unsupportedRuntimeAttrs.mkString(",")};
              |we currently support ${Extras.RuntimeAttrs}
              |""".stripMargin.replaceAll("\n", " ")
      )
    }
  }

  def getDefaultAccess: DxAccess = {
    defaultTaskDxAttributes.flatMap(_.runSpec.flatMap(_.access)).getOrElse(DxAccess.empty)
  }

  def getTaskAccess(taskName: String): DxAccess = {
    perTaskDxAttributes
      .flatMap(_.get(taskName).flatMap(_.runSpec.flatMap(_.access)))
      .getOrElse(DxAccess.empty)
  }
}

object Extras {
  private val RuntimeAttrs =
    Set(
        "dx_instance_type",
        "memory",
        "disks",
        "cpu",
        "docker",
        "container",
        // TODO: I think these are no longer allowed - they have been moved to top-level
        "docker_registry",
        "container_registry",
        "custom_reorg"
    )
  private val camelizeRegexp = "_([a-z\\d])".r

  private def camelize(s: String): String = {
    camelizeRegexp.replaceAllIn(s, { m =>
      m.group(1).toUpperCase()
    })
  }

  private def camelizeKeys(jsv: JsValue): JsValue = {
    jsv match {
      case JsObject(fields) =>
        JsObject(fields.map {
          case (key, value) => camelize(key) -> value
        })
      case JsArray(values) => JsArray(values.map(camelizeKeys))
      case _               => jsv
    }
  }

<<<<<<< HEAD
  def parseCustomReorgAttrs(jsv: JsValue): Option[CustomReorgSettings] = {
    if (jsv == JsNull) {
      return None
    }
    val fields = jsv.asJsObject.fields
    val invalid = fields.keys.collect {
      case k if !CustomReorgAttrs.contains(k) => k
    }
    if (invalid.nonEmpty) {
      throw new IllegalArgumentException(s"""|Unsupported custom reorg attribute(s) ${invalid},
                                             |we currently support ${CustomReorgAttrs}
                                             |""".stripMargin.replaceAll("\n", ""))
    }
    val reorgAppId: String = checkedParseStringField(fields, "app_id") match {
      case None =>
        throw new IllegalArgumentException("app_id must be specified in the custom_reorg section.")
      case Some(x) => x
    }
    val access: Option[JsValue] =
      try {
        dxApi.getObject(reorgAppId) match {
          case app: DxApp =>
            val desc = app.describe(Set(Field.Access))
            desc.access
          case applet: DxApplet =>
            val desc = applet.describe(Set(Field.Access))
            desc.access
          case _ =>
            throw new Exception(s"Object ${reorgAppId} is not an app or applet")
        }
      } catch {
        case t: Throwable =>
          throw new IllegalArgumentException(s"Invalid reorg app(let) ID ${reorgAppId}", t)
      }
    val hasAccess = access match {
      case Some(JsObject(x)) =>
        JsObject(x).fields.get("project") match {
          case Some(JsString("CONTRIBUTE")) | Some(JsString("ADMINISTER")) => true
          case _                                                           => false
        }
      case _ => false
    }
    if (!hasAccess) {
      throw new dx.PermissionDeniedException(
          s"""ERROR: App(let) for custom reorg stage ${reorgAppId} does not 
             |have CONTRIBUTOR or ADMINISTRATOR access and this is required.""".stripMargin
            .replaceAll("\n", "")
      )
    }
    val reorgConf: Option[String] = checkedParseStringFieldReplaceNull(fields, "conf") match {
      case Some(uri) if uri.trim.isEmpty                        => None
      case Some(uri) if uri.trim.startsWith(DxPath.DxUriPrefix) =>
        // if provided, check that the fileID is valid and present format dx file ID
        val dxfile = dxApi.resolveFile(uri.trim)
        // if input file ID is invalid, DxFile.getInstance will thow an IllegalArgumentException
        // if reorgFileID cannot be found, describe will throw a ResourceNotFoundException
        logger.ignore(dxfile.describe())
        Some(dxfile.asUri)
      case _ =>
        throw new IllegalArgumentException(
            """In the 'custom_reorg' section of extras, 'conf' must be specified as 
              |a valid DNAnexus file in the form 'dx://file-XXX'. Please set the value 
              |to null if there is no configuration file.""".stripMargin.replaceAll("\n", "")
        )
    }
    logger.trace(
        s"""|Writing your own applet for reorganization purposes is tricky. If you are not careful,
            |it may misplace or outright delete files.
            |
            |The applet ${reorgAppId} requires CONTRIBUTE project access so it can move files and
            |folders. The applet must be idempotent, so that if the instance it runs on crashes, 
            |it can safely restart. It must also be careful about inputs that are also outputs: 
            |generally, these should not be moved. It should use bulk object operations, so as
            |not to overload the API server.
            |
            |You may refer to this example:
            |https://github.com/dnanexus/dxCompiler/blob/master/doc/ExpertOptions.md#use-your-own-applet
            """.stripMargin.replaceAll("\n", " ")
    )
    Some(CustomReorgSettings(reorgAppId, reorgConf))
=======
  def parse(jsv: JsValue): Extras = {
    // The format used to have some snake-cased and some weirdly named attributes,
    // so we update them all to camel-case and fix the names first.
    val fixed = JsObject(jsv.asJsObject.fields.map {
      case (key, value) if Set("custom-reorg", "custom_reorg").contains(key) =>
        "customReorgAttributes" -> value
      case other => other
    })
    val camelized = camelizeKeys(fixed)
    camelized.convertTo[Extras]
>>>>>>> 7a674cc0
  }

  def parse(path: Path): Extras = {
    parse(JsUtils.jsFromFile(path))
  }
}<|MERGE_RESOLUTION|>--- conflicted
+++ resolved
@@ -122,16 +122,15 @@
         )
       }
       val reorgConf: Option[String] = fields.get(ConfigFile).orElse(fields.get("conf")) match {
+        case Some(JsString(uri)) if uri.trim.isEmpty                        => None
         case Some(JsString(uri)) if uri.trim.startsWith(DxPath.DxUriPrefix) =>
-          // if provided, check that the fileID is valid and present
-          // format dx file ID
-          val reorgFileID: String = uri.trim.replace(DxPath.DxUriPrefix, "")
+          // if provided, check that the fileID is valid and present format dx file ID
+          val dxfile = DxApi.get.resolveFile(uri.trim)
           // if input file ID is invalid, DxFile.getInstance will thow an IllegalArgumentException
           // if reorgFileID cannot be found, describe will throw a ResourceNotFoundException
-          Logger.get.ignore(DxApi.get.file(reorgFileID).describe())
-          Some(uri)
-        case Some(JsString(uri)) if uri.trim.isEmpty => None
-        case Some(JsNull)                            => None
+          Logger.get.ignore(dxfile.describe())
+          Some(dxfile.asUri)
+        case Some(JsNull) => None
         case _ =>
           deserializationError(
               """In the 'customReorgAttributes' section of extras, 'configFile' must be specified as
@@ -417,88 +416,6 @@
     }
   }
 
-<<<<<<< HEAD
-  def parseCustomReorgAttrs(jsv: JsValue): Option[CustomReorgSettings] = {
-    if (jsv == JsNull) {
-      return None
-    }
-    val fields = jsv.asJsObject.fields
-    val invalid = fields.keys.collect {
-      case k if !CustomReorgAttrs.contains(k) => k
-    }
-    if (invalid.nonEmpty) {
-      throw new IllegalArgumentException(s"""|Unsupported custom reorg attribute(s) ${invalid},
-                                             |we currently support ${CustomReorgAttrs}
-                                             |""".stripMargin.replaceAll("\n", ""))
-    }
-    val reorgAppId: String = checkedParseStringField(fields, "app_id") match {
-      case None =>
-        throw new IllegalArgumentException("app_id must be specified in the custom_reorg section.")
-      case Some(x) => x
-    }
-    val access: Option[JsValue] =
-      try {
-        dxApi.getObject(reorgAppId) match {
-          case app: DxApp =>
-            val desc = app.describe(Set(Field.Access))
-            desc.access
-          case applet: DxApplet =>
-            val desc = applet.describe(Set(Field.Access))
-            desc.access
-          case _ =>
-            throw new Exception(s"Object ${reorgAppId} is not an app or applet")
-        }
-      } catch {
-        case t: Throwable =>
-          throw new IllegalArgumentException(s"Invalid reorg app(let) ID ${reorgAppId}", t)
-      }
-    val hasAccess = access match {
-      case Some(JsObject(x)) =>
-        JsObject(x).fields.get("project") match {
-          case Some(JsString("CONTRIBUTE")) | Some(JsString("ADMINISTER")) => true
-          case _                                                           => false
-        }
-      case _ => false
-    }
-    if (!hasAccess) {
-      throw new dx.PermissionDeniedException(
-          s"""ERROR: App(let) for custom reorg stage ${reorgAppId} does not 
-             |have CONTRIBUTOR or ADMINISTRATOR access and this is required.""".stripMargin
-            .replaceAll("\n", "")
-      )
-    }
-    val reorgConf: Option[String] = checkedParseStringFieldReplaceNull(fields, "conf") match {
-      case Some(uri) if uri.trim.isEmpty                        => None
-      case Some(uri) if uri.trim.startsWith(DxPath.DxUriPrefix) =>
-        // if provided, check that the fileID is valid and present format dx file ID
-        val dxfile = dxApi.resolveFile(uri.trim)
-        // if input file ID is invalid, DxFile.getInstance will thow an IllegalArgumentException
-        // if reorgFileID cannot be found, describe will throw a ResourceNotFoundException
-        logger.ignore(dxfile.describe())
-        Some(dxfile.asUri)
-      case _ =>
-        throw new IllegalArgumentException(
-            """In the 'custom_reorg' section of extras, 'conf' must be specified as 
-              |a valid DNAnexus file in the form 'dx://file-XXX'. Please set the value 
-              |to null if there is no configuration file.""".stripMargin.replaceAll("\n", "")
-        )
-    }
-    logger.trace(
-        s"""|Writing your own applet for reorganization purposes is tricky. If you are not careful,
-            |it may misplace or outright delete files.
-            |
-            |The applet ${reorgAppId} requires CONTRIBUTE project access so it can move files and
-            |folders. The applet must be idempotent, so that if the instance it runs on crashes, 
-            |it can safely restart. It must also be careful about inputs that are also outputs: 
-            |generally, these should not be moved. It should use bulk object operations, so as
-            |not to overload the API server.
-            |
-            |You may refer to this example:
-            |https://github.com/dnanexus/dxCompiler/blob/master/doc/ExpertOptions.md#use-your-own-applet
-            """.stripMargin.replaceAll("\n", " ")
-    )
-    Some(CustomReorgSettings(reorgAppId, reorgConf))
-=======
   def parse(jsv: JsValue): Extras = {
     // The format used to have some snake-cased and some weirdly named attributes,
     // so we update them all to camel-case and fix the names first.
@@ -509,7 +426,6 @@
     })
     val camelized = camelizeKeys(fixed)
     camelized.convertTo[Extras]
->>>>>>> 7a674cc0
   }
 
   def parse(path: Path): Extras = {
