--- conflicted
+++ resolved
@@ -97,10 +97,7 @@
             perWorkflowAttrs,
             defaultScatterChunkSize,
             useManifests,
-<<<<<<< HEAD
-=======
             instanceTypeSelection,
->>>>>>> a1ec7da0
             fileResolver,
             dxApi,
             logger
