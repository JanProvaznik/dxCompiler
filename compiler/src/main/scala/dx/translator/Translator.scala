--- conflicted
+++ resolved
@@ -28,32 +28,14 @@
   protected def createInputTranslator(bundle: Bundle,
                                       inputs: Vector[Path],
                                       defaults: Option[Path],
-                                      project: DxProject): InputTranslator = {
-    new InputTranslator(bundle, inputs, defaults, project, fileResolver)
-  }
-
-  protected def createInputTranslator(bundle: Bundle,
-                                      inputs: Vector[Path],
-                                      defaults: Option[Path],
                                       project: DxProject): InputTranslator
 
   def translateInputs(bundle: Bundle,
                       inputs: Vector[Path],
                       defaults: Option[Path],
-<<<<<<< HEAD
-                      project: DxProject,
-                      writeManifest: Boolean): (Bundle, FileSourceResolver) = {
-    val inputTranslator = createInputTranslator(bundle, inputs, defaults, project)
-    if (writeManifest) {
-      inputTranslator.writeTranslatedInputManifest()
-    } else {
-      inputTranslator.writeTranslatedInputs()
-    }
-=======
                       project: DxProject): (Bundle, FileSourceResolver) = {
     val inputTranslator = createInputTranslator(bundle, inputs, defaults, project)
     inputTranslator.writeTranslatedInputs()
->>>>>>> 8afa1242
     (inputTranslator.bundleWithDefaults, inputTranslator.fileResolver)
   }
 }
