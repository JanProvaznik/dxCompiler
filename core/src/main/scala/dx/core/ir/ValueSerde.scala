package dx.core.ir

import dx.core.ir.Type._
import dx.core.ir.Value._
import spray.json._

import scala.collection.immutable.TreeSeqMap

object ValueSerde extends DefaultJsonProtocol {
  val WrappedValueKey = "value___"

<<<<<<< HEAD
  case class ValueSerdeException(message: String) extends Exception(message)
=======
  /**
    * Transforms a Value to another Value, applying the `handler` function
    * at each level of nesting. The default rules handle recursively
    * descending into parameterized types (VArray, VHash) but otherwise
    * leave the original value unchanged.
    * @param value the Value to transform
    * @param t an optional Type to which the value should be transformed
    * @param handler a function that may transform a Value to another Value.
    *                If the function returns Some(newValue), then newValue is
    *                the result of the transformation, otherwise the default
    *                transformation rules are applied.
    * @return the transformed Value
    */
  def transform(value: Value,
                t: Option[Type],
                handler: (Value, Option[Type], Boolean) => Option[Value]): Value = {
    def inner(innerValue: Value, innerType: Option[Type] = None): Value = {
      val (nonOptType, optional) = if (innerType.exists(Type.isOptional)) {
        (Some(Type.unwrapOptional(innerType.get)), true)
      } else {
        (innerType, true)
      }
      handler(innerValue, nonOptType, optional).getOrElse {
        (nonOptType, innerValue) match {
          case (_, VNull) if optional => VNull
          case (_, VNull) =>
            throw new Exception(s"null value for non-optional type ${innerType.get}")
          case (Some(TArray(_, true)), VArray(Vector())) =>
            throw new Exception("empty array for non-empty array type")
          case (Some(TArray(itemType, _)), VArray(items)) =>
            VArray(items.map(inner(_, Some(itemType))))
          case (_, VArray(items)) => VArray(items.map(inner(_)))
          case (Some(TSchema(name, fieldTypes)), VHash(fields)) =>
            VHash(fields.map {
              case (k, _) if !fieldTypes.contains(k) =>
                throw new Exception(s"invalid member ${k} of schema ${name}")
              case (k, v) => k -> inner(v, Some(fieldTypes(k)))
            })
          case (_, VHash(fields)) =>
            VHash(fields.map { case (k, v) => k -> inner(v) })
          case (Some(TEnum(symbols)), s: VString) if symbols.contains(s.value) => s
          case (Some(TEnum(symbols)), other) =>
            throw new Exception(
                s"${other} is not one of the allowed symbols ${symbols.mkString(",")}"
            )
          case _ => innerValue
        }
      }
    }
    inner(value, t)
  }
>>>>>>> 7f92c8e0

  /**
    * Serializes a Value to JSON.
    * @param value the Value to serialize
    * @param handler an optional function to perform special handling of certain values.
    *                If Right(jsValue) is returned, then jsValue is the result of the
    *                transformation. If Left(newValue) is returned, then newValue is
    *                transformed according to the default rules.
    * @return
    */
  def serialize(value: Value, handler: Option[Value => Either[Value, JsValue]] = None): JsValue = {
    def inner(innerValue: Value): JsValue = {
      val v = handler.map(_(innerValue)) match {
        case Some(Right(result))  => return result
        case Some(Left(newValue)) => newValue
        case None                 => innerValue
      }
      v match {
        case VNull            => JsNull
        case VBoolean(b)      => JsBoolean(b)
        case VInt(i)          => JsNumber(i)
        case VFloat(f)        => JsNumber(f)
        case VString(s)       => JsString(s)
        case VFile(path)      => JsString(path)
        case VDirectory(path) => JsString(path)
        case VArray(items)    => JsArray(items.map(inner))
        case VHash(fields)    => JsObject(fields.view.mapValues(inner).toMap)
      }
    }
    inner(value)
  }

  def wrapValue(jsValue: JsValue, mustNotBeWrapped: Boolean = false): JsValue = {
    jsValue match {
      case JsObject(fields) if !fields.contains(WrappedValueKey) =>
        JsObject(WrappedValueKey -> jsValue)
      case _ if mustNotBeWrapped =>
        throw ValueSerdeException(s"expected ${jsValue} to not be wrapped")
      case _ => jsValue
    }
  }

  def serializeWithType(
      value: Value,
      irType: Type,
      handler: Option[(Value, Type) => Either[Value, JsValue]] = None
  ): JsValue = {
    lazy val handlerWrapper = handler.map(h => (v: Value) => h(v, TMulti.Any))
    def inner(innerValue: Value, innerType: Type): JsValue = {
      val v = handler.map(_(innerValue, innerType)) match {
        case Some(Right(result))  => return result
        case Some(Left(newValue)) => newValue
        case None                 => innerValue
      }
      (innerType, v) match {
        case (_: TOptional, VNull)                    => JsNull
        case (TOptional(t), _)                        => inner(v, t)
        case (t: TMulti, _)                           => innerMulti(v, t)
        case (TBoolean, VBoolean(b))                  => JsBoolean(b)
        case (TInt, VInt(i))                          => JsNumber(i)
        case (TInt, VFloat(i)) if i.isValidInt        => JsNumber(i.intValue())
        case (TFloat, VFloat(f))                      => JsNumber(f)
        case (TFloat, VInt(i))                        => JsNumber(i.floatValue())
        case (TString, VString(s))                    => JsString(s)
        case (TFile | TString, VFile(path))           => JsString(path)
        case (TDirectory | TString, VDirectory(path)) => JsString(path)
        case (TArray(_, true), VArray(items)) if items.isEmpty =>
          throw ValueSerdeException(s"empty value for non-empty array type ${innerType}")
        case (TArray(itemType, _), VArray(items)) =>
          JsArray(items.map(inner(_, itemType)))
        case (TSchema(schemaName, fieldTypes), VHash(fields)) =>
          val extra = fieldTypes.keySet.diff(fields.keySet)
          if (extra.nonEmpty) {
            throw ValueSerdeException(
                s"invalid field(s) ${extra} in schema ${schemaName} value ${fields}"
            )
          }
          JsObject(fieldTypes.collect {
            case (name, t) if fields.contains(name) => name -> inner(fields(name), t)
            case (name, t) if !Type.isOptional(t) =>
              throw new Exception(s"missing non-optional member ${name} of schema ${schemaName}")
          })
        case (THash, VHash(fields)) =>
          JsObject(fields.view.mapValues(inner(_, TMulti.Any)).toMap)
        case (TEnum(symbols), VString(s)) if symbols.contains(s) => JsString(s)
        case _ =>
          throw ValueSerdeException(s"cannot serialize ${innerValue} as ${innerType}")
      }
    }
    def innerMulti(innerValue: Value, innerMultiType: TMulti): JsValue = {
      val jsValue = if (innerMultiType.bounds.isEmpty) {
        serialize(innerValue, handlerWrapper)
      } else {
        innerMultiType.bounds.iterator
          .map { t =>
            try {
              Some(inner(innerValue, t))
            } catch {
              case _: Throwable => None
            }
          }
          .collectFirst {
            case Some(t) => t
          }
          .getOrElse(
              throw new Exception(s"value ${value} not serializable to ${innerMultiType.bounds}")
          )
      }
      wrapValue(jsValue)
    }
    inner(value, irType)
  }

  def serializeMap(values: Map[String, Value]): Map[String, JsValue] = {
    values.map {
      case (name, value) => name -> serialize(value)
    }
  }

  def isWrappedValue(jsValue: JsValue): Boolean = {
    jsValue match {
      case JsObject(fields) if fields.size == 1 && fields.contains(WrappedValueKey) => true
      case _                                                                        => false
    }
  }

  def unwrapValue(jsValue: JsValue, mustBeWrapped: Boolean = false): JsValue = {
    jsValue match {
      case JsObject(fields) if fields.size == 1 && fields.contains(WrappedValueKey) =>
        fields(WrappedValueKey)
      case _ if mustBeWrapped =>
        throw ValueSerdeException(s"not a wrapped value ${jsValue}")
      case _ => jsValue
    }
  }

  /**
    * Deserializes a JsValue to a Value, in the absence of type information.
    * @param jsValue the JsValue
    * @param handler an optional function to perform special handling of certain values.
    *                If Right(value) is returned, then value is the result of the
    *                transformation. If Left(newJsValue) is returned, then newJsValue is
    *                transformed according to the default rules.
    * @return
    */
  def deserialize(jsValue: JsValue,
                  handler: Option[JsValue => Either[JsValue, Value]] = None): Value = {
    def inner(innerValue: JsValue): Value = {
      val v = handler.map(_(innerValue)) match {
        case Some(Right(result))    => return result
        case Some(Left(newJsValue)) => newJsValue
        case None                   => innerValue
      }
      v match {
        case _ if isWrappedValue(v)               => inner(unwrapValue(v))
        case JsNull                               => VNull
        case JsBoolean(b)                         => VBoolean(b.booleanValue)
        case JsNumber(value) if value.isValidLong => VInt(value.toLongExact)
        case JsNumber(value)                      => VFloat(value.toDouble)
        case JsString(s)                          => VString(s)
        case JsArray(items)                       => VArray(items.map(x => inner(x)))
        case JsObject(fields)                     => VHash(fields.view.mapValues(inner).to(TreeSeqMap))
      }
    }
    inner(jsValue)
  }

  /**
    * Deserializes a JsValue to a Value of the specified type.
    * @param jsValue the JsValue
    * @param t the Type
    * @param handler an optional function to perform special handling of certain values.
    *                If Right(value) is returned, then value is the result of the
    *                transformation. If Left(newJsValue) is returned, then newJsValue is
    *                transformed according to the default rules.
    * @return
    */
  def deserializeWithType(
      jsValue: JsValue,
      t: Type,
      handler: Option[(JsValue, Type) => Either[JsValue, Value]] = None
  ): Value = {
    def inner(innerValue: JsValue, innerType: Type): Value = {
      val v = handler.map(_(innerValue, innerType)) match {
        case Some(Right(result))    => return result
        case Some(Left(newJsValue)) => newJsValue
        case None                   => innerValue
      }
      (innerType, v) match {
        case (TOptional(_), JsNull) => VNull
        case (TOptional(t), _)      => inner(v, t)
        case (any: TMulti, _) if any.bounds.isEmpty && isWrappedValue(v) =>
          inner(unwrapValue(v), any)
        case (TMulti(bounds), _) if bounds.isEmpty => deserialize(v)
        case (TMulti(bounds), _) if isWrappedValue(v) =>
          val unwrappedValue = unwrapValue(v)
          bounds.foreach { t =>
            try {
              return inner(unwrappedValue, t)
            } catch {
              case _: ValueSerdeException => ()
            }
          }
          throw ValueSerdeException(s"value ${unwrappedValue} does not match any of ${bounds}")
        case (TBoolean, JsBoolean(b))                     => VBoolean(b.booleanValue)
        case (TInt, JsNumber(value)) if value.isValidLong => VInt(value.toLongExact)
        case (TFloat, JsNumber(value))                    => VFloat(value.toDouble)
        case (TString, JsString(s))                       => VString(s)
        case (TFile, JsString(path))                      => VFile(path)
        case (TDirectory, JsString(path))                 => VDirectory(path)
        case (TArray(_, true), JsArray(items)) if items.isEmpty =>
          throw ValueSerdeException(s"Cannot convert empty array to non-empty type ${innerType}")
        case (TArray(t, _), JsArray(items)) =>
          VArray(items.map(x => inner(x, t)))
        case (TSchema(name, fieldTypes), JsObject(fields)) =>
          // ensure 1) fields keys are a subset of typeTypes keys, 2) fields
          // values are convertable to the corresponding types, and 3) any keys
          // in fieldTypes that do not appear in fields are optional
          val keys1 = fields.keySet
          val keys2 = fieldTypes.keySet
          val extra = keys2.diff(keys1)
          if (extra.nonEmpty) {
            throw ValueSerdeException(
                s"struct ${name} value has members that do not appear in the struct definition: ${extra}"
            )
          }
          val missingNonOptional = keys1.diff(keys2).map(key => key -> fieldTypes(key)).filterNot {
            case (_, TOptional(_)) => false
            case _                 => true
          }
          if (missingNonOptional.nonEmpty) {
            throw ValueSerdeException(
                s"struct ${name} value is missing non-optional members ${missingNonOptional}"
            )
          }
          VHash(fieldTypes.collect {
            case (name, t) if fields.contains(name) => name -> inner(fields(name), t)
          })
        case (THash, JsObject(fields)) =>
          VHash(
              fields
                .map {
                  case (key, value) => key -> deserialize(value)
                }
                .to(TreeSeqMap)
          )
        case (TEnum(symbols), JsString(s)) if symbols.contains(s) =>
          VString(s)
        case _ =>
          throw ValueSerdeException(s"cannot deserialize value ${innerValue} as type ${innerType}")
      }
    }
    inner(jsValue, t)
  }

  def deserializeMap(m: Map[String, JsValue]): Map[String, Value] = {
    m.map {
      case (k, v) => k -> deserialize(v)
    }
  }

  // support automatic conversion to/from JsValue
  implicit val valueFormat: RootJsonFormat[Value] = new RootJsonFormat[Value] {
    override def read(jsv: JsValue): Value = deserialize(jsv)
    override def write(value: Value): JsValue = serialize(value)
  }
}<|MERGE_RESOLUTION|>--- conflicted
+++ resolved
@@ -9,62 +9,8 @@
 object ValueSerde extends DefaultJsonProtocol {
   val WrappedValueKey = "value___"
 
-<<<<<<< HEAD
   case class ValueSerdeException(message: String) extends Exception(message)
-=======
-  /**
-    * Transforms a Value to another Value, applying the `handler` function
-    * at each level of nesting. The default rules handle recursively
-    * descending into parameterized types (VArray, VHash) but otherwise
-    * leave the original value unchanged.
-    * @param value the Value to transform
-    * @param t an optional Type to which the value should be transformed
-    * @param handler a function that may transform a Value to another Value.
-    *                If the function returns Some(newValue), then newValue is
-    *                the result of the transformation, otherwise the default
-    *                transformation rules are applied.
-    * @return the transformed Value
-    */
-  def transform(value: Value,
-                t: Option[Type],
-                handler: (Value, Option[Type], Boolean) => Option[Value]): Value = {
-    def inner(innerValue: Value, innerType: Option[Type] = None): Value = {
-      val (nonOptType, optional) = if (innerType.exists(Type.isOptional)) {
-        (Some(Type.unwrapOptional(innerType.get)), true)
-      } else {
-        (innerType, true)
-      }
-      handler(innerValue, nonOptType, optional).getOrElse {
-        (nonOptType, innerValue) match {
-          case (_, VNull) if optional => VNull
-          case (_, VNull) =>
-            throw new Exception(s"null value for non-optional type ${innerType.get}")
-          case (Some(TArray(_, true)), VArray(Vector())) =>
-            throw new Exception("empty array for non-empty array type")
-          case (Some(TArray(itemType, _)), VArray(items)) =>
-            VArray(items.map(inner(_, Some(itemType))))
-          case (_, VArray(items)) => VArray(items.map(inner(_)))
-          case (Some(TSchema(name, fieldTypes)), VHash(fields)) =>
-            VHash(fields.map {
-              case (k, _) if !fieldTypes.contains(k) =>
-                throw new Exception(s"invalid member ${k} of schema ${name}")
-              case (k, v) => k -> inner(v, Some(fieldTypes(k)))
-            })
-          case (_, VHash(fields)) =>
-            VHash(fields.map { case (k, v) => k -> inner(v) })
-          case (Some(TEnum(symbols)), s: VString) if symbols.contains(s.value) => s
-          case (Some(TEnum(symbols)), other) =>
-            throw new Exception(
-                s"${other} is not one of the allowed symbols ${symbols.mkString(",")}"
-            )
-          case _ => innerValue
-        }
-      }
-    }
-    inner(value, t)
-  }
->>>>>>> 7f92c8e0
-
+  
   /**
     * Serializes a Value to JSON.
     * @param value the Value to serialize
