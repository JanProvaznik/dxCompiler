--- conflicted
+++ resolved
@@ -4,12 +4,8 @@
 import dx.api.{DxApi, DxExecution, DxFile, DxFileDescCache, DxUtils, DxWorkflowStage}
 import dx.core.Constants
 import dx.core.ir.Value._
+import dx.util.{Enum, FileSourceResolver}
 import spray.json._
-<<<<<<< HEAD
-import dx.util.{Enum, FileSourceResolver}
-=======
-import dx.util.{Enum, FileSourceResolver, LocalFileSource}
->>>>>>> d5026565
 
 object IORef extends Enum {
   type IORef = Value
@@ -86,11 +82,7 @@
     */
   private def serialize(t: Type, v: Value): JsValue = {
     if (Type.isNestedOptional(t)) {
-<<<<<<< HEAD
       throw new Exception(s"Trying to serialize a nested optional type ${t} for value ${v}")
-=======
-      throw new Exception(s"trying to serialize a nested optional type ${t} for value ${v}")
->>>>>>> d5026565
     }
 
     def handler(irValue: Value, irType: Type): Either[Value, JsValue] = {
