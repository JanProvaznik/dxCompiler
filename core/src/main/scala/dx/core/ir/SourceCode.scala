package dx.core.ir

import spray.json.{JsNull, JsValue}

/**
  * Abstraction of the source code associated with IR.
  */
trait SourceCode {

  /**
    * The workflow lanaguage of the source code.
    */
  def language: String

  /**
    * Generates the source code as a String.
    * @return
    */
  def toString: String
<<<<<<< HEAD
}
=======

  /**
    * Serializes any runtime options that are required to
    * parse the source code at execution time.
    */
  def optionsToJson: JsValue = JsNull
}

trait DocumentSource extends SourceCode
trait WorkflowSource extends SourceCode
>>>>>>> 459cf8cf
<|MERGE_RESOLUTION|>--- conflicted
+++ resolved
@@ -17,17 +17,10 @@
     * @return
     */
   def toString: String
-<<<<<<< HEAD
-}
-=======
 
   /**
     * Serializes any runtime options that are required to
     * parse the source code at execution time.
     */
   def optionsToJson: JsValue = JsNull
-}
-
-trait DocumentSource extends SourceCode
-trait WorkflowSource extends SourceCode
->>>>>>> 459cf8cf
+}