package dx.core.languages.wdl

import dx.api.DxPath

import java.nio.file.Path
import dx.core.ir.{DxName, InputKind, Type, TypeSerde, Value}
import dx.core.ir.Type._
import dx.core.ir.Value._
import dx.util.{Bindings, FileNode, FileSourceResolver, Logger, StringFileNode}
import wdlTools.eval.{Coercion, EvalUtils, VBindings}
import wdlTools.eval.WdlValues._
import wdlTools.generators.code.{Utils => GeneratorUtils}
import wdlTools.syntax.{
  NoSuchParserException,
  Parsers,
  Quoting,
  SourceLocation,
  SyntaxException,
  WdlParser,
  WdlVersion,
  AbstractSyntax => AST
}
import wdlTools.types.{
  Section,
  TypeCheckingRegime,
  TypeException,
  TypeInfer,
  TypeUtils,
  TypedAbstractSyntax => TAT
}
import wdlTools.types.WdlTypes._

<<<<<<< HEAD
import scala.collection.immutable.SeqMap
=======
import scala.collection.immutable.{ListMap, SeqMap, TreeSeqMap}

/**
  * The kind of block input variable being referenced. A Computed
  * input is one that is computed from other inputs - currently
  * this is only used for the scatter variable.
  */
object InputKind extends Enum {
  type InputKind = Value
  val Required, Computed, Optional = Value
}
>>>>>>> a1ec7da0

/**
  * A reference to a block input variable.
  * @param identifierParts the parts of the identifier name
  * @param fieldName the fieldName within the call/object
  *                  referred to by the identifier, if any
  * @param wdlType the variable's type
  * @param kind the variable's kind
  */
private case class WdlInputRef(identifierParts: Vector[String],
                               fieldName: Option[String],
                               wdlType: T,
                               kind: InputKind.InputKind) {
  lazy val identifier: DxName = WdlDxName.fromDecodedName(identifierParts.mkString("."))

  lazy val fullyQualifiedName: DxName = {
    WdlDxName.fromDecodedName((identifierParts ++ fieldName.toVector).mkString("."))
  }

  /**
    * Returns an Iterator over all the nested identifiers
    * represented by this reference.
    */
  lazy val names: Vector[DxName] = {
    (identifierParts ++ fieldName.toVector).reverse.tails.collect {
      case parts if parts.nonEmpty =>
        WdlDxName.fromDecodedName(parts.reverse.mkString("."))
    }.toVector
  }
}

object WdlUtils {

  val locPlaceholder: SourceLocation = SourceLocation.empty

  def parseSource(sourceCode: FileNode,
                  parser: WdlParser,
                  logger: Logger = Logger.get): AST.Document = {
    try {
      parser.parseDocument(sourceCode)
    } catch {
      case se: SyntaxException =>
        logger.error(s"WDL code is syntactically invalid -----\n${sourceCode.readString}")
        throw se
    }
  }

  def parseAndCheckSource(
      sourceCode: FileNode,
      parser: WdlParser,
      wdlOptions: WdlOptions = WdlOptions.default,
      fileResolver: FileSourceResolver = FileSourceResolver.get,
      logger: Logger = Logger.get
  ): (TAT.Document, Bindings[String, T_Struct]) = {
    val doc = parseSource(sourceCode, parser)
    try {
      val (tDoc, ctx) =
        TypeInfer(wdlOptions.regime, fileResolver = fileResolver, logger = logger)
          .apply(doc)
      (tDoc, ctx.aliases)
    } catch {
      case te: TypeException =>
        logger.error(
            s"WDL code is syntactically valid BUT it fails type-checking -----\n${sourceCode.readString}"
        )
        throw te
    }
  }

  def parseAndCheckSourceNode(
      node: FileNode,
      wdlOptions: WdlOptions = WdlOptions.default,
      fileResolver: FileSourceResolver = FileSourceResolver.get,
      logger: Logger = Logger.get
  ): (TAT.Document, Bindings[String, T_Struct]) = {
    val parser =
      try {
        Parsers(followImports = true, fileResolver = fileResolver, logger = logger).getParser(node)
      } catch {
        case nspe: NoSuchParserException =>
          logger.error(
              s"Source code does not appear to be any supported version of WDL -----\n${node.readString}"
          )
          throw nspe
      }
    parseAndCheckSource(node, parser, wdlOptions, fileResolver, logger)
  }

  /**
    * Parses a top-level WDL file and all its imports.
    * @param path the path to the WDL file
    * @param wdlOptions WDL parsing options
    * @param fileResolver FileSourceResolver
    * @param logger Logger
    * @return (document, aliases), where aliases is a mapping of all the (fully-qualified)
    *         alias names to values. Aliases include Structs defined in any file (which are
    *         *not* namespaced) and all aliases defined in import statements of all documents
    *         (which *are* namespaced).
    */
  def parseAndCheckSourceFile(
      path: Path,
      wdlOptions: WdlOptions = WdlOptions.default,
      fileResolver: FileSourceResolver = FileSourceResolver.get,
      logger: Logger = Logger.get
  ): (TAT.Document, Bindings[String, T_Struct]) = {
    parseAndCheckSourceNode(fileResolver.fromPath(path), wdlOptions, fileResolver, logger)
  }

  def parseAndCheckSourceString(
      sourceCodeStr: String,
      name: String,
      wdlOptions: WdlOptions = WdlOptions.default,
      fileResolver: FileSourceResolver = FileSourceResolver.get,
      logger: Logger = Logger.get
  ): (TAT.Document, Bindings[String, T_Struct]) = {
    parseAndCheckSourceNode(StringFileNode(sourceCodeStr, name), wdlOptions, fileResolver, logger)
  }

  def parseExpr(exprStr: String,
                wdlVersion: WdlVersion,
                parser: WdlParser,
                docSource: FileNode,
                bindings: Bindings[String, T],
                section: Section.Section = Section.Other,
                fileResolver: FileSourceResolver = FileSourceResolver.get,
                regime: TypeCheckingRegime.TypeCheckingRegime = TypeCheckingRegime.Moderate,
                logger: Logger = Logger.get): TAT.Expr = {
    val expr = parser.parseExpr(exprStr)
    try {
      TypeInfer(regime, fileResolver = fileResolver, logger = logger)
        .applyExpression(expr, wdlVersion, regime, docSource, bindings, section)
    } catch {
      case te: TypeException =>
        logger.error(
            s"Expression code is syntactically valid BUT it fails type-checking: ${exprStr}"
        )
        throw te
    }
  }

  def getUnqualifiedName(name: String): String = {
    if (name contains ".") {
      name.split("\\.").last
    } else {
      name
    }
  }

  // create a wdl-value of a specific type.
  def getDefaultValueOfType(wdlType: T, loc: SourceLocation = WdlUtils.locPlaceholder): TAT.Expr = {
    wdlType match {
      case T_Boolean => TAT.ValueBoolean(value = true, wdlType)(loc)
      case T_Int     => TAT.ValueInt(0, wdlType)(loc)
      case T_Float   => TAT.ValueFloat(0.0, wdlType)(loc)
      case T_String  => TAT.ValueString("", wdlType, quoting = Quoting.Double)(loc)
      case T_File    => TAT.ValueString("placeholder.txt", wdlType, quoting = Quoting.Double)(loc)

      // We could convert an optional to a null value, but that causes
      // problems for the pretty printer.
      // WdlValues.V_OptionalValue(wdlType, None)
      case T_Optional(t) => getDefaultValueOfType(t)

      // The WdlValues.V_Map type HAS to appear before the array types, because
      // otherwise it is coerced into an array. The map has to
      // contain at least one key-value pair, otherwise you get a type error.
      case T_Map(keyType, valueType) =>
        val k = getDefaultValueOfType(keyType)
        val v = getDefaultValueOfType(valueType)
        TAT.ExprMap(SeqMap(k -> v), wdlType)(loc)

      // an empty array
      case T_Array(_, false) =>
        TAT.ExprArray(Vector.empty, wdlType)(loc)

      // Non empty array
      case T_Array(t, true) =>
        TAT.ExprArray(Vector(getDefaultValueOfType(t)), wdlType)(loc)

      case T_Pair(lType, rType) =>
        TAT.ExprPair(getDefaultValueOfType(lType), getDefaultValueOfType(rType), wdlType)(loc)

      case T_Struct(_, typeMap) =>
        val members = typeMap.map {
          case (fieldName, t) =>
            val key: TAT.Expr = TAT.ValueString(fieldName, T_String)(loc)
            key -> getDefaultValueOfType(t)
        }
        TAT.ExprObject(members, wdlType)(loc)

      case T_Object =>
        TAT.ExprObject(SeqMap.empty, wdlType)(SourceLocation.empty)

      case _ => throw new Exception(s"Unhandled type ${wdlType}")
    }
  }

  // Functions to convert between WDL and IR types and values.
  // WDL has two types that IR does not: Pair and Map. These
  // are represented as objects with specific keys ('left' and
  // 'right' for Pair, 'keys' and 'values' for Map). We define
  // a special TSchema for each of these types.

  /**
    * Name prefix for Pair-type schemas.
    */
  val PairSchemaPrefix = "Pair___"

  /**
    * Pair.left key that can be used in WDL input files.
    */
  val PairLeftKey = "left"

  /**
    * Pair.right key that can be used in WDL input files.
    */
  val PairRightKey = "right"

  def createPairSchema(left: Type, right: Type): TSchema = {
    val name = s"${PairSchemaPrefix}(${TypeSerde.toString(left)}, ${TypeSerde.toString(right)})"
    TSchema(name, SeqMap(PairLeftKey -> left, PairRightKey -> right))
  }

  def isPairSchema(t: TSchema): Boolean = {
    t.name.startsWith(PairSchemaPrefix) && t.fields.size == 2 && t.fields.keySet == Set(
        PairLeftKey,
        PairRightKey
    )
  }

  def isPairValue(fields: Map[String, _]): Boolean = {
    fields.size == 2 && fields.keySet == Set(PairLeftKey, PairRightKey)
  }

  /**
    * Name prefix for Map-type schemas.
    */
  val MapSchemaPrefix = "Map___"

  /**
    * Map.keys key that can be used in WDL input files.
    */
  val MapKeysKey = "keys"

  /**
    * Map.values key that can be used in WDL  input files.
    */
  val MapValuesKey = "values"

  def createMapSchema(keyType: Type, valueType: Type): TSchema = {
    val name =
      s"${MapSchemaPrefix}[${TypeSerde.toString(keyType)}, ${TypeSerde.toString(valueType)}]"
    TSchema(name, SeqMap(MapKeysKey -> TArray(keyType), MapValuesKey -> TArray(valueType)))
  }

  def isMapSchema(t: TSchema): Boolean = {
    t.name.startsWith(MapSchemaPrefix) && t.fields.size == 2 && t.fields.keySet == Set(
        MapKeysKey,
        MapValuesKey
    )
  }

  def isMapValue(fields: Map[String, _]): Boolean = {
    fields.size == 2 && fields.keySet == Set(MapKeysKey, MapValuesKey)
  }

  def mapValueToMap(fields: Map[String, Value]): Map[Value, Value] = {
    val keys = fields.get(MapKeysKey) match {
      case Some(VArray(array)) => array
      case _                   => throw new Exception(s"invalid map value ${fields}")
    }
    val values = fields.get(MapValuesKey) match {
      case Some(VArray(array)) => array
      case _                   => throw new Exception(s"invalid map value ${fields}")
    }
    keys.zip(values).toMap
  }

  def toIRSchema(wdlStruct: T_Struct): TSchema = {
    TSchema(wdlStruct.name, wdlStruct.members.map {
      case (key, value) => key -> toIRType(value)
    })
  }

  def toIRType(wdlType: T): Type = {
    wdlType match {
      case T_Boolean                                   => TBoolean
      case T_Int                                       => TInt
      case T_Float                                     => TFloat
      case T_String                                    => TString
      case T_File                                      => TFile
      case T_Directory                                 => TDirectory
      case T_Object                                    => THash
      case T_Optional(t)                               => Type.ensureOptional(toIRType(t))
      case T_Array(t, true) if TypeUtils.isOptional(t) =>
        // an array with an optional item type may be serialized
        // as an empty array if all the items are None, so we
        // need to treat it as nonEmpty = false
        TArray(toIRType(t))
      case T_Array(t, nonEmpty) => TArray(toIRType(t), nonEmpty)
      case struct: T_Struct     => toIRSchema(struct)
      case T_Pair(leftType, rightType) =>
        createPairSchema(toIRType(leftType), toIRType(rightType))
      case T_Map(keyType, valueType) =>
        createMapSchema(toIRType(keyType), toIRType(valueType))
      case _ =>
        throw new Exception(s"Cannot convert WDL type ${wdlType} to IR")
    }
  }

  def toIRTypeMap(wdlTypes: Map[DxName, T]): Map[DxName, Type] = {
    wdlTypes.map {
      case (name, t) => name -> toIRType(t)
    }
  }

  def toIRSchemaMap(wdlTypes: Map[String, T_Struct]): Map[String, TSchema] = {
    wdlTypes.map {
      case (name, t) => name -> toIRSchema(t)
    }
  }

  def fromIRType(irType: Type, typeAliases: Map[String, T] = Map.empty): T = {
    def inner(innerType: Type): T = {
      innerType match {
        case TBoolean     => T_Boolean
        case TInt         => T_Int
        case TFloat       => T_Float
        case TString      => T_String
        case TFile        => T_File
        case TDirectory   => T_Directory
        case THash        => T_Object
        case TOptional(t) => T_Optional(inner(t))
        case TArray(t, nonEmpty) =>
          T_Array(inner(t), nonEmpty = nonEmpty)
        case TSchema(name, _) if typeAliases.contains(name) =>
          typeAliases(name)
        case pairSchema: TSchema if isPairSchema(pairSchema) =>
          T_Pair(inner(pairSchema.fields(PairLeftKey)), inner(pairSchema.fields(PairRightKey)))
        case mapSchema: TSchema if isMapSchema(mapSchema) =>
          val keyType = inner(mapSchema.fields(MapKeysKey)) match {
            case T_Array(t, _) => t
            case other         => throw new Exception(s"invalid Map schema key type ${other}")
          }
          val valueType = inner(mapSchema.fields(MapValuesKey)) match {
            case T_Array(t, _) => t
            case other         => throw new Exception(s"invalid Map schema value type ${other}")
          }
          T_Map(keyType, valueType)
        case TSchema(name, _) =>
          throw new Exception(s"Unknown type ${name}")
        case _ =>
          throw new Exception(s"Cannot convert IR type ${innerType} to WDL")
      }
    }
    inner(irType)
  }

  def toIRValue(wdlValue: V): Value = {
    wdlValue match {
      case V_Null            => VNull
      case V_Boolean(b)      => VBoolean(value = b)
      case V_Int(i)          => VInt(i)
      case V_Float(f)        => VFloat(f)
      case V_String(s)       => VString(s)
      case V_File(path)      => VFile(path)
      case V_Directory(path) => VFolder(path)
      case V_Array(array) =>
        VArray(array.map(v => toIRValue(v)))
      case V_Pair(left, right) =>
        // encode this as a hash with 'left' and 'right' keys
        VHash(
            SeqMap(
                PairLeftKey -> toIRValue(left),
                PairRightKey -> toIRValue(right)
            )
        )
      case V_Map(members) =>
        // encode this as a hash with 'keys' and 'values' keys
        val (keys, values) = members.map {
          case (k, v) => (toIRValue(k), toIRValue(v))
        }.unzip
        VHash(
            SeqMap(
                MapKeysKey -> VArray(keys.toVector),
                MapValuesKey -> VArray(values.toVector)
            )
        )
      case V_Object(fields) =>
        VHash(fields.map {
          case (key, value) => key -> toIRValue(value)
        })
      case V_Struct(_, fields) =>
        VHash(fields.map {
          case (key, value) => key -> toIRValue(value)
        })
      case _ =>
        throw new Exception(s"Invalid WDL value ${wdlValue})")
    }
  }

  def toIRValue(wdlValue: V, wdlType: T): Value = {
    (wdlType, wdlValue) match {
      case (_, V_Null)                      => VNull
      case (T_Boolean, V_Boolean(b))        => VBoolean(value = b)
      case (T_Int, V_Int(i))                => VInt(i)
      case (T_Float, V_Float(f))            => VFloat(f)
      case (T_String, V_String(s))          => VString(s)
      case (T_File, V_String(path))         => VFile(path)
      case (T_File, V_File(path))           => VFile(path)
      case (T_Directory, V_String(path))    => VFolder(path)
      case (T_Directory, V_Directory(path)) => VFolder(path)
      case (T_Object, o: V_Object)          => toIRValue(o)
      case (T_Optional(t), V_Optional(v))   => toIRValue(v, t)
      case (T_Optional(t), v)               => toIRValue(v, t)
      case (t, V_Optional(v))               => toIRValue(v, t)
      case (T_Array(_, true), V_Array(array)) if array.isEmpty =>
        throw new Exception(
            s"Empty array with non-empty (+) quantifier"
        )
      case (T_Array(t, _), V_Array(array)) =>
        VArray(array.map(v => toIRValue(v, t)))
      case (T_Pair(leftType, rightType), V_Pair(leftValue, rightValue)) =>
        // encode this as a hash with left and right keys
        VHash(
            SeqMap(
                PairLeftKey -> toIRValue(leftValue, leftType),
                PairRightKey -> toIRValue(rightValue, rightType)
            )
        )
      case (T_Map(keyType, valueType), V_Map(members)) =>
        // encode this as a hash with 'keys' and 'values' keys
        val (keys, values) = members.map {
          case (k, v) => (toIRValue(k, keyType), toIRValue(v, valueType))
        }.unzip
        VHash(
            SeqMap(
                MapKeysKey -> VArray(keys.toVector),
                MapValuesKey -> VArray(values.toVector)
            )
        )
      case (T_Struct(name, memberTypes), V_Struct(vName, memberValues)) if name == vName =>
        structToIRValue(name, memberValues, memberTypes)
      case (T_Struct(name, memberTypes), V_Object(memberValues)) =>
        structToIRValue(name, memberValues, memberTypes)
      case _ =>
        throw new Exception(s"Invalid (type, value) combination (${wdlType}, ${wdlValue})")
    }
  }

  private def structToIRValue(name: String,
                              fieldValues: SeqMap[String, V],
                              fieldTypes: SeqMap[String, T]): VHash = {
    // ensure 1) members keys are a subset of memberTypes keys, 2) members
    // values are convertable to the corresponding types, and 3) any keys
    // in memberTypes that do not appear in members are optional
    val keys1 = fieldValues.keySet
    val keys2 = fieldTypes.keySet
    val extra = keys2.diff(keys1)
    if (extra.nonEmpty) {
      throw new Exception(
          s"struct ${name} value has members that do not appear in the struct definition: ${extra}"
      )
    }
    val missingNonOptional = keys1.diff(keys2).map(key => key -> fieldTypes(key)).filterNot {
      case (_, T_Optional(_)) => false
      case _                  => true
    }
    if (missingNonOptional.nonEmpty) {
      throw new Exception(
          s"struct ${name} value is missing non-optional members ${missingNonOptional}"
      )
    }
    VHash(fieldTypes.collect {
      case (name, t) if fieldValues.contains(name) =>
        name -> toIRValue(fieldValues(name), t)
    })
  }

  def toIR(wdl: Map[DxName, (T, V)]): Map[DxName, (Type, Value)] = {
    wdl.map {
      case (name, (wdlType, wdlValue)) =>
        val irType = toIRType(wdlType)
        val irValue = toIRValue(wdlValue, wdlType)
        name -> (irType, irValue)
    }
  }

  def fromIRValue(value: Value, name: Option[String]): V = {
    value match {
      case VNull       => V_Null
      case VBoolean(b) => V_Boolean(b)
      case VInt(i)     => V_Int(i)
      case VFloat(f)   => V_Float(f)
      case VString(s)  => V_String(s)
      case f: VFile    => V_File(f.uri)
      case f: VFolder  => V_Directory(f.uri)
      case VArray(array) =>
        V_Array(array.zipWithIndex.map {
          case (v, i) => fromIRValue(v, name.map(n => s"${n}[${i}]"))
        })
      case VHash(fields) if isPairValue(fields) =>
        V_Pair(
            fromIRValue(fields(PairLeftKey), name.map(n => s"${n}.${PairLeftKey}")),
            fromIRValue(fields(PairRightKey), name.map(n => s"${n}.${PairRightKey}"))
        )
      case VHash(fields) if isMapValue(fields) =>
        val keys = fromIRValue(fields(MapKeysKey), name.map(n => s"${n}[${MapKeysKey}]"))
        val values =
          fromIRValue(fields(MapValuesKey), name.map(n => s"${n}[${MapValuesKey}]"))
        (keys, values) match {
          case (V_Array(keyArray), V_Array(valueArray)) =>
            V_Map(keyArray.zip(valueArray).to(SeqMap))
          case other =>
            throw new Exception(s"invalid map value ${other}")
        }
      case VHash(fields) =>
        V_Object(fields.map {
          case (key, value) => key -> fromIRValue(value, name.map(n => s"${n}[${key}]"))
        })
      case _ =>
        throw new Exception(
            s"cannot convert ${name.getOrElse("IR")} value ${value} to WDL value"
        )
    }
  }

  def fromIRValue(value: Value, wdlType: T, name: String): V = {
    (wdlType, value) match {
      case (T_Optional(_), VNull)       => V_Null
      case (T_Boolean, VBoolean(b))     => V_Boolean(value = b)
      case (T_Int, VInt(i))             => V_Int(i)
      case (T_Float, VFloat(f))         => V_Float(f)
      case (T_Float, VInt(i))           => V_Float(i.toDouble)
      case (T_String, VString(s))       => V_String(s)
      case (T_File, VString(path))      => V_File(path)
      case (T_File, f: VFile)           => V_File(f.uri)
      case (T_Directory, VString(path)) => V_Directory(path)
      case (T_Directory, f: VFolder)    => V_Directory(f.uri)
      case (T_Object, o: VHash)         => fromIRValue(o, Some(name))
      case (T_Optional(t), v)           => V_Optional(fromIRValue(v, t, name))
      case (T_Array(_, true), VArray(array)) if array.isEmpty =>
        throw new Exception(
            s"Empty array with non-empty (+) quantifier"
        )
      case (T_Array(t, _), VArray(array)) =>
        V_Array(array.zipWithIndex.map {
          case (v, i) => fromIRValue(v, t, s"${name}[${i}]")
        })
      case (T_Pair(leftType, rightType), VHash(fields)) if isPairValue(fields) =>
        V_Pair(
            fromIRValue(fields(PairLeftKey), leftType, s"${name}.${PairLeftKey}"),
            fromIRValue(fields(PairRightKey), rightType, s"${name}.${PairRightKey}")
        )
      case (T_Map(keyType, valueType), VHash(fields)) if isMapValue(fields) =>
        // keyType and valueType will be the map element types, but the keys
        // and values are encoded as arrays so we need to wrap the types in T_Array
        val keys = fromIRValue(fields(MapKeysKey), T_Array(keyType), s"${name}[${MapKeysKey}]")
        val values =
          fromIRValue(fields(MapValuesKey), T_Array(valueType), s"${name}[${MapValuesKey}]")
        (keys, values) match {
          case (V_Array(keyArray), V_Array(valueArray)) =>
            V_Map(keyArray.zip(valueArray).to(SeqMap))
          case other =>
            throw new Exception(s"invalid map value ${other}")
        }
      case (T_Struct(structName, memberTypes), VHash(members)) =>
        // ensure 1) members keys are a subset of memberTypes keys, 2) members
        // values are convertable to the corresponding types, and 3) any keys
        // in memberTypes that do not appear in members are optional
        val keys1 = members.keySet
        val keys2 = memberTypes.keySet
        val extra = keys2.diff(keys1)
        if (extra.nonEmpty) {
          throw new Exception(
              s"struct ${structName} value has members that do not appear in the struct definition: ${extra}"
          )
        }
        val missingNonOptional = keys1.diff(keys2).map(key => key -> memberTypes(key)).filterNot {
          case (_, T_Optional(_)) => false
          case _                  => true
        }
        if (missingNonOptional.nonEmpty) {
          throw new Exception(
              s"struct ${structName} value is missing non-optional members ${missingNonOptional}"
          )
        }
        V_Object(members.map {
          case (key, value) => key -> fromIRValue(value, memberTypes(key), s"${name}[${key}]")
        })
      case _ =>
        throw new Exception(
            s"Cannot convert ${name} (${wdlType}, ${value}) to WDL value"
        )
    }
  }

  def fromIR(ir: Map[DxName, (Type, Value)],
             typeAliases: Map[String, T] = Map.empty): Map[DxName, (T, V)] = {
    ir.map {
      case (dxName, (t, v)) =>
        val wdlType = fromIRType(t, typeAliases)
        val wdlValue = fromIRValue(v, wdlType, dxName.decoded)
        dxName -> (wdlType, wdlValue)
    }
  }

  private def ensureUniformType(exprs: Iterable[TAT.Expr]): T = {
    exprs.headOption.map(_.wdlType) match {
      case Some(t) if exprs.tail.exists(_.wdlType != t) =>
        throw new Exception(s"${exprs} contains non-homogeneous values")
      case Some(t) => t
      case None    => T_Any
    }
  }

  def irValueToExpr(value: Value): TAT.Expr = {
    val loc = SourceLocation.empty
    value match {
      case VNull       => TAT.ValueNull(T_Any)(loc)
      case VBoolean(b) => TAT.ValueBoolean(b, T_Boolean)(loc)
      case VInt(i)     => TAT.ValueInt(i, T_Int)(loc)
      case VFloat(f)   => TAT.ValueFloat(f, T_Float)(loc)
      case VString(s) if s.contains('"') && s.contains("'") =>
        TAT.ValueString(GeneratorUtils.escape(s), T_String, Quoting.Double)(loc)
      case VString(s) if s.contains('"') =>
        TAT.ValueString(s, T_String, Quoting.Single)(loc)
      case VString(s) => TAT.ValueString(s, T_String, Quoting.Double)(loc)
      case f: VFile   => TAT.ValueFile(f.uri, T_File)(loc)
      case f: VFolder => TAT.ValueDirectory(f.uri, T_Directory)(loc)
      case VArray(array) =>
        val a = array.map(irValueToExpr)
        val t = ensureUniformType(a)
        TAT.ExprArray(a, t)(loc)
      case VHash(fields) if isPairValue(fields) =>
        val left = irValueToExpr(fields(PairLeftKey))
        val right = irValueToExpr(fields(PairRightKey))
        TAT.ExprPair(left, right, T_Pair(left.wdlType, right.wdlType))(loc)
      case VHash(fields) if isMapValue(fields) =>
        val keys = irValueToExpr(fields(MapKeysKey))
        val values = irValueToExpr(fields(MapValuesKey))
        (keys, values) match {
          case (TAT.ExprArray(keyArray, keyType), TAT.ExprArray(valueArray, valueType)) =>
            TAT.ExprMap(keyArray.zip(valueArray).to(SeqMap), T_Map(keyType, valueType))(loc)
          case other =>
            throw new Exception(s"invalid map value ${other}")
        }
      case VHash(members) =>
        val m: SeqMap[TAT.Expr, TAT.Expr] = members
          .map {
            case (key, value) => TAT.ValueString(key, T_String)(loc) -> irValueToExpr(value)
          }
          .to(SeqMap)
        TAT.ExprObject(m, T_Object)(loc)
      case _ =>
        throw new Exception(s"cannot convert IR value ${value} to WDL")
    }
  }

  def isPathType(wdlType: T): Boolean = {
    wdlType match {
      case T_Optional(t) => isPathType(t)
      case T_File        => true
      case T_Directory   => true
      case T_Array(t, _) => isPathType(t)
      case T_Map(k, v)   => isPathType(k) | isPathType(v)
      case T_Pair(l, r)  => isPathType(l) | isPathType(r)
      case T_Struct(_, members) =>
        members.exists {
          case (_, t) => isPathType(t)
        }
      case T_Object | T_Any =>
        // no way to know if an object/Any will contain a path type,
        // so we have to assume yes
        true
      case _ => false
    }
  }

  /**
    * A trivial expression has no operators and it is either a constant
    * or a single identifier or an access to a call field.
    * For example, `5`, `['a', 'b', 'c']`, and `true` are trivial.
    * 'x + y'  is not.
    * @param expr expression
    * @return
    */
  def isTrivialExpression(expr: TAT.Expr): Boolean = {
    expr match {
      case _ if TypeUtils.isPrimitiveValue(expr) => true
      case _: TAT.ExprIdentifier                 => true
      // A collection of constants
      case TAT.ExprPair(l, r, _)   => Vector(l, r).forall(TypeUtils.isPrimitiveValue)
      case TAT.ExprArray(value, _) => value.forall(TypeUtils.isPrimitiveValue)
      case TAT.ExprMap(value, _) =>
        value.forall {
          case (k, v) => TypeUtils.isPrimitiveValue(k) && TypeUtils.isPrimitiveValue(v)
        }
      case TAT.ExprObject(value, _) => value.values.forall(TypeUtils.isPrimitiveValue)
      // Access a field in a call
      //   Int z = eliminateDuplicate.fields
      // TODO: this will work for structs as well, if we are able to make
      //  struct fields part of the output closure (see comment in
      //  getClosureInputsAndOutputs)
      case TAT.ExprGetName(TAT.ExprIdentifier(_, _: T_Call), _, _) => true
      case _                                                       => false
    }
  }

  def isDxFile(file: V_File): Boolean = {
    file.value.startsWith(DxPath.DxUriPrefix)
  }

  /**
    * Deep search for all calls in WorkflowElements.
    * @param elements WorkflowElements
    * @return
    */
  def deepFindCalls(elements: Vector[TAT.WorkflowElement]): Vector[TAT.Call] = {
    elements.foldLeft(Vector.empty[TAT.Call]) {
      case (accu, call: TAT.Call) =>
        accu :+ call
      case (accu, scatter: TAT.Scatter) =>
        accu ++ deepFindCalls(scatter.body)
      case (accu, cond: TAT.Conditional) =>
        accu ++ deepFindCalls(cond.body)
      case (accu, _) => accu
    }
  }

  /**
    * Returns the variables used in an expression. Nested references do
    * not include members, except when the identifier refers to a call or
    * `withField` is true.
    * @param expr the expression
    * @param typeHint type to use if the actual type is T_Any
    * @param withField whether to append the field name of a terminal
    *                  GetName expression to the LHS (requires the LHS
    *                  to be a Pair, object, or struct; always true if
    *                  the LHS is a call).
    * @return Vector of (name, type, optional) tuples
    * @example
    * expression   inputs
    *   1 + 2        Vector.empty
    *   x + y        Vector(('x', None), ('y', None))
    *   foo.y        Vector(('foo', Some('y')))    [foo is a call]
    *   bar.left     Vector(('bar', None))         [bar is a Pair, withField = false]
    *   bar.left     Vector(('bar', Some('left'))) [bar is a Pair, withField = true]
    */
  private def getExpressionInputs(expr: TAT.Expr,
                                  typeHint: Option[T],
                                  withField: Boolean): Vector[WdlInputRef] = {
    def inner(
        innerExpr: TAT.Expr,
        innerTypeHint: Option[T]
    ): Vector[WdlInputRef] = {
      def resolveType(wdlType: T, default: Option[T] = innerTypeHint): T = {
        (wdlType, default) match {
          case (T_Any, Some(t)) => t
          case _                => wdlType
        }
      }
      innerExpr match {
        case _: TAT.ValueNull      => Vector.empty
        case _: TAT.ValueNone      => Vector.empty
        case _: TAT.ValueBoolean   => Vector.empty
        case _: TAT.ValueInt       => Vector.empty
        case _: TAT.ValueFloat     => Vector.empty
        case _: TAT.ValueString    => Vector.empty
        case _: TAT.ValueFile      => Vector.empty
        case _: TAT.ValueDirectory => Vector.empty
        case TAT.ExprIdentifier(id, wdlType) =>
          val kind = if (TypeUtils.isOptional(wdlType)) {
            InputKind.Optional
          } else {
            InputKind.Required
          }
          val actualType = resolveType(wdlType, innerTypeHint)
          Vector(WdlInputRef(Vector(id), None, actualType, kind))
        case TAT.ExprCompoundString(valArr, wdlType, _) =>
          val typeHint = resolveType(wdlType, Some(T_String))
          valArr.flatMap(elem => inner(elem, Some(typeHint)))
        case TAT.ExprPair(l, r, wdlType) =>
          val (lTypeHint, rTypeHint) = resolveType(wdlType) match {
            case T_Pair(lTypeHint, rTypeHint) => (Some(lTypeHint), Some(rTypeHint))
            case _                            => (None, None)
          }
          inner(l, lTypeHint) ++ inner(r, rTypeHint)
        case TAT.ExprArray(arrVal, wdlType) =>
          val elementTypeHint = resolveType(wdlType) match {
            case T_Array(elementTypeHint, _) => Some(elementTypeHint)
            case _                           => None
          }
          arrVal.flatMap(elem => inner(elem, elementTypeHint))
        case TAT.ExprMap(valMap, wdlType) =>
          val (keyTypeHint, valueTypeHint) = resolveType(wdlType) match {
            case T_Map(keyTypeHint, valueTypeHint) => (Some(keyTypeHint), Some(valueTypeHint))
            case _                                 => (None, None)
          }
          valMap
            .map { case (k, v) => inner(k, keyTypeHint) ++ inner(v, valueTypeHint) }
            .toVector
            .flatten
        case TAT.ExprObject(fields, wdlType) =>
          fields
            .map {
              case (TAT.ValueString(name, _, _), value) =>
                val valueTypeHint = resolveType(wdlType) match {
                  case T_Struct(_, memberTypeHints) => memberTypeHints.get(name)
                  case T_Map(_, valueTypeHint)      => Some(valueTypeHint)
                  case _                            => None
                }
                inner(value, valueTypeHint)
              case (name, value) =>
                val (keyTypeHint, valueTypeHint) = resolveType(wdlType) match {
                  case T_Map(keyTypeHint, valueTypeHint) => (Some(keyTypeHint), Some(valueTypeHint))
                  case _                                 => (None, None)
                }
                Vector(inner(name, keyTypeHint), inner(value, valueTypeHint)).flatten
            }
            .toVector
            .flatten
        case TAT.ExprPlaceholder(t, f, sep, default, value: TAT.Expr, wdlType) =>
          val valueTypeHint = Some(resolveType(wdlType))
          inner(value, valueTypeHint) ++ Vector(
              t.map(inner(_, Some(T_String))),
              f.map(inner(_, Some(T_String))),
              sep.map(inner(_, Some(T_String))),
              default.map(inner(_, valueTypeHint))
          ).flatten.flatten
        case TAT.ExprAt(value, index, wdlType) =>
          // Access an array element at [index]
          inner(value, Some(resolveType(wdlType))) ++ inner(index, Some(T_Int))
        case TAT.ExprIfThenElse(cond, tBranch, fBranch, wdlType) =>
          val resultTypeHint = Some(resolveType(wdlType))
          inner(cond, Some(T_Boolean)) ++
            inner(tBranch, resultTypeHint) ++
            inner(fBranch, resultTypeHint)
        case TAT.ExprApply(_, funcWdlType, elements, _) =>
          // Apply a standard library function to arguments.
          // the function parameters might be optional even if the arguments are not
          def maybeMakeOptional(
              inputs: Vector[WdlInputRef],
              argType: T
          ): Vector[WdlInputRef] = {
            if (TypeUtils.isOptional(argType)) {
              inputs.map(ref => ref.copy(kind = InputKind.Optional))
            } else {
              inputs
            }
          }
          funcWdlType match {
            case _: T_Function0 => Vector.empty
            case T_Function1(_, arg0Type, _) =>
              maybeMakeOptional(inner(elements(0), Some(arg0Type)), arg0Type)
            case T_Function2(_, arg0Type, arg1Type, _) =>
              Vector(
                  maybeMakeOptional(inner(elements(0), Some(arg0Type)), arg0Type),
                  maybeMakeOptional(inner(elements(1), Some(arg1Type)), arg1Type)
              ).flatten
            case T_Function3(_, arg0Type, arg1Type, arg2Type, _) =>
              Vector(
                  maybeMakeOptional(inner(elements(0), Some(arg0Type)), arg0Type),
                  maybeMakeOptional(inner(elements(1), Some(arg1Type)), arg1Type),
                  maybeMakeOptional(inner(elements(2), Some(arg2Type)), arg2Type)
              ).flatten
          }
        // Access a field of a LHS expression that evaluates to a call, pair or object.
        // In the case of a call, we want the fully-qualified name of the field, because
        // the input parameter of the application generated by the compiler will
        // have a fully-qualified name, and that is what we'll need to look up
        // in the evaluation context. In other cases (pair, struct, object), we want a
        // reference to the LHS object, not directly to the field.
        case TAT.ExprGetName(TAT.ExprIdentifier(callId, T_Call(_, output)), fieldName, wdlType)
            if output.contains(fieldName) =>
          val actualType = resolveType(wdlType)
          val kind = if (TypeUtils.isOptional(actualType)) {
            InputKind.Optional
          } else {
            InputKind.Required
          }
          Vector(WdlInputRef(Vector(callId), Some(fieldName), actualType, kind))
        case TAT.ExprGetName(expr, fieldName, wdlType) =>
          // throw an exception if the reference is not valid
          TypeUtils.unwrapOptional(expr.wdlType) match {
            case _: T_Pair if Set("left", "right").contains(fieldName) => ()
            case T_Struct(_, members) if members.contains(fieldName)   => ()
            case T_Object | T_Any                                      => ()
            case _ =>
              throw new Exception(
                  s"Unhandled ExprGetName construction ${TypeUtils.prettyFormatExpr(expr)}"
              )
          }
          // get the LHS inputs, but update optional based on the actual type of this reference
          val actualType = resolveType(wdlType)
          val kind = if (TypeUtils.isOptional(actualType)) {
            InputKind.Optional
          } else {
            InputKind.Required
          }
          inner(expr, Some(actualType)) match {
            case Vector(WdlInputRef(lhsName, Some(field), _, _)) if withField =>
              Vector(WdlInputRef(lhsName :+ field, Some(fieldName), actualType, kind))
            case Vector(WdlInputRef(lhsName, None, _, _)) if withField =>
              Vector(WdlInputRef(lhsName, Some(fieldName), actualType, kind))
            case v if withField && v.nonEmpty =>
              throw new Exception(
                  s"cannot add field name because multiple inputs are required to evaluate LHS ${expr}"
              )
            case v =>
              v.map(ref => ref.copy(kind = kind))
          }
        case other =>
          throw new Exception(s"Unhandled expression ${other}")
      }
    }
    inner(expr, typeHint)
  }

  /**
    * Get all inputs and outputs for a block of statements.
    * @param elements the block elements
    * @return
    */
  def getClosureInputsAndOutputs(
      elements: Vector[TAT.WorkflowElement],
      withField: Boolean
<<<<<<< HEAD
  ): (Vector[(DxName, (T, InputKind.InputKind))], Vector[(DxName, (T, TAT.Expr))]) = {
=======
  ): (Vector[(String, (T, InputKind.InputKind))], Vector[TAT.OutputParameter]) = {
>>>>>>> a1ec7da0
    def getOutputs(
        innerElements: Vector[TAT.WorkflowElement]
    ): Vector[(DxName, T, TAT.Expr)] = {
      innerElements.flatMap {
        // TODO: in the case of private variables where the expression access a
        //  struct field, it may be possible to create an output for the field
        //  value, to avoid having to use a fragment in the downstream app to
        //  dereference the struct.
        case TAT.PrivateVariable(name, wdlType, expr) =>
          Vector((WdlDxName.fromSourceName(name), wdlType, expr))
        case call: TAT.Call =>
          call.callee.output.map {
            case (name, wdlType) =>
              val dxName =
                WdlDxName.fromSourceName(name, namespace = Some(call.actualName))
              val expr = TAT.ExprIdentifier(dxName.decoded, wdlType)(call.loc)
              (dxName, wdlType, expr)
          }.toVector
        case cond: TAT.Conditional =>
          getOutputs(cond.body).map {
            case (dxName, wdlType, expr) => (dxName, TypeUtils.ensureOptional(wdlType), expr)
          }
        case scatter: TAT.Scatter =>
          // make outputs arrays, remove the collection iteration variable
          val nonEmptyOutputArray = scatter.expr.wdlType match {
            case T_Array(_, nonEmpty) => nonEmpty
            case _ =>
              throw new Exception(
                  s"scatter expression type ${scatter.expr.wdlType} not an array"
              )
          }
          getOutputs(scatter.body).collect {
            case (dxName, wdlType, expr) if dxName.decoded != scatter.identifier =>
              (dxName, T_Array(wdlType, nonEmpty = nonEmptyOutputArray), expr)
          }
      }
    }

    def getInputs(
        innerElements: Vector[TAT.WorkflowElement],
        innerWithField: Boolean
    ): Vector[WdlInputRef] = {
      innerElements.flatMap {
        case v: TAT.PrivateVariable =>
          getExpressionInputs(v.expr, typeHint = Some(v.wdlType), withField = innerWithField)
        case call: TAT.Call =>
          call.callee.input.flatMap {
            case (name: String, (wdlType: T, optional: Boolean)) =>
              call.inputs
                .get(name)
                .map { expr =>
                  val exprInputs =
                    getExpressionInputs(expr, typeHint = Some(wdlType), withField = true)
                  if (optional) {
                    exprInputs.map { ref =>
                      ref.copy(kind = InputKind.Optional)
                    }
                  } else {
                    exprInputs
                  }
                }
                .getOrElse(Vector.empty)
          }.toVector
        case cond: TAT.Conditional =>
          // get inputs for the conditional expression
          val exprInputs =
            getExpressionInputs(cond.expr, typeHint = Some(T_Boolean), withField = innerWithField)
          // recurse into body of conditional
          val bodyInputs = getInputs(cond.body, innerWithField = true)
          exprInputs ++ bodyInputs
        case scatter: TAT.Scatter =>
          // get inputs for the scatter expression
          val exprInputs =
            getExpressionInputs(scatter.expr, typeHint = None, withField = innerWithField)
          // recurse into body of the scatter
          // if the scatter variable is referenced, ensure its kind is
          // 'Computed' so it doesn't become a required input
          val scatterIdentifierRegexp = s"${scatter.identifier}([.\\[].+)?".r
          val bodyInputs = getInputs(scatter.body, innerWithField = true).map {
            case ref if scatterIdentifierRegexp.matches(ref.identifier.decoded) =>
              ref.copy(kind = InputKind.Computed)
            case ref => ref
          }
          exprInputs ++ bodyInputs
      }
    }

<<<<<<< HEAD
    // first convert outputs - we need to do this prior to inputs because WDL allows forward
    // references, and we need to be able to distinguish block inputs from variables that are
    // defined within the block
    val outputs = getOutputs(elements).distinct.map {
      case (dxName, t, expr) => (dxName, (t, expr))
    }
    val outputNames = outputs.map(_._1).foldLeft(Set.empty[DxName]) {
      case (accu, dxName) if accu.contains(dxName) =>
        throw new Exception(
            s"multiple outputs defined with the name(s) ${dxName}"
        )
      case (accu, dxName) => accu + dxName
    }

    // now convert the inputs, filter out those that are in outputs, and check for collisions
    // we use a SeqMap to preserve the order
    val inputs = getInputs(elements, withField)
      .filterNot(i => i.names.exists(outputNames.contains))
      .distinct
      .foldLeft(SeqMap.empty[DxName, SeqMap[InputKind.InputKind, Set[T]]]) {
        case (accu, ref) =>
          val kinds =
            accu.getOrElse(ref.fullyQualifiedName, SeqMap.empty[InputKind.InputKind, Set[T]])
=======
    // first convert outputs - we need to do this prior to
    // inputs because WDL allows forward references, and we
    // need to be able to distinguish block inputs from
    // variables that are defined within the block
    val outputs = getOutputs(elements).distinct
    val outputNames = outputs.map(_.name).foldLeft(Set.empty[String]) {
      case (accu, name) if accu.contains(name) =>
        throw new Exception(s"multiple outputs defined with the name(s) ${name}")
      case (accu, name) => accu + name
    }

    // Convert the inputs, filter out those that are in outputs, and check for collisions.
    // We use a ListMap to preserve the order.
    val inputs = getInputs(elements, withField)
      .filterNot(i => i.nameIter.exists(outputNames.contains))
      .distinct
      .foldLeft(ListMap.empty[String, ListMap[InputKind.InputKind, Set[T]]]) {
        case (accu, ref) =>
          val kinds =
            accu.getOrElse(ref.fullyQualifiedName, ListMap.empty[InputKind.InputKind, Set[T]])
>>>>>>> a1ec7da0
          val types = kinds.getOrElse(ref.kind, Set.empty[T])
          accu + (ref.fullyQualifiedName -> (kinds + (ref.kind -> (types + ref.wdlType))))
      }
      .toVector
      .map {
<<<<<<< HEAD
        case (dxName, kinds) =>
=======
        case (name, kinds) =>
>>>>>>> a1ec7da0
          // if there are multiple references to the same variable from different kinds of
          // input - sort by InputKind, pick the one with the highest priority (lowest
          // value), and make sure if there are multiple with the same kind that they're
          // all of the same type
          val (kind, types) = kinds.toVector.sortWith(_._1 < _._1).head
          if (types.size > 1) {
            throw new Exception(
                s"""multiple references to the same paramter with different types:
<<<<<<< HEAD
                   |${dxName} ${kind} ${types.mkString(",")}""".stripMargin
            )
          }
          (dxName, (types.head, kind))
=======
                   |${name} ${kind} ${types.mkString(",")}""".stripMargin
            )
          }
          (name, (types.head, kind))
>>>>>>> a1ec7da0
      }

    (inputs, outputs)
  }

  /**
    * Collects all the variables referenced in the expressions of the output parameters.
    */
  def getOutputClosure(outputs: Map[DxName, (T, TAT.Expr)]): Map[DxName, T] = {
    // create inputs from all the expressions that go into outputs
    // exclude any inputs that are references to other output parameters
    outputs.values
      .flatMap {
        case (wdlType, expr) =>
          getExpressionInputs(expr, Some(wdlType), withField = false)
      }
      .filterNot(i => outputs.contains(i.identifier))
      .groupBy(_.fullyQualifiedName)
      .map {
        // if there are multiple references to the same parameter, make sure the
        // types are the same
        case (dxName, refs) if refs.toSet.size == 1 => dxName -> refs.head.wdlType
        case (dxName, refs) =>
          val priorityRef = refs.groupBy(_.kind).toVector.sortWith(_._1 < _._1).head._2
          if (priorityRef.map(_.wdlType).toSet.size > 1) {
            throw new Exception(
                s"multiple references to the same paramter with different types: ${priorityRef}"
            )
          }
          dxName -> priorityRef.head.wdlType
      }
  }

  /**
    * Collects all the variables referenced in the expressions of the output parameters.
    */
  def getOutputClosure(outputs: Vector[TAT.OutputParameter]): Map[DxName, T] = {
    val dxOutputs: Map[DxName, (T, TAT.Expr)] = outputs.map {
      case TAT.OutputParameter(name, wdlType, expr) =>
        WdlDxName.fromSourceName(name) -> (wdlType, expr)
    }.toMap
    getOutputClosure(dxOutputs)
  }

  def prettyFormatElement(element: TAT.WorkflowElement, indent: String = "    "): String = {
    element match {
      case TAT.Scatter(varName, expr, body) =>
        val collection = TypeUtils.prettyFormatExpr(expr)
        val innerBlock = body
          .map { innerElement =>
            prettyFormatElement(innerElement, indent + "  ")
          }
          .mkString("\n")
        s"""|${indent}scatter (${varName} in ${collection}) {
            |${innerBlock}
            |${indent}}
            |""".stripMargin

      case TAT.Conditional(expr, body) =>
        val innerBlock =
          body
            .map { innerElement =>
              prettyFormatElement(innerElement, indent + "  ")
            }
            .mkString("\n")
        s"""|${indent}if (${TypeUtils.prettyFormatExpr(expr)}) {
            |${innerBlock}
            |${indent}}
            |""".stripMargin

      case call: TAT.Call =>
        val inputNames = call.inputs
          .map {
            case (key, expr) =>
              s"${key} = ${TypeUtils.prettyFormatExpr(expr)}"
          }
          .mkString(",")
        val inputs =
          if (inputNames.isEmpty) ""
          else s"{ input: ${inputNames} }"
        call.alias match {
          case None =>
            s"${indent}call ${call.fullyQualifiedName} ${inputs}"
          case Some(al) =>
            s"${indent}call ${call.fullyQualifiedName} as ${al} ${inputs}"
        }

      case TAT.PrivateVariable(name, wdlType, expr) =>
        s"${indent} ${TypeUtils.prettyFormatType(wdlType)} ${name} = ${TypeUtils.prettyFormatExpr(expr)}"
    }
  }

  def prettyFormatEnv(env: Map[DxName, (T, V)], indent: String = "  "): String = {
    env
      .map {
        case (name, (t, v)) =>
          s"${indent}${name}: ${TypeUtils.prettyFormatType(t)} ${EvalUtils.prettyFormat(v)}"
      }
      .mkString("\n")
  }

  def prettyFormatValues(env: Map[DxName, V], indent: String = "  "): String = {
    env
      .map {
        case (name, v) =>
          s"${indent}${name}: ${EvalUtils.prettyFormat(v)}"
      }
      .mkString("\n")
  }
}

case class IrToWdlValueBindings(
    values: Map[String, Value],
    allowNonstandardCoercions: Boolean = false,
    private var cache: Map[String, V] = Map.empty
) extends VBindings {
  override protected val elementType: String = "value"

  override def contains(name: String): Boolean = values.contains(name)

  override def keySet: Set[String] = values.keySet

  private def resolve(name: String): Unit = {
    if (!cache.contains(name) && values.contains(name)) {
      cache += (name -> WdlUtils.fromIRValue(values(name), Some(name)))
    }
  }

  override def apply(name: String): V = {
    resolve(name)
    cache(name)
  }

  override def get(name: String): Option[V] = {
    resolve(name)
    cache.get(name)
  }

  override lazy val toMap: Map[String, V] = {
    values.keySet.diff(cache.keySet).foreach(resolve)
    cache
  }

  override protected def copyFrom(values: Map[String, V]): IrToWdlValueBindings = {
    copy(cache = cache ++ values)
  }
}

case class ValueMap(values: Map[String, V]) {
  def contains(id: String): Boolean = values.contains(id)

  def get(id: String, wdlTypes: Vector[T] = Vector.empty): Option[V] = {
    (values.get(id), wdlTypes) match {
      case (None, _)         => None
      case (value, Vector()) => value
      case (Some(value), _)  => Some(Coercion.coerceToFirst(wdlTypes, value))
    }
  }
}

object ValueMap {
  lazy val empty: ValueMap = ValueMap(Map.empty)
}<|MERGE_RESOLUTION|>--- conflicted
+++ resolved
@@ -30,21 +30,7 @@
 }
 import wdlTools.types.WdlTypes._
 
-<<<<<<< HEAD
 import scala.collection.immutable.SeqMap
-=======
-import scala.collection.immutable.{ListMap, SeqMap, TreeSeqMap}
-
-/**
-  * The kind of block input variable being referenced. A Computed
-  * input is one that is computed from other inputs - currently
-  * this is only used for the scatter variable.
-  */
-object InputKind extends Enum {
-  type InputKind = Value
-  val Required, Computed, Optional = Value
-}
->>>>>>> a1ec7da0
 
 /**
   * A reference to a block input variable.
@@ -971,11 +957,7 @@
   def getClosureInputsAndOutputs(
       elements: Vector[TAT.WorkflowElement],
       withField: Boolean
-<<<<<<< HEAD
   ): (Vector[(DxName, (T, InputKind.InputKind))], Vector[(DxName, (T, TAT.Expr))]) = {
-=======
-  ): (Vector[(String, (T, InputKind.InputKind))], Vector[TAT.OutputParameter]) = {
->>>>>>> a1ec7da0
     def getOutputs(
         innerElements: Vector[TAT.WorkflowElement]
     ): Vector[(DxName, T, TAT.Expr)] = {
@@ -1050,9 +1032,8 @@
           // get inputs for the scatter expression
           val exprInputs =
             getExpressionInputs(scatter.expr, typeHint = None, withField = innerWithField)
-          // recurse into body of the scatter
-          // if the scatter variable is referenced, ensure its kind is
-          // 'Computed' so it doesn't become a required input
+          // Recurse into body of the scatter. If the scatter variable is referenced, ensure its
+          // kind is 'Computed' so it doesn't become a required input.
           val scatterIdentifierRegexp = s"${scatter.identifier}([.\\[].+)?".r
           val bodyInputs = getInputs(scatter.body, innerWithField = true).map {
             case ref if scatterIdentifierRegexp.matches(ref.identifier.decoded) =>
@@ -1063,7 +1044,6 @@
       }
     }
 
-<<<<<<< HEAD
     // first convert outputs - we need to do this prior to inputs because WDL allows forward
     // references, and we need to be able to distinguish block inputs from variables that are
     // defined within the block
@@ -1087,38 +1067,12 @@
         case (accu, ref) =>
           val kinds =
             accu.getOrElse(ref.fullyQualifiedName, SeqMap.empty[InputKind.InputKind, Set[T]])
-=======
-    // first convert outputs - we need to do this prior to
-    // inputs because WDL allows forward references, and we
-    // need to be able to distinguish block inputs from
-    // variables that are defined within the block
-    val outputs = getOutputs(elements).distinct
-    val outputNames = outputs.map(_.name).foldLeft(Set.empty[String]) {
-      case (accu, name) if accu.contains(name) =>
-        throw new Exception(s"multiple outputs defined with the name(s) ${name}")
-      case (accu, name) => accu + name
-    }
-
-    // Convert the inputs, filter out those that are in outputs, and check for collisions.
-    // We use a ListMap to preserve the order.
-    val inputs = getInputs(elements, withField)
-      .filterNot(i => i.nameIter.exists(outputNames.contains))
-      .distinct
-      .foldLeft(ListMap.empty[String, ListMap[InputKind.InputKind, Set[T]]]) {
-        case (accu, ref) =>
-          val kinds =
-            accu.getOrElse(ref.fullyQualifiedName, ListMap.empty[InputKind.InputKind, Set[T]])
->>>>>>> a1ec7da0
           val types = kinds.getOrElse(ref.kind, Set.empty[T])
           accu + (ref.fullyQualifiedName -> (kinds + (ref.kind -> (types + ref.wdlType))))
       }
       .toVector
       .map {
-<<<<<<< HEAD
         case (dxName, kinds) =>
-=======
-        case (name, kinds) =>
->>>>>>> a1ec7da0
           // if there are multiple references to the same variable from different kinds of
           // input - sort by InputKind, pick the one with the highest priority (lowest
           // value), and make sure if there are multiple with the same kind that they're
@@ -1127,17 +1081,10 @@
           if (types.size > 1) {
             throw new Exception(
                 s"""multiple references to the same paramter with different types:
-<<<<<<< HEAD
                    |${dxName} ${kind} ${types.mkString(",")}""".stripMargin
             )
           }
           (dxName, (types.head, kind))
-=======
-                   |${name} ${kind} ${types.mkString(",")}""".stripMargin
-            )
-          }
-          (name, (types.head, kind))
->>>>>>> a1ec7da0
       }
 
     (inputs, outputs)
