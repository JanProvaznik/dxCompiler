package dx.core.languages.wdl

import dx.api.DxPath

import java.nio.file.Path
import dx.core.ir.{InputKind, Type, TypeSerde, Value}
import dx.core.ir.Type._
import dx.core.ir.Value._
import dx.util.{Bindings, FileNode, FileSourceResolver, Logger, StringFileNode}
import wdlTools.eval.{Coercion, EvalUtils, VBindings}
import wdlTools.eval.WdlValues._
import wdlTools.generators.code.{Utils => GeneratorUtils}
import wdlTools.syntax.{
  NoSuchParserException,
  Parsers,
  Quoting,
  SourceLocation,
  SyntaxException,
  WdlParser,
  WdlVersion,
  AbstractSyntax => AST
}
import wdlTools.types.{
  Section,
  TypeCheckingRegime,
  TypeException,
  TypeInfer,
  TypeUtils,
  TypedAbstractSyntax => TAT
}
import wdlTools.types.WdlTypes._

import scala.collection.immutable.{SeqMap, TreeSeqMap}

/**
  * A reference to a block input variable.
  * @param identifierParts the parts of the identifier name
  * @param fieldName the fieldName within the call/object
  *                  referred to by the identifier, if any
  * @param wdlType the variable's type
  * @param kind the variable's kind
  */
private case class WdlInputRef(identifierParts: Vector[String],
                               fieldName: Option[String],
                               wdlType: T,
                               kind: InputKind.InputKind) {
  lazy val identifier: String = identifierParts.mkString(".")

  lazy val fullyQualifiedName: String = {
    (identifierParts ++ fieldName.toVector).mkString(".")
  }

  /**
    * Returns an Iterator over all the nested identifiers
    * represented by this reference.
    */
  def nameIter: Iterator[String] = {
    (identifierParts ++ fieldName.toVector).reverse.tails.collect {
      case parts if parts.nonEmpty => parts.reverse.mkString(".")
    }
  }
}

object WdlUtils {

  val locPlaceholder: SourceLocation = SourceLocation.empty

  def parseSource(sourceCode: FileNode,
                  parser: WdlParser,
                  logger: Logger = Logger.get): AST.Document = {
    try {
      parser.parseDocument(sourceCode)
    } catch {
      case se: SyntaxException =>
        logger.error(s"WDL code is syntactically invalid -----\n${sourceCode.readString}")
        throw se
    }
  }

  def parseAndCheckSource(
      sourceCode: FileNode,
      parser: WdlParser,
      wdlOptions: WdlOptions = WdlOptions.default,
      fileResolver: FileSourceResolver = FileSourceResolver.get,
      logger: Logger = Logger.get
  ): (TAT.Document, Bindings[String, T_Struct]) = {
    val doc = parseSource(sourceCode, parser)
    try {
      val (tDoc, ctx) =
        TypeInfer(wdlOptions.regime, fileResolver = fileResolver, logger = logger)
          .apply(doc)
      (tDoc, ctx.aliases)
    } catch {
      case te: TypeException =>
        logger.error(
            s"WDL code is syntactically valid BUT it fails type-checking -----\n${sourceCode.readString}"
        )
        throw te
    }
  }

  def parseAndCheckSourceNode(
      node: FileNode,
      wdlOptions: WdlOptions = WdlOptions.default,
      fileResolver: FileSourceResolver = FileSourceResolver.get,
      logger: Logger = Logger.get
  ): (TAT.Document, Bindings[String, T_Struct]) = {
    val parser =
      try {
        Parsers(followImports = true, fileResolver = fileResolver, logger = logger).getParser(node)
      } catch {
        case nspe: NoSuchParserException =>
          logger.error(
              s"Source code does not appear to be any supported version of WDL -----\n${node.readString}"
          )
          throw nspe
      }
    parseAndCheckSource(node, parser, wdlOptions, fileResolver, logger)
  }

  /**
    * Parses a top-level WDL file and all its imports.
    * @param path the path to the WDL file
    * @param wdlOptions WDL parsing options
    * @param fileResolver FileSourceResolver
    * @param logger Logger
    * @return (document, aliases), where aliases is a mapping of all the (fully-qualified)
    *         alias names to values. Aliases include Structs defined in any file (which are
    *         *not* namespaced) and all aliases defined in import statements of all documents
    *         (which *are* namespaced).
    */
  def parseAndCheckSourceFile(
      path: Path,
      wdlOptions: WdlOptions = WdlOptions.default,
      fileResolver: FileSourceResolver = FileSourceResolver.get,
      logger: Logger = Logger.get
  ): (TAT.Document, Bindings[String, T_Struct]) = {
    parseAndCheckSourceNode(fileResolver.fromPath(path), wdlOptions, fileResolver, logger)
  }

  def parseAndCheckSourceString(
      sourceCodeStr: String,
      name: String,
      wdlOptions: WdlOptions = WdlOptions.default,
      fileResolver: FileSourceResolver = FileSourceResolver.get,
      logger: Logger = Logger.get
  ): (TAT.Document, Bindings[String, T_Struct]) = {
    parseAndCheckSourceNode(StringFileNode(sourceCodeStr, name), wdlOptions, fileResolver, logger)
  }

  def parseExpr(exprStr: String,
                wdlVersion: WdlVersion,
                parser: WdlParser,
                docSource: FileNode,
                bindings: Bindings[String, T],
                section: Section.Section = Section.Other,
                fileResolver: FileSourceResolver = FileSourceResolver.get,
                regime: TypeCheckingRegime.TypeCheckingRegime = TypeCheckingRegime.Moderate,
                logger: Logger = Logger.get): TAT.Expr = {
    val expr = parser.parseExpr(exprStr)
    try {
      TypeInfer(regime, fileResolver = fileResolver, logger = logger)
        .applyExpression(expr, wdlVersion, regime, docSource, bindings, section)
    } catch {
      case te: TypeException =>
        logger.error(
            s"Expression code is syntactically valid BUT it fails type-checking: ${exprStr}"
        )
        throw te
    }
  }

  def getUnqualifiedName(name: String): String = {
    if (name contains ".") {
      name.split("\\.").last
    } else {
      name
    }
  }

  // create a wdl-value of a specific type.
  def getDefaultValueOfType(wdlType: T, loc: SourceLocation = WdlUtils.locPlaceholder): TAT.Expr = {
    wdlType match {
      case T_Boolean => TAT.ValueBoolean(value = true, wdlType)(loc)
      case T_Int     => TAT.ValueInt(0, wdlType)(loc)
      case T_Float   => TAT.ValueFloat(0.0, wdlType)(loc)
      case T_String  => TAT.ValueString("", wdlType, quoting = Quoting.Double)(loc)
      case T_File    => TAT.ValueString("placeholder.txt", wdlType, quoting = Quoting.Double)(loc)

      // We could convert an optional to a null value, but that causes
      // problems for the pretty printer.
      // WdlValues.V_OptionalValue(wdlType, None)
      case T_Optional(t) => getDefaultValueOfType(t)

      // The WdlValues.V_Map type HAS to appear before the array types, because
      // otherwise it is coerced into an array. The map has to
      // contain at least one key-value pair, otherwise you get a type error.
      case T_Map(keyType, valueType) =>
        val k = getDefaultValueOfType(keyType)
        val v = getDefaultValueOfType(valueType)
        TAT.ExprMap(TreeSeqMap(k -> v), wdlType)(loc)

      // an empty array
      case T_Array(_, false) =>
        TAT.ExprArray(Vector.empty, wdlType)(loc)

      // Non empty array
      case T_Array(t, true) =>
        TAT.ExprArray(Vector(getDefaultValueOfType(t)), wdlType)(loc)

      case T_Pair(lType, rType) =>
        TAT.ExprPair(getDefaultValueOfType(lType), getDefaultValueOfType(rType), wdlType)(loc)

      case T_Struct(_, typeMap) =>
        val members = typeMap.map {
          case (fieldName, t) =>
            val key: TAT.Expr = TAT.ValueString(fieldName, T_String)(loc)
            key -> getDefaultValueOfType(t)
        }
        TAT.ExprObject(members, wdlType)(loc)

      case T_Object =>
        TAT.ExprObject(SeqMap.empty, wdlType)(SourceLocation.empty)

      case _ => throw new Exception(s"Unhandled type ${wdlType}")
    }
  }

  // Functions to convert between WDL and IR types and values.
  // WDL has two types that IR does not: Pair and Map. These
  // are represented as objects with specific keys ('left' and
  // 'right' for Pair, 'keys' and 'values' for Map). We define
  // a special TSchema for each of these types.

  /**
    * Name prefix for Pair-type schemas.
    */
  val PairSchemaPrefix = "Pair___"

  /**
    * Pair.left key that can be used in WDL input files.
    */
  val PairLeftKey = "left"

  /**
    * Pair.right key that can be used in WDL input files.
    */
  val PairRightKey = "right"

  def createPairSchema(left: Type, right: Type): TSchema = {
    val name = s"${PairSchemaPrefix}(${TypeSerde.toString(left)}, ${TypeSerde.toString(right)})"
    TSchema(name, TreeSeqMap(PairLeftKey -> left, PairRightKey -> right))
  }

  def isPairSchema(t: TSchema): Boolean = {
    t.name.startsWith(PairSchemaPrefix) && t.fields.size == 2 && t.fields.keySet == Set(
        PairLeftKey,
        PairRightKey
    )
  }

  def isPairValue(fields: Map[String, _]): Boolean = {
    fields.size == 2 && fields.keySet == Set(PairLeftKey, PairRightKey)
  }

  /**
    * Name prefix for Map-type schemas.
    */
  val MapSchemaPrefix = "Map___"

  /**
    * Map.keys key that can be used in WDL input files.
    */
  val MapKeysKey = "keys"

  /**
    * Map.values key that can be used in WDL  input files.
    */
  val MapValuesKey = "values"

  def createMapSchema(keyType: Type, valueType: Type): TSchema = {
    val name =
      s"${MapSchemaPrefix}[${TypeSerde.toString(keyType)}, ${TypeSerde.toString(valueType)}]"
    TSchema(name, TreeSeqMap(MapKeysKey -> TArray(keyType), MapValuesKey -> TArray(valueType)))
  }

  def isMapSchema(t: TSchema): Boolean = {
    t.name.startsWith(MapSchemaPrefix) && t.fields.size == 2 && t.fields.keySet == Set(
        MapKeysKey,
        MapValuesKey
    )
  }

  def isMapValue(fields: Map[String, _]): Boolean = {
    fields.size == 2 && fields.keySet == Set(MapKeysKey, MapValuesKey)
  }

  def mapValueToMap(fields: Map[String, Value]): Map[Value, Value] = {
    val keys = fields.get(MapKeysKey) match {
      case Some(VArray(array)) => array
      case _                   => throw new Exception(s"invalid map value ${fields}")
    }
    val values = fields.get(MapValuesKey) match {
      case Some(VArray(array)) => array
      case _                   => throw new Exception(s"invalid map value ${fields}")
    }
    keys.zip(values).toMap
  }

  def toIRSchema(wdlStruct: T_Struct): TSchema = {
    TSchema(wdlStruct.name, wdlStruct.members.map {
      case (key, value) => key -> toIRType(value)
    })
  }

  def toIRType(wdlType: T): Type = {
    wdlType match {
      case T_Boolean     => TBoolean
      case T_Int         => TInt
      case T_Float       => TFloat
      case T_String      => TString
      case T_File        => TFile
      case T_Directory   => TDirectory
      case T_Object      => THash
      case T_Optional(t) => TOptional(toIRType(t))
      case T_Array(t, nonEmpty) =>
        TArray(toIRType(t), nonEmpty)
      case struct: T_Struct =>
        toIRSchema(struct)
      case T_Pair(leftType, rightType) =>
        createPairSchema(toIRType(leftType), toIRType(rightType))
      case T_Map(keyType, valueType) =>
        createMapSchema(toIRType(keyType), toIRType(valueType))
      case _ =>
        throw new Exception(s"Cannot convert WDL type ${wdlType} to IR")
    }
  }

  def toIRTypeMap(wdlTypes: Map[String, T]): Map[String, Type] = {
    wdlTypes.map {
      case (name, t) => name -> toIRType(t)
    }
  }

  def toIRSchemaMap(wdlTypes: Map[String, T_Struct]): Map[String, TSchema] = {
    wdlTypes.map {
      case (name, t) => name -> toIRSchema(t)
    }
  }

  def fromIRType(irType: Type, typeAliases: Map[String, T] = Map.empty): T = {
    def inner(innerType: Type): T = {
      innerType match {
        case TBoolean     => T_Boolean
        case TInt         => T_Int
        case TFloat       => T_Float
        case TString      => T_String
        case TFile        => T_File
        case TDirectory   => T_Directory
        case THash        => T_Object
        case TOptional(t) => T_Optional(inner(t))
        case TArray(t, nonEmpty) =>
          T_Array(inner(t), nonEmpty = nonEmpty)
        case TSchema(name, _) if typeAliases.contains(name) =>
          typeAliases(name)
        case pairSchema: TSchema if isPairSchema(pairSchema) =>
          T_Pair(inner(pairSchema.fields(PairLeftKey)), inner(pairSchema.fields(PairRightKey)))
        case mapSchema: TSchema if isMapSchema(mapSchema) =>
          val keyType = inner(mapSchema.fields(MapKeysKey)) match {
            case T_Array(t, _) => t
            case other         => throw new Exception(s"invalid Map schema key type ${other}")
          }
          val valueType = inner(mapSchema.fields(MapValuesKey)) match {
            case T_Array(t, _) => t
            case other         => throw new Exception(s"invalid Map schema value type ${other}")
          }
          T_Map(keyType, valueType)
        case TSchema(name, _) =>
          throw new Exception(s"Unknown type ${name}")
        case _ =>
          throw new Exception(s"Cannot convert IR type ${innerType} to WDL")
      }
    }
    inner(irType)
  }

  def toIRValue(wdlValue: V): Value = {
    wdlValue match {
      case V_Null            => VNull
      case V_Boolean(b)      => VBoolean(value = b)
      case V_Int(i)          => VInt(i)
      case V_Float(f)        => VFloat(f)
      case V_String(s)       => VString(s)
      case V_File(path)      => VFile(path)
      case V_Directory(path) => VFolder(path)
      case V_Array(array) =>
        VArray(array.map(v => toIRValue(v)))
      case V_Pair(left, right) =>
        // encode this as a hash with 'left' and 'right' keys
        VHash(
            TreeSeqMap(
                PairLeftKey -> toIRValue(left),
                PairRightKey -> toIRValue(right)
            )
        )
      case V_Map(members) =>
        // encode this as a hash with 'keys' and 'values' keys
        val (keys, values) = members.map {
          case (k, v) => (toIRValue(k), toIRValue(v))
        }.unzip
        VHash(
            TreeSeqMap(
                MapKeysKey -> VArray(keys.toVector),
                MapValuesKey -> VArray(values.toVector)
            )
        )
      case V_Object(fields) =>
        VHash(fields.map {
          case (key, value) => key -> toIRValue(value)
        })
      case V_Struct(_, fields) =>
        VHash(fields.map {
          case (key, value) => key -> toIRValue(value)
        })
      case _ =>
        throw new Exception(s"Invalid WDL value ${wdlValue})")
    }
  }

  def toIRValue(wdlValue: V, wdlType: T): Value = {
    (wdlType, wdlValue) match {
      case (_, V_Null)                      => VNull
      case (T_Boolean, V_Boolean(b))        => VBoolean(value = b)
      case (T_Int, V_Int(i))                => VInt(i)
      case (T_Float, V_Float(f))            => VFloat(f)
      case (T_String, V_String(s))          => VString(s)
      case (T_File, V_String(path))         => VFile(path)
      case (T_File, V_File(path))           => VFile(path)
      case (T_Directory, V_String(path))    => VFolder(path)
      case (T_Directory, V_Directory(path)) => VFolder(path)
      case (T_Object, o: V_Object)          => toIRValue(o)
      case (T_Optional(t), V_Optional(v))   => toIRValue(v, t)
      case (T_Optional(t), v)               => toIRValue(v, t)
      case (t, V_Optional(v))               => toIRValue(v, t)
      case (T_Array(_, true), V_Array(array)) if array.isEmpty =>
        throw new Exception(
            s"Empty array with non-empty (+) quantifier"
        )
      case (T_Array(t, _), V_Array(array)) =>
        VArray(array.map(v => toIRValue(v, t)))
      case (T_Pair(leftType, rightType), V_Pair(leftValue, rightValue)) =>
        // encode this as a hash with left and right keys
        VHash(
            TreeSeqMap(
                PairLeftKey -> toIRValue(leftValue, leftType),
                PairRightKey -> toIRValue(rightValue, rightType)
            )
        )
      case (T_Map(keyType, valueType), V_Map(members)) =>
        // encode this as a hash with 'keys' and 'values' keys
        val (keys, values) = members.map {
          case (k, v) => (toIRValue(k, keyType), toIRValue(v, valueType))
        }.unzip
        VHash(
            TreeSeqMap(
                MapKeysKey -> VArray(keys.toVector),
                MapValuesKey -> VArray(values.toVector)
            )
        )
      case (T_Struct(name, memberTypes), V_Struct(vName, memberValues)) if name == vName =>
        structToIRValue(name, memberValues, memberTypes)
      case (T_Struct(name, memberTypes), V_Object(memberValues)) =>
        structToIRValue(name, memberValues, memberTypes)
      case _ =>
        throw new Exception(s"Invalid (type, value) combination (${wdlType}, ${wdlValue})")
    }
  }

  private def structToIRValue(name: String,
                              fieldValues: SeqMap[String, V],
                              fieldTypes: SeqMap[String, T]): VHash = {
    // ensure 1) members keys are a subset of memberTypes keys, 2) members
    // values are convertable to the corresponding types, and 3) any keys
    // in memberTypes that do not appear in members are optional
    val keys1 = fieldValues.keySet
    val keys2 = fieldTypes.keySet
    val extra = keys2.diff(keys1)
    if (extra.nonEmpty) {
      throw new Exception(
          s"struct ${name} value has members that do not appear in the struct definition: ${extra}"
      )
    }
    val missingNonOptional = keys1.diff(keys2).map(key => key -> fieldTypes(key)).filterNot {
      case (_, T_Optional(_)) => false
      case _                  => true
    }
    if (missingNonOptional.nonEmpty) {
      throw new Exception(
          s"struct ${name} value is missing non-optional members ${missingNonOptional}"
      )
    }
    VHash(fieldTypes.collect {
      case (name, t) if fieldValues.contains(name) =>
        name -> toIRValue(fieldValues(name), t)
    })
  }

  def toIR(wdl: Map[String, (T, V)]): Map[String, (Type, Value)] = {
    wdl.map {
      case (name, (wdlType, wdlValue)) =>
        val irType = toIRType(wdlType)
        val irValue = toIRValue(wdlValue, wdlType)
        name -> (irType, irValue)
    }
  }

  def fromIRValue(value: Value, name: Option[String]): V = {
    value match {
      case VNull       => V_Null
      case VBoolean(b) => V_Boolean(b)
      case VInt(i)     => V_Int(i)
      case VFloat(f)   => V_Float(f)
      case VString(s)  => V_String(s)
      case f: VFile    => V_File(f.uri)
      case f: VFolder  => V_Directory(f.uri)
      case VArray(array) =>
        V_Array(array.zipWithIndex.map {
          case (v, i) => fromIRValue(v, name.map(n => s"${n}[${i}]"))
        })
      case VHash(fields) if isPairValue(fields) =>
        V_Pair(
            fromIRValue(fields(PairLeftKey), name.map(n => s"${n}.${PairLeftKey}")),
            fromIRValue(fields(PairRightKey), name.map(n => s"${n}.${PairRightKey}"))
        )
      case VHash(fields) if isMapValue(fields) =>
        val keys = fromIRValue(fields(MapKeysKey), name.map(n => s"${n}[${MapKeysKey}]"))
        val values =
          fromIRValue(fields(MapValuesKey), name.map(n => s"${n}[${MapValuesKey}]"))
        (keys, values) match {
          case (V_Array(keyArray), V_Array(valueArray)) =>
            V_Map(keyArray.zip(valueArray).to(TreeSeqMap))
          case other =>
            throw new Exception(s"invalid map value ${other}")
        }
      case VHash(fields) =>
        V_Object(fields.map {
          case (key, value) => key -> fromIRValue(value, name.map(n => s"${n}[${key}]"))
        })
      case _ =>
        throw new Exception(
            s"cannot convert ${name.getOrElse("IR")} value ${value} to WDL value"
        )
    }
  }

  def fromIRValue(value: Value, wdlType: T, name: String): V = {
    (wdlType, value) match {
      case (T_Optional(_), VNull)       => V_Null
      case (T_Boolean, VBoolean(b))     => V_Boolean(value = b)
      case (T_Int, VInt(i))             => V_Int(i)
      case (T_Float, VFloat(f))         => V_Float(f)
      case (T_Float, VInt(i))           => V_Float(i.toDouble)
      case (T_String, VString(s))       => V_String(s)
      case (T_File, VString(path))      => V_File(path)
      case (T_File, f: VFile)           => V_File(f.uri)
      case (T_Directory, VString(path)) => V_Directory(path)
      case (T_Directory, f: VFolder)    => V_Directory(f.uri)
      case (T_Object, o: VHash)         => fromIRValue(o, Some(name))
      case (T_Optional(t), v)           => V_Optional(fromIRValue(v, t, name))
      case (T_Array(_, true), VArray(array)) if array.isEmpty =>
        throw new Exception(
            s"Empty array with non-empty (+) quantifier"
        )
      case (T_Array(t, _), VArray(array)) =>
        V_Array(array.zipWithIndex.map {
          case (v, i) => fromIRValue(v, t, s"${name}[${i}]")
        })
      case (T_Pair(leftType, rightType), VHash(fields)) if isPairValue(fields) =>
        V_Pair(
            fromIRValue(fields(PairLeftKey), leftType, s"${name}.${PairLeftKey}"),
            fromIRValue(fields(PairRightKey), rightType, s"${name}.${PairRightKey}")
        )
      case (T_Map(keyType, valueType), VHash(fields)) if isMapValue(fields) =>
        // keyType and valueType will be the map element types, but the keys
        // and values are encoded as arrays so we need to wrap the types in T_Array
        val keys = fromIRValue(fields(MapKeysKey), T_Array(keyType), s"${name}[${MapKeysKey}]")
        val values =
          fromIRValue(fields(MapValuesKey), T_Array(valueType), s"${name}[${MapValuesKey}]")
        (keys, values) match {
          case (V_Array(keyArray), V_Array(valueArray)) =>
            V_Map(keyArray.zip(valueArray).to(TreeSeqMap))
          case other =>
            throw new Exception(s"invalid map value ${other}")
        }
      case (T_Struct(structName, memberTypes), VHash(members)) =>
        // ensure 1) members keys are a subset of memberTypes keys, 2) members
        // values are convertable to the corresponding types, and 3) any keys
        // in memberTypes that do not appear in members are optional
        val keys1 = members.keySet
        val keys2 = memberTypes.keySet
        val extra = keys2.diff(keys1)
        if (extra.nonEmpty) {
          throw new Exception(
              s"struct ${structName} value has members that do not appear in the struct definition: ${extra}"
          )
        }
        val missingNonOptional = keys1.diff(keys2).map(key => key -> memberTypes(key)).filterNot {
          case (_, T_Optional(_)) => false
          case _                  => true
        }
        if (missingNonOptional.nonEmpty) {
          throw new Exception(
              s"struct ${structName} value is missing non-optional members ${missingNonOptional}"
          )
        }
        V_Object(members.map {
          case (key, value) => key -> fromIRValue(value, memberTypes(key), s"${name}[${key}]")
        })
      case _ =>
        throw new Exception(
            s"Cannot convert ${name} (${wdlType}, ${value}) to WDL value"
        )
    }
  }

  def fromIR(ir: Map[String, (Type, Value)],
             typeAliases: Map[String, T] = Map.empty): Map[String, (T, V)] = {
    ir.map {
      case (name, (t, v)) =>
        val wdlType = fromIRType(t, typeAliases)
        val wdlValue = fromIRValue(v, wdlType, name)
        name -> (wdlType, wdlValue)
    }
  }

  private def ensureUniformType(exprs: Iterable[TAT.Expr]): T = {
    exprs.headOption.map(_.wdlType) match {
      case Some(t) if exprs.tail.exists(_.wdlType != t) =>
        throw new Exception(s"${exprs} contains non-homogeneous values")
      case Some(t) => t
      case None    => T_Any
    }
  }

  def irValueToExpr(value: Value): TAT.Expr = {
    val loc = SourceLocation.empty
    value match {
<<<<<<< HEAD
      case VNull       => TAT.ValueNull(T_Any, loc)
      case VBoolean(b) => TAT.ValueBoolean(b, T_Boolean, loc)
      case VInt(i)     => TAT.ValueInt(i, T_Int, loc)
      case VFloat(f)   => TAT.ValueFloat(f, T_Float, loc)
      case VString(s)  => TAT.ValueString(s, T_String, loc)
      case f: VFile    => TAT.ValueFile(f.uri, T_File, loc)
      case f: VFolder  => TAT.ValueDirectory(f.uri, T_Directory, loc)
=======
      case VNull       => TAT.ValueNull(T_Any)(loc)
      case VBoolean(b) => TAT.ValueBoolean(b, T_Boolean)(loc)
      case VInt(i)     => TAT.ValueInt(i, T_Int)(loc)
      case VFloat(f)   => TAT.ValueFloat(f, T_Float)(loc)
      case VString(s) if s.contains('"') && s.contains("'") =>
        TAT.ValueString(GeneratorUtils.escape(s), T_String, Quoting.Double)(loc)
      case VString(s) if s.contains('"') =>
        TAT.ValueString(s, T_String, Quoting.Single)(loc)
      case VString(s)       => TAT.ValueString(s, T_String, Quoting.Double)(loc)
      case VFile(path)      => TAT.ValueFile(path, T_File)(loc)
      case VDirectory(path) => TAT.ValueDirectory(path, T_Directory)(loc)
>>>>>>> 459cf8cf
      case VArray(array) =>
        val a = array.map(irValueToExpr)
        val t = ensureUniformType(a)
        TAT.ExprArray(a, t)(loc)
      case VHash(fields) if isPairValue(fields) =>
        val left = irValueToExpr(fields(PairLeftKey))
        val right = irValueToExpr(fields(PairRightKey))
        TAT.ExprPair(left, right, T_Pair(left.wdlType, right.wdlType))(loc)
      case VHash(fields) if isMapValue(fields) =>
        val keys = irValueToExpr(fields(MapKeysKey))
        val values = irValueToExpr(fields(MapValuesKey))
        (keys, values) match {
          case (TAT.ExprArray(keyArray, keyType), TAT.ExprArray(valueArray, valueType)) =>
            TAT.ExprMap(keyArray.zip(valueArray).to(TreeSeqMap), T_Map(keyType, valueType))(loc)
          case other =>
            throw new Exception(s"invalid map value ${other}")
        }
      case VHash(members) =>
        val m: SeqMap[TAT.Expr, TAT.Expr] = members
          .map {
            case (key, value) => TAT.ValueString(key, T_String)(loc) -> irValueToExpr(value)
          }
          .to(TreeSeqMap)
        TAT.ExprObject(m, T_Object)(loc)
      case _ =>
        throw new Exception(s"cannot convert IR value ${value} to WDL")
    }
  }

  def isPathType(wdlType: T): Boolean = {
    wdlType match {
      case T_Optional(t) => isPathType(t)
      case T_File        => true
      case T_Directory   => true
      case T_Array(t, _) => isPathType(t)
      case T_Map(k, v)   => isPathType(k) | isPathType(v)
      case T_Pair(l, r)  => isPathType(l) | isPathType(r)
      case T_Struct(_, members) =>
        members.exists {
          case (_, t) => isPathType(t)
        }
      case T_Object | T_Any =>
        // no way to know if an object/Any will contain a path type,
        // so we have to assume yes
        true
      case _ => false
    }
  }

  /**
    * A trivial expression has no operators, it is either(1) a constant,
    * (2) a single identifier, or (3) an access to a call field.
    * For example, `5`, `['a', 'b', 'c']`, and `true` are trivial.
    * 'x + y'  is not.
    * @param expr expression
    * @return
    */
  def isTrivialExpression(expr: TAT.Expr): Boolean = {
    expr match {
      case expr if TypeUtils.isPrimitiveValue(expr) => true
      case _: TAT.ExprIdentifier                    => true

      // A collection of constants
      case TAT.ExprPair(l, r, _)   => Vector(l, r).forall(TypeUtils.isPrimitiveValue)
      case TAT.ExprArray(value, _) => value.forall(TypeUtils.isPrimitiveValue)
      case TAT.ExprMap(value, _) =>
        value.forall {
          case (k, v) => TypeUtils.isPrimitiveValue(k) && TypeUtils.isPrimitiveValue(v)
        }
      case TAT.ExprObject(value, _) => value.values.forall(TypeUtils.isPrimitiveValue)

      // Access a field in a call
      //   Int z = eliminateDuplicate.fields
      // TODO: this will work for structs as well, if we are able to make
      //  struct fields part of the output closure (see comment in
      //  getClosureInputsAndOutputs)
      case TAT.ExprGetName(TAT.ExprIdentifier(_, _: T_Call), _, _) => true

      case _ => false
    }
  }

  def isDxFile(file: V_File): Boolean = {
    file.value.startsWith(DxPath.DxUriPrefix)
  }

  /**
    * Deep search for all calls in WorkflowElements.
    * @param elements WorkflowElements
    * @return
    */
  def deepFindCalls(elements: Vector[TAT.WorkflowElement]): Vector[TAT.Call] = {
    elements.foldLeft(Vector.empty[TAT.Call]) {
      case (accu, call: TAT.Call) =>
        accu :+ call
      case (accu, scatter: TAT.Scatter) =>
        accu ++ deepFindCalls(scatter.body)
      case (accu, cond: TAT.Conditional) =>
        accu ++ deepFindCalls(cond.body)
      case (accu, _) => accu
    }
  }

  /**
    * Returns the variables used in an expression. Nested references do
    * not include members, except when the identifier refers to a call or
    * `withField` is true.
    * @param expr the expression
    * @param withField whether to append the field name of a terminal
    *                  GetName expression to the LHS (requires the LHS
    *                  to be a Pair, object, or struct; always true if
    *                  the LHS is a call).
    * @return Vector of (name, type, optional) tuples
    * @example
    * expression   inputs
    *   1 + 2        Vector.empty
    *   x + y        Vector(('x', None), ('y', None))
    *   foo.y        Vector(('foo', Some('y')))    [foo is a call]
    *   bar.left     Vector(('bar', None))         [bar is a Pair, withField = false]
    *   bar.left     Vector(('bar', Some('left'))) [bar is a Pair, withField = true]
    */
  private def getExpressionInputs(expr: TAT.Expr, withField: Boolean): Vector[WdlInputRef] = {
    def inner(
        innerExpr: TAT.Expr
    ): Vector[WdlInputRef] = {
      innerExpr match {
        case _: TAT.ValueNull      => Vector.empty
        case _: TAT.ValueNone      => Vector.empty
        case _: TAT.ValueBoolean   => Vector.empty
        case _: TAT.ValueInt       => Vector.empty
        case _: TAT.ValueFloat     => Vector.empty
        case _: TAT.ValueString    => Vector.empty
        case _: TAT.ValueFile      => Vector.empty
        case _: TAT.ValueDirectory => Vector.empty
        case TAT.ExprIdentifier(id, wdlType) =>
          val kind = if (TypeUtils.isOptional(wdlType)) {
            InputKind.Optional
          } else {
            InputKind.Required
          }
          Vector(WdlInputRef(Vector(id), None, wdlType, kind))
        case TAT.ExprCompoundString(valArr, _, _) =>
          valArr.flatMap(elem => inner(elem))
        case TAT.ExprPair(l, r, _) =>
          inner(l) ++ inner(r)
        case TAT.ExprArray(arrVal, _) =>
          arrVal.flatMap(elem => inner(elem))
        case TAT.ExprMap(valMap, _) =>
          valMap
            .map { case (k, v) => inner(k) ++ inner(v) }
            .toVector
            .flatten
        case TAT.ExprObject(fields, _) =>
          fields
            .map { case (_, v) => inner(v) }
            .toVector
            .flatten
        case TAT.ExprPlaceholder(t, f, sep, default, value: TAT.Expr, _) =>
          inner(value) ++ Vector(
              t.map(inner),
              f.map(inner),
              sep.map(inner),
              default.map(inner)
          ).flatten.flatten
        // Access an array element at [index]
        case TAT.ExprAt(value, index, _) =>
          inner(value) ++ inner(index)
        // conditional:
        case TAT.ExprIfThenElse(cond, tBranch, fBranch, _) =>
          inner(cond) ++ inner(tBranch) ++ inner(fBranch)
        // Apply a standard library function to arguments.
        case TAT.ExprApply(_, funcWdlType, elements, _) =>
          // the function parameters might be optional even if the arguments are not
          def maybeMakeOptional(
              inputs: Vector[WdlInputRef],
              argType: T
          ): Vector[WdlInputRef] = {
            if (TypeUtils.isOptional(argType)) {
              inputs.map(ref => ref.copy(kind = InputKind.Optional))
            } else {
              inputs
            }
          }

          funcWdlType match {
            case _: T_Function0 => Vector.empty
            case T_Function1(_, arg0Type, _) =>
              maybeMakeOptional(inner(elements(0)), arg0Type)
            case T_Function2(_, arg0Type, arg1Type, _) =>
              Vector(
                  maybeMakeOptional(inner(elements(0)), arg0Type),
                  maybeMakeOptional(inner(elements(1)), arg1Type)
              ).flatten
            case T_Function3(_, arg0Type, arg1Type, arg2Type, _) =>
              Vector(
                  maybeMakeOptional(inner(elements(0)), arg0Type),
                  maybeMakeOptional(inner(elements(1)), arg1Type),
                  maybeMakeOptional(inner(elements(2)), arg2Type)
              ).flatten
          }
        // Access a field of a LHS expression that evaluates to a call, pair or object.
        // In the case of a call, we want the fully-qualified name of the field, because
        // the input parameter of the application generated by the compiler will
        // have a fully-qualified name, and that is what we'll need to look up
        // in the evaluation context. In other cases (pair, struct, object), we want a
        // reference to the LHS object, not directly to the field.
        case TAT.ExprGetName(TAT.ExprIdentifier(callId, T_Call(_, output)), fieldName, wdlType)
            if output.contains(fieldName) =>
          val kind = if (TypeUtils.isOptional(wdlType)) {
            InputKind.Optional
          } else {
            InputKind.Required
          }
          Vector(WdlInputRef(Vector(callId), Some(fieldName), wdlType, kind))
        case TAT.ExprGetName(expr, fieldName, wdlType) =>
          // throw an exception if the reference is not valid
          TypeUtils.unwrapOptional(expr.wdlType) match {
            case _: T_Pair if Set("left", "right").contains(fieldName) => ()
            case T_Struct(_, members) if members.contains(fieldName)   => ()
            case T_Object | T_Any                                      => ()
            case _ =>
              throw new Exception(
                  s"Unhandled ExprGetName construction ${TypeUtils.prettyFormatExpr(expr)}"
              )
          }
          // get the LHS inputs, but update optional based on the actual type of this reference
          val kind = if (TypeUtils.isOptional(wdlType)) InputKind.Optional else InputKind.Required
          inner(expr) match {
            case Vector(WdlInputRef(lhsName, Some(field), _, _)) if withField =>
              Vector(WdlInputRef(lhsName :+ field, Some(fieldName), wdlType, kind))
            case Vector(WdlInputRef(lhsName, None, _, _)) if withField =>
              Vector(WdlInputRef(lhsName, Some(fieldName), wdlType, kind))
            case v if withField && v.nonEmpty =>
              throw new Exception(
                  s"cannot add field name because multiple inputs are required to evaluate LHS ${expr}"
              )
            case v =>
              v.map(ref => ref.copy(kind = kind))
          }
        case other =>
          throw new Exception(s"Unhandled expression ${other}")
      }
    }
    inner(expr)
  }

  /**
    * Get all inputs and outputs for a block of statements.
    * @param elements the block elements
    * @return
    */
  def getClosureInputsAndOutputs(
      elements: Vector[TAT.WorkflowElement],
      withField: Boolean
  ): (Map[String, (T, InputKind.InputKind)], Map[String, TAT.OutputParameter]) = {
    def getOutputs(
        innerElements: Vector[TAT.WorkflowElement]
    ): Vector[TAT.OutputParameter] = {
      innerElements.flatMap {
        // TODO: in the case of private variables where the expression access a
        //  struct field, it may be possible to create an output for the field
        //  value, to avoid having to use a fragment in the downstream app to
        //  dereference the struct.
        case pv @ TAT.PrivateVariable(name, wdlType, expr) =>
          Vector(TAT.OutputParameter(name, wdlType, expr)(pv.loc))
        case call: TAT.Call =>
          call.callee.output.map {
            case (name, wdlType) =>
              val fqn = s"${call.actualName}.${name}"
              TAT.OutputParameter(fqn, wdlType, TAT.ExprIdentifier(fqn, wdlType)(call.loc))(
                  call.loc
              )
          }.toVector
        case cond: TAT.Conditional =>
          getOutputs(cond.body).map { out =>
            out.copy(wdlType = TypeUtils.ensureOptional(out.wdlType))(out.loc)
          }
        case scatter: TAT.Scatter =>
          // make outputs arrays, remove the collection iteration variable
          val nonEmptyOutputArray = scatter.expr.wdlType match {
            case T_Array(_, nonEmpty) => nonEmpty
            case _ =>
              throw new Exception(
                  s"scatter expression type ${scatter.expr.wdlType} not an array"
              )
          }
          getOutputs(scatter.body).collect {
            case out: TAT.OutputParameter if out.name != scatter.identifier =>
              out.copy(wdlType = T_Array(out.wdlType, nonEmpty = nonEmptyOutputArray))(out.loc)
          }
      }
    }

    def getInputs(
        innerElements: Vector[TAT.WorkflowElement],
        innerWithField: Boolean
    ): Vector[WdlInputRef] = {
      innerElements.flatMap {
        case v: TAT.PrivateVariable =>
          getExpressionInputs(v.expr, innerWithField)
        case call: TAT.Call =>
          call.callee.input.flatMap {
            case (name: String, (_: T, optional: Boolean)) =>
              call.inputs
                .get(name)
                .map { expr =>
                  val exprInputs = getExpressionInputs(expr, withField = true)
                  if (optional) {
                    exprInputs.map { ref =>
                      ref.copy(kind = InputKind.Optional)
                    }
                  } else {
                    exprInputs
                  }
                }
                .getOrElse(Vector.empty)
          }.toVector
        case cond: TAT.Conditional =>
          // get inputs for the conditional expression
          val exprInputs = getExpressionInputs(cond.expr, innerWithField)
          // recurse into body of conditional
          val bodyInputs = getInputs(cond.body, innerWithField = true)
          exprInputs ++ bodyInputs
        case scatter: TAT.Scatter =>
          // get inputs for the scatter expression
          val exprInputs = getExpressionInputs(scatter.expr, innerWithField)
          // recurse into body of the scatter
          // if the scatter variable is referenced, ensure its kind is
          // 'Computed' so it doesn't become a required input
          val scatterIdentifierRegexp = s"${scatter.identifier}([.\\[].+)?".r
          val bodyInputs = getInputs(scatter.body, innerWithField = true).map {
            case ref if scatterIdentifierRegexp.matches(ref.identifier) =>
              ref.copy(kind = InputKind.Computed)
            case ref => ref
          }
          exprInputs ++ bodyInputs
      }
    }

    // first convert outputs - we need to do this prior to
    // inputs because WDL allows forward references, and we
    // need to be able to distinguish block inputs from
    // variables that are defined within the block
    val outputs = getOutputs(elements).groupBy(_.name).map {
      case (name, outputs) if outputs.size == 1 => name -> outputs.head
      case (name, outputs) if Set(outputs).size > 1 =>
        throw new Exception(s"multiple outputs defined with the name ${name}: ${outputs}")
    }

    // now convert the inputs, filter out those that are in outputs,
    // and check for collisions
    val inputs = getInputs(elements, withField)
      .filterNot(i => i.nameIter.exists(outputs.contains))
      .groupBy(_.fullyQualifiedName)
      .map {
        case (fqn, refs) if refs.toSet.size == 1 =>
          fqn -> (refs.head.wdlType, refs.head.kind)
        case (fqn, refs) =>
          // there are multiple references to the same variable from different kinds of
          // input - sort by InputKind, pick the one with the highest priority (lowest
          // value), and make sure if there are multiple with the same kind that they're
          // all of the same type
          val priorityRefs = refs.groupBy(_.kind).toVector.sortWith(_._1 < _._1).head._2
          if (priorityRefs.map(_.wdlType).toSet.size > 1) {
            throw new Exception(
                s"multiple references to the same paramter with different types: ${priorityRefs}"
            )
          }
          fqn -> (priorityRefs.head.wdlType, priorityRefs.head.kind)
      }

    (inputs, outputs)
  }

  /**
    * We are building an applet for the output section of a workflow. The outputs have
    * expressions, and we need to figure out which variables they refer to. This will
    * allow the calculations to proceeed inside a stand alone applet.
    * @param outputs output definitions
    * @return
    */
  def getOutputClosure(outputs: Vector[TAT.OutputParameter]): Map[String, T] = {
    // create inputs from all the expressions that go into outputs
    outputs
      .flatMap {
        case TAT.OutputParameter(_, _, expr) => Vector(expr)
      }
      .flatMap(e => getExpressionInputs(e, withField = false))
      .groupBy(_.fullyQualifiedName)
      .map {
        // if there are multiple references to the same parameter, make sure the
        // types are the same
        case (fqn, refs) if refs.toSet.size == 1 => fqn -> refs.head.wdlType
        case (fqn, refs) =>
          val priorityRef = refs.groupBy(_.kind).toVector.sortWith(_._1 < _._1).head._2
          if (priorityRef.map(_.wdlType).toSet.size > 1) {
            throw new Exception(
                s"multiple references to the same paramter with different types: ${priorityRef}"
            )
          }
          fqn -> priorityRef.head.wdlType
      }
  }

  def prettyFormatElement(element: TAT.WorkflowElement, indent: String = "    "): String = {
    element match {
      case TAT.Scatter(varName, expr, body) =>
        val collection = TypeUtils.prettyFormatExpr(expr)
        val innerBlock = body
          .map { innerElement =>
            prettyFormatElement(innerElement, indent + "  ")
          }
          .mkString("\n")
        s"""|${indent}scatter (${varName} in ${collection}) {
            |${innerBlock}
            |${indent}}
            |""".stripMargin

      case TAT.Conditional(expr, body) =>
        val innerBlock =
          body
            .map { innerElement =>
              prettyFormatElement(innerElement, indent + "  ")
            }
            .mkString("\n")
        s"""|${indent}if (${TypeUtils.prettyFormatExpr(expr)}) {
            |${innerBlock}
            |${indent}}
            |""".stripMargin

      case call: TAT.Call =>
        val inputNames = call.inputs
          .map {
            case (key, expr) =>
              s"${key} = ${TypeUtils.prettyFormatExpr(expr)}"
          }
          .mkString(",")
        val inputs =
          if (inputNames.isEmpty) ""
          else s"{ input: ${inputNames} }"
        call.alias match {
          case None =>
            s"${indent}call ${call.fullyQualifiedName} ${inputs}"
          case Some(al) =>
            s"${indent}call ${call.fullyQualifiedName} as ${al} ${inputs}"
        }

      case TAT.PrivateVariable(name, wdlType, expr) =>
        s"${indent} ${TypeUtils.prettyFormatType(wdlType)} ${name} = ${TypeUtils.prettyFormatExpr(expr)}"
    }
  }

  def prettyFormatEnv(env: Map[String, (T, V)], indent: String = "  "): String = {
    env
      .map {
        case (name, (t, v)) =>
          s"${indent}${name}: ${TypeUtils.prettyFormatType(t)} ${EvalUtils.prettyFormat(v)}"
      }
      .mkString("\n")
  }

  def prettyFormatValues(env: Map[String, V], indent: String = "  "): String = {
    env
      .map {
        case (name, v) =>
          s"${indent}${name}: ${EvalUtils.prettyFormat(v)}"
      }
      .mkString("\n")
  }
}

case class IrToWdlValueBindings(
    values: Map[String, Value],
    allowNonstandardCoercions: Boolean = false,
    private var cache: Map[String, V] = Map.empty
) extends VBindings {
  override protected val elementType: String = "value"

  override def contains(name: String): Boolean = values.contains(name)

  override def keySet: Set[String] = values.keySet

  private def resolve(name: String): Unit = {
    if (!cache.contains(name) && values.contains(name)) {
      cache += (name -> WdlUtils.fromIRValue(values(name), Some(name)))
    }
  }

  override def apply(name: String): V = {
    resolve(name)
    cache(name)
  }

  override def get(name: String): Option[V] = {
    resolve(name)
    cache.get(name)
  }

  override lazy val toMap: Map[String, V] = {
    values.keySet.diff(cache.keySet).foreach(resolve)
    cache
  }

  override protected def copyFrom(values: Map[String, V]): IrToWdlValueBindings = {
    copy(cache = cache ++ values)
  }
}

case class ValueMap(values: Map[String, V]) {
  def contains(id: String): Boolean = values.contains(id)

  def get(id: String, wdlTypes: Vector[T] = Vector.empty): Option[V] = {
    (values.get(id), wdlTypes) match {
      case (None, _)         => None
      case (value, Vector()) => value
      case (Some(value), _)  => Some(Coercion.coerceToFirst(wdlTypes, value))
    }
  }
}

object ValueMap {
  lazy val empty: ValueMap = ValueMap(Map.empty)
}<|MERGE_RESOLUTION|>--- conflicted
+++ resolved
@@ -645,15 +645,6 @@
   def irValueToExpr(value: Value): TAT.Expr = {
     val loc = SourceLocation.empty
     value match {
-<<<<<<< HEAD
-      case VNull       => TAT.ValueNull(T_Any, loc)
-      case VBoolean(b) => TAT.ValueBoolean(b, T_Boolean, loc)
-      case VInt(i)     => TAT.ValueInt(i, T_Int, loc)
-      case VFloat(f)   => TAT.ValueFloat(f, T_Float, loc)
-      case VString(s)  => TAT.ValueString(s, T_String, loc)
-      case f: VFile    => TAT.ValueFile(f.uri, T_File, loc)
-      case f: VFolder  => TAT.ValueDirectory(f.uri, T_Directory, loc)
-=======
       case VNull       => TAT.ValueNull(T_Any)(loc)
       case VBoolean(b) => TAT.ValueBoolean(b, T_Boolean)(loc)
       case VInt(i)     => TAT.ValueInt(i, T_Int)(loc)
@@ -662,10 +653,9 @@
         TAT.ValueString(GeneratorUtils.escape(s), T_String, Quoting.Double)(loc)
       case VString(s) if s.contains('"') =>
         TAT.ValueString(s, T_String, Quoting.Single)(loc)
-      case VString(s)       => TAT.ValueString(s, T_String, Quoting.Double)(loc)
-      case VFile(path)      => TAT.ValueFile(path, T_File)(loc)
-      case VDirectory(path) => TAT.ValueDirectory(path, T_Directory)(loc)
->>>>>>> 459cf8cf
+      case VString(s) => TAT.ValueString(s, T_String, Quoting.Double)(loc)
+      case f: VFile   => TAT.ValueFile(f.uri, T_File)(loc)
+      case f: VFolder => TAT.ValueDirectory(f.uri, T_Directory)(loc)
       case VArray(array) =>
         val a = array.map(irValueToExpr)
         val t = ensureUniformType(a)
