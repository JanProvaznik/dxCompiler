--- conflicted
+++ resolved
@@ -206,14 +206,6 @@
           // as a hash and the block input is not (e.g. `String` -> `Any`).
           stepInputs.get(targetInput.name).exists { stepInput =>
             stepInput.sources.headOption.exists { src =>
-<<<<<<< HEAD
-              blockInputs.get(CwlDxName.fromDecodedName(src.frag)).exists { blockInput =>
-                val blockInputType =
-                  if (stepInput.linkMerge.isEmpty || CwlUtils.isArray(blockInput.cwlType)) {
-                    blockInput.cwlType
-                  } else {
-                    CwlArray(blockInput.cwlType)
-=======
               DxName.lookup(CwlDxName.fromDecodedName(src.frag), blockInputs).exists {
                 case (_, blockInput) =>
                   val blockInputType =
@@ -236,7 +228,6 @@
                       // non-optional process input, in which case we need a fragment to perform
                       // the type casting
                       true
->>>>>>> 18a2ff1e
                   }
               }
             }
@@ -376,12 +367,8 @@
         steps.partition { step =>
           step.inputs.forall { inp =>
             inp.sources.forall {
-<<<<<<< HEAD
-              case id if id.hasParent => deps.contains(id.parent.get)
-=======
               case id if id.parent.contains(wfId.frag)   => true
               case id if id.parent.exists(deps.contains) => true
->>>>>>> 18a2ff1e
               case id =>
                 wfInputs.contains(CwlDxName.fromSourceName(id.name))
             }
