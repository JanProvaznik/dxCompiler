package dx.core.languages.cwl

import dx.api.DxPath
import dx.core.io.DxWorkerPaths
import dx.core.ir.{DxName, Type, Value}
import dx.core.ir.Type._
import dx.core.ir.Value.{
  VArray,
  VBoolean,
  VFile,
  VFloat,
  VFolder,
  VHash,
  VInt,
  VListing,
  VNull,
  VString,
  DirectoryValue => IRDirectoryValue,
  PathValue => IRPathValue
}
import dx.cwl._
import dx.util.CollectionUtils.IterableOnceExtensions
import dx.util.{FileSourceResolver, LocalFileSource}
import spray.json._

import java.nio.file.{Path, Paths}
import java.util.UUID
import scala.annotation.tailrec
import scala.collection.immutable.SeqMap

object CwlUtils {

  /**
    * CWL has a "null" type. When used alone, it means the field
    * only accepts a null value. This is not able to be represented
    * natively, so instead we use an optional schema type.
    */
  val NullSchema: Type = TOptional(TSchema("null", SeqMap.empty))

  def isNullSchema(t: TSchema): Boolean = {
    t.name == "null"
  }

  def isNullValue(fields: Map[String, _]): Boolean = {
    fields.isEmpty
  }

  def toIRSchema(cwlRecord: CwlRecord): TSchema = {
    if (!cwlRecord.hasName) {
      throw new Exception(s"cannot convert schema without name ${cwlRecord}")
    }
    TSchema(
        cwlRecord.name,
        cwlRecord.fields.map {
          case (key, value) => key -> toIRType(value.cwlType)
        }
    )
  }

  def toIRType(cwlType: CwlType): Type = {
    cwlType match {
      case CwlOptional(t)  => Type.ensureOptional(toIRType(t))
      case CwlMulti(types) => TMulti(types.map(toIRType))
      case CwlAny          => TMulti.Any
      case CwlNull         => NullSchema
      case CwlBoolean      => TBoolean
      case CwlInt          => TInt
      case CwlLong         => TInt
      case CwlDouble       => TFloat
      case CwlFloat        => TFloat
      case CwlString       => TString
      case CwlFile         => TFile
      case CwlDirectory    => TDirectory
      case a: CwlArray     => TArray(toIRType(a.itemType))
      case e: CwlEnum      => TEnum(e.symbolNames)
      case r: CwlRecord if r.hasName =>
        toIRSchema(r)
      case _ =>
        throw new Exception(s"Cannot convert CWL type ${cwlType} to IR")
    }
  }

  def toIRPath(path: PathValue): IRPathValue = {
    path match {
      case f @ FileValue(location,
                         path,
                         basename,
                         _,
                         _,
                         _,
                         checksum,
                         size,
                         secondaryFiles,
                         format,
                         contents) =>
        VFile(
            location
              .orElse(path)
              .orElse(
                  Option.when(contents.isDefined)(basename.getOrElse(UUID.randomUUID().toString))
              )
              .getOrElse(
                  throw new Exception(s"FileValue does not have 'location' or 'contents' ${f}")
              ),
            basename,
            contents,
            checksum,
            size,
            secondaryFiles.map(toIRPath),
            format
        )
      case d @ DirectoryValue(location, path, basename, listing) =>
        location.orElse(path) match {
          case Some(uri) =>
            VFolder(uri, basename, Option.unless(listing.isEmpty)(listing.map(toIRPath)))
          case None if listing.nonEmpty =>
            VListing(basename.get, listing.map(toIRPath))
          case _ =>
            throw new Exception(
                s"DirectoryValue does not have 'location', 'path', or 'listing' ${d}"
            )
        }
    }
  }

  private def toIRValue(cwlValue: CwlValue): (Type, Value) = {
    cwlValue match {
      case BooleanValue(b)   => (TBoolean, VBoolean(value = b))
      case IntValue(i)       => (TInt, VInt(i))
      case LongValue(l)      => (TInt, VInt(l))
      case FloatValue(f)     => (TFloat, VFloat(f))
      case DoubleValue(d)    => (TFloat, VFloat(d))
      case StringValue(s)    => (TString, VString(s))
      case f: FileValue      => (TFile, toIRPath(f))
      case d: DirectoryValue => (TDirectory, toIRPath(d))
      case NullValue         =>
        // it is possible that the type is null (i.e. NullSchema) but much more likely CwlOptional
        (TMulti.Any, VNull)
      case ArrayValue(items) =>
        val (itemTypes, itemValues, optional) =
          items.foldLeft(Set.empty[Type], Vector.empty[Value], false) {
            case ((types, values, optional), item) =>
              item match {
                case NullValue => (types, values :+ VNull, true)
                case _ =>
                  val (t, v) = toIRValue(item)
                  (types + t, values :+ v, optional)
              }
          }
        val itemType = itemTypes.toVector match {
          case Vector()              => TMulti.Any
          case Vector(t) if optional => ensureOptional(t)
          case Vector(t)             => t
          case bounds if optional    => Type.merge(bounds.map(ensureOptional(_)))
          case bounds                => Type.merge(bounds)
        }
        (TArray(itemType), VArray(itemValues))
      case ObjectValue(m) =>
        (THash,
         VHash(
             m.map {
                 case (key, NullValue) => key -> VNull
                 case (key, value) =>
                   val (_, v) = toIRValue(value)
                   key -> v
               }
               .to(SeqMap)
         ))
      case _ => throw new Exception(s"Invalid CWL value ${cwlValue})")
    }
  }

  def toIRValue(cwlValue: CwlValue, cwlType: CwlType): (Type, Value) = {
    (cwlType, cwlValue) match {
      case (CwlAny, _) =>
        // TODO: do we need to keep the type as Any or can we return the inferred type?
        (TMulti.Any, toIRValue(cwlValue)._2)
      case (CwlNull, NullValue) => (NullSchema, VNull)
      case (CwlNull, _) =>
        throw new Exception("type 'null' only accepts a value of 'null'")
      case (CwlOptional(_), NullValue) => (toIRType(cwlType), VNull)
      case (CwlOptional(t), _) =>
        val (irType, irValue) = toIRValue(cwlValue, t)
        (Type.ensureOptional(irType), irValue)
      case (CwlMulti(types), _) =>
        types
          .collectFirstDefined {
            case CwlAny => None
            case t =>
              try {
                Some(toIRValue(cwlValue, t))
              } catch {
                case _: Throwable => None
              }
          }
          .getOrElse(
              if (types.contains(CwlAny)) {
                toIRValue(cwlValue)
              } else {
                throw new Exception(
                    s"cannot translate ${cwlValue} as any of ${types.mkString("\n")}"
                )
              }
          )
      case (CwlBoolean, BooleanValue(b))     => (TBoolean, VBoolean(b))
      case (CwlInt, IntValue(i))             => (TInt, VInt(i))
      case (CwlLong, LongValue(l))           => (TInt, VInt(l))
      case (CwlFloat, FloatValue(f))         => (TFloat, VFloat(f))
      case (CwlDouble, DoubleValue(d))       => (TFloat, VFloat(d))
      case (t: CwlNumber, n: NumericValue)   => toIRValue(n.coerceTo(t)._2, t)
      case (CwlString, StringValue(s))       => (TString, VString(s))
      case (CwlFile, f: FileValue)           => (TFile, toIRPath(f))
      case (CwlFile, StringValue(s))         => (TFile, VFile(s))
      case (CwlDirectory, d: DirectoryValue) => (TDirectory, toIRPath(d))
      case (CwlDirectory, StringValue(s))    => (TDirectory, VFolder(s))
      case (array: CwlArray, ArrayValue(items)) =>
        val (irItems, optional) =
          items.foldLeft(Vector.empty[Value], false) {
            case ((irItems, _), NullValue) => (irItems :+ VNull, true)
            case ((irItems, optional), i) =>
              val (t, v) = toIRValue(i, array.itemType)
              (irItems :+ v, optional || Type.isOptional(t))
          }
        val irItemType = toIRType(array.itemType)
        val irType = TArray(if (optional) {
          Type.ensureOptional(irItemType)
        } else {
          irItemType
        })
        (irType, VArray(irItems))
      case (record: CwlRecord, ObjectValue(fields)) =>
        // generate a random name for anonymous schemas
        val name = if (record.hasName) record.name else UUID.randomUUID().toString
        val (types, values) =
          fields.foldLeft(SeqMap.empty[String, Type], SeqMap.empty[String, Value]) {
            case ((types, values), (name, value)) if record.fields.contains(name) =>
              val (irType, irValue) = toIRValue(value, record.fields(name).cwlType)
              (types + (name -> irType), values + (name -> irValue))
            case (name, _) =>
              throw new Exception(s"invalid field ${name}")
          }
        (TSchema(name, types), VHash(values))
<<<<<<< HEAD
      case (enum: CwlEnum, StringValue(s))
          if enum.symbols.contains(s) || enum.symbolNames.contains(s) =>
        (TEnum(enum.symbols), VString(s))
      case (enum: CwlEnum, StringValue(s))
          if enum.symbols.contains(s.trim) || enum.symbolNames.contains(s.trim) =>
        (TEnum(enum.symbols), VString(s.trim))
      case _ => throw new Exception(s"Invalid CWL value ${cwlValue})")
=======
      case (enum: CwlEnum, StringValue(s)) if enum.symbolNames.contains(s) =>
        (TEnum(enum.symbolNames), VString(s))
      case _ =>
        throw new Exception(
            s"""Cannot convert CWL value ${prettyFormatValue(cwlValue, withType = true)}
               |to type ${prettyFormatType(cwlType)})""".stripMargin.replaceAll("\n", " ")
        )
>>>>>>> 18a2ff1e
    }
  }

  def toIR(cwl: Map[DxName, (CwlType, CwlValue)]): Map[DxName, (Type, Value)] = {
    cwl.map {
      case (name, (cwlType, cwlValue)) => name -> toIRValue(cwlValue, cwlType)
    }
  }

  def fromIRType(irType: Type,
                 typeAliases: Map[String, CwlSchema] = Map.empty,
                 isInput: Boolean): CwlType = {
    def inner(innerType: Type): CwlType = {
      innerType match {
        case TOptional(t)  => CwlOptional(inner(t))
        case TMulti.Any    => CwlAny
        case TMulti(types) => CwlMulti(types.map(inner))
        case NullSchema    => CwlNull
        case TBoolean      => CwlBoolean
        case TInt          => CwlLong
        case TFloat        => CwlDouble
        case TString       => CwlString
        case TFile         => CwlFile
        case TDirectory    => CwlDirectory
        case TArray(t, _)  => CwlArray(inner(t))
        case TSchema(name, _) if typeAliases.contains(name) =>
          typeAliases(name)
        case TSchema(name, fields) if isInput =>
          CwlInputRecord(fields.map {
            case (name, t) => name -> CwlInputRecordField(name, inner(t))
          }, Some(Identifier(namespace = None, frag = name)))
        case TSchema(name, members) =>
          CwlOutputRecord(members.map {
            case (name, t) => name -> CwlOutputRecordField(name, inner(t))
          }, Some(Identifier(namespace = None, frag = name)))
        case TEnum(symbols) => CwlEnum(symbols)
        case _ =>
          throw new Exception(s"Cannot convert IR type ${irType} to CWL")
      }
    }
    inner(irType)
  }

  def fromIRPath(path: IRPathValue): PathValue = {
    path match {
      case f: VFile =>
        FileValue(Some(f.uri),
                  basename = f.basename,
                  checksum = f.checksum,
                  size = f.size,
                  contents = f.contents,
                  secondaryFiles = f.secondaryFiles.map(fromIRPath),
                  format = f.format)
      case VFolder(uri, basename, listing) =>
        DirectoryValue(location = Some(uri),
                       basename = basename,
                       listing = listing.map(_.map(fromIRPath)).getOrElse(Vector.empty[PathValue]))
      case VListing(basename, listing) =>
        DirectoryValue(basename = Some(basename), listing = listing.map(fromIRPath))
    }
  }

  def fromIRValue(
      value: Value,
      name: Option[String],
      isInput: Boolean,
      fileResolver: FileSourceResolver = FileSourceResolver.get,
      resolveLocalPaths: Boolean = false
  ): (CwlType, CwlValue) = {
    def inner(innerValue: Value, innerName: Option[String]): (CwlType, CwlValue) = {
      innerValue match {
        case VNull       => (CwlOptional(CwlAny), NullValue)
        case VBoolean(b) => (CwlBoolean, BooleanValue(b))
        case VInt(i)     => (CwlLong, LongValue(i))
        case VFloat(f)   => (CwlDouble, DoubleValue(f))
        case VString(s) =>
          fileResolver.resolve(s) match {
            case local: LocalFileSource if resolveLocalPaths && local.exists && local.isDirectory =>
              (CwlDirectory, DirectoryValue(s))
            case local: LocalFileSource if resolveLocalPaths && local.exists =>
              (CwlFile, FileValue(s))
            case _: LocalFileSource   => (CwlString, StringValue(s))
            case fs if fs.isDirectory => (CwlDirectory, DirectoryValue(s))
            case _                    => (CwlFile, FileValue(s))
          }
        case f: VFile            => (CwlFile, fromIRPath(f))
        case d: IRDirectoryValue => (CwlDirectory, fromIRPath(d))
        case VArray(array) =>
          val (types, values) = array.zipWithIndex.map {
            case (v, i) => inner(v, innerName.map(n => s"${n}[${i}]"))
          }.unzip
          (CwlArray(CwlType.flatten(types.distinct)), ArrayValue(values))
        case VHash(fields) =>
          val (types, values) = fields.map {
            case (key, value) =>
              val (cwlType, cwlValue) = inner(value, innerName.map(n => s"${n}[${key}]"))
              (key -> cwlType, key -> cwlValue)
          }.unzip
          // create an anonymous record schema
          val schemaType = if (isInput) {
            CwlInputRecord(
                types
                  .map {
                    case (name, t) => name -> CwlInputRecordField(name, t)
                  }
                  .to(SeqMap)
            )
          } else {
            CwlOutputRecord(
                types
                  .map {
                    case (name, t) => name -> CwlOutputRecordField(name, t)
                  }
                  .to(SeqMap)
            )
          }
          (schemaType, ObjectValue(values.to(SeqMap)))
        case _ =>
          throw new Exception(
              s"cannot convert ${name.getOrElse("IR")} value ${value} to WDL value"
          )
      }
    }
    inner(value, name)
  }

  def fromIRValues(
      values: Map[String, Value],
      isInput: Boolean,
      fileResolver: FileSourceResolver = FileSourceResolver.get,
      resolveLocalPaths: Boolean = false
  ): Map[String, (CwlType, CwlValue)] = {
    values.map {
      case (name, value) =>
        name -> fromIRValue(value,
                            Some(name),
                            isInput,
                            fileResolver = fileResolver,
                            resolveLocalPaths = resolveLocalPaths)
    }
  }

  def fromIRValueWithType(
      value: Value,
      cwlType: CwlType,
      name: String,
      isInput: Boolean,
      fileResolver: FileSourceResolver = FileSourceResolver.get,
      resolveLocalPaths: Boolean = false
  ): (CwlType, CwlValue) = {
    def isPath(path: String): Boolean = {
      fileResolver.resolve(path) match {
        case local: LocalFileSource => resolveLocalPaths && local.exists
        case _                      => true
      }
    }
    @tailrec
    def inner(innerValue: Value, innerType: CwlType, innerName: String): CwlValue = {
      (innerType, innerValue) match {
        case (CwlOptional(_) | CwlNull, VNull) => NullValue
        case (CwlOptional(t), _)               => inner(innerValue, t, innerName)
        case (CwlNull, _) =>
          throw new Exception("type 'null' only accepts a value of 'null'")
        case (CwlBoolean, VBoolean(b))                     => BooleanValue(b)
        case (CwlInt, VInt(i)) if i.isValidInt             => IntValue(i)
        case (CwlLong, VInt(l))                            => LongValue(l)
        case (CwlFloat, VFloat(f))                         => FloatValue(f.toFloat)
        case (CwlFloat, VInt(i))                           => FloatValue(i.toFloat)
        case (CwlDouble, VFloat(f))                        => FloatValue(f)
        case (CwlDouble, VInt(i))                          => FloatValue(i.toDouble)
        case (CwlString, VString(s))                       => StringValue(s)
        case (CwlFile, VString(path)) if isPath(path)      => FileValue(path)
        case (CwlFile, f: VFile)                           => fromIRPath(f)
        case (CwlDirectory, VString(path)) if isPath(path) => DirectoryValue(path)
        case (CwlDirectory, d: IRDirectoryValue)           => fromIRPath(d)
        case (array: CwlArray, VArray(items)) =>
          ArrayValue(items.zipWithIndex.map {
            case (item, i) =>
              innerMulti(item, array.itemType, s"${innerName}[${i}]")._2
          })
        case (record: CwlRecord, VHash(fields)) =>
          // ensure 1) members keys are a subset of memberTypes keys, 2) members
          // values are convertable to the corresponding types, and 3) any keys
          // in memberTypes that do not appear in members are optional
          val keys1 = fields.keySet
          val keys2 = record.fields.keySet
          if (!keys1.subsetOf(keys2)) {
            throw new Exception(
                s"keys (${keys1}) have members that do not appear in struct ${record.name}"
            )
          }
          val missingNonOptional =
            keys1.diff(keys2).map(key => key -> record.fields(key)).filterNot {
              case (_, field) if CwlOptional.isOptional(field.cwlType) => false
              case _                                                   => true
            }
          if (missingNonOptional.nonEmpty) {
            throw new Exception(
                s"struct ${record.name} value is missing non-optional members ${missingNonOptional}"
            )
          }
          ObjectValue(
              fields.map {
                case (key, value) =>
                  key -> innerMulti(value, record.fields(key).cwlType, s"${innerName}[${key}]")._2
              }
          )
        case (enum: CwlEnum, VString(s)) if enum.symbolNames.contains(s) => StringValue(s)
        case _ =>
          throw new Exception(s"cannot translate ${innerValue} to CwlValue of type ${innerType}")
      }
    }
    def innerMulti(innerValue: Value,
                   innerType: CwlType,
                   innerName: String): (CwlType, CwlValue) = {
      innerType match {
        case CwlMulti(types) =>
          types
            .collectFirstDefined {
              case CwlAny => None
              case t =>
                try {
                  Some(t, inner(innerValue, t, innerName))
                } catch {
                  case _: Throwable => None
                }
            }
            .getOrElse(
                if (types.contains(CwlAny)) {
                  fromIRValue(innerValue,
                              Some(innerName),
                              isInput,
                              fileResolver = fileResolver,
                              resolveLocalPaths = resolveLocalPaths)
                } else {
                  throw new Exception(
                      s"""cannot convert ${innerName} ${innerValue} to CWL value of any type 
                         |${types.mkString(",")}""".stripMargin.replaceAll("\n", " ")
                  )
                }
            )
        case CwlOptional(t: CwlMulti) =>
          val (cwlType, cwlValue) = innerMulti(innerValue, t, innerName)
          (CwlOptional.ensureOptional(cwlType), cwlValue)
        case CwlAny =>
          fromIRValue(innerValue,
                      Some(innerName),
                      isInput,
                      fileResolver = fileResolver,
                      resolveLocalPaths = resolveLocalPaths)
        case CwlOptional(CwlAny) =>
          val (cwlType, cwlValue) = fromIRValue(innerValue,
                                                Some(innerName),
                                                isInput,
                                                fileResolver = fileResolver,
                                                resolveLocalPaths = resolveLocalPaths)
          (CwlOptional.ensureOptional(cwlType), cwlValue)
        case _ => (innerType, inner(innerValue, innerType, innerName))
      }
    }
    innerMulti(value, cwlType, name)
  }

  def fromIR(
      values: Map[DxName, (Type, Value)],
      typeAliases: Map[String, CwlSchema] = Map.empty,
      isInput: Boolean,
      fileResolver: FileSourceResolver = FileSourceResolver.get
  ): Map[DxName, (CwlType, CwlValue)] = {
    values.map {
      case (dxName, (t, v)) =>
        val cwlType = fromIRType(t, typeAliases, isInput)
        dxName -> fromIRValueWithType(v, cwlType, dxName.decoded, isInput, fileResolver)
    }
  }

  def prettyFormatType(cwlType: CwlType): String = {
    cwlType match {
      case CwlOptional(t)  => s"${prettyFormatType(t)}?"
      case CwlMulti(types) => s"(${types.map(prettyFormatType).mkString("|")})"
      case CwlAny          => "any"
      case CwlNull         => "null"
      case CwlBoolean      => "boolean"
      case CwlInt          => "int"
      case CwlLong         => "long"
      case CwlFloat        => "float"
      case CwlDouble       => "double"
      case CwlString       => "string"
      case CwlFile         => "File"
      case CwlDirectory    => "Directory"
      case a: CwlArray if a.hasName =>
        a.name
      case a: CwlArray =>
        s"array<${prettyFormatType(a.itemType)}>"
      case r: CwlRecord if r.hasName =>
        r.name
      case r: CwlRecord =>
        s"record<${r.fields.values.map(f => s"${prettyFormatType(f.cwlType)} ${f.name}").mkString(", ")}>"
      case e: CwlEnum if e.hasName =>
        e.name
      case e: CwlEnum =>
        s"enum<${e.symbolNames.mkString(",")}>"
    }
  }

  def prettyFormatPrimitiveValue(value: PrimitiveValue,
                                 verbose: Boolean = false,
                                 withType: Boolean = false): String = {
    val pretty = value match {
      case BooleanValue(b)              => b.toString
      case IntValue(i)                  => i.toString
      case LongValue(l)                 => l.toString
      case FloatValue(f)                => f.toString
      case DoubleValue(d)               => d.toString
      case StringValue(s)               => s
      case f: FileValue if verbose      => f.toJson.prettyPrint
      case f: FileValue                 => f.toString
      case d: DirectoryValue if verbose => d.toJson.prettyPrint
      case d: DirectoryValue            => d.toString
      case _ =>
        throw new Exception(s"unexpected primitive value ${value}")
    }
    if (withType) {
      s"${prettyFormatType(value.cwlType)}(${pretty})"
    } else {
      pretty
    }
  }

  def prettyFormatValue(value: CwlValue,
                        verbose: Boolean = false,
                        indent: Int = 0,
                        withType: Boolean = false): String = {
    val indentStr = " " * indent
    val pretty = value match {
      case NullValue         => "null"
      case p: PrimitiveValue => prettyFormatPrimitiveValue(p, verbose, withType)
      case ArrayValue(items) =>
        val pretty = if (items.isEmpty) {
          "[]"
        } else if (verbose) {
          s"[\n${indentStr}${items
            .map(prettyFormatValue(_, verbose = true, indent + 2))
            .mkString(s"\n")}\n${indentStr}]"
        } else {
          s"[${items.map(prettyFormatValue(_))}]"
        }
        if (withType) {
          s"array(${pretty})"
        } else {
          pretty
        }
      case ObjectValue(fields) =>
        val pretty = if (fields.isEmpty) {
          "{}"
        } else if (verbose) {
          val fieldStrs = fields.map {
            case (name, value) =>
              s"${name}: ${prettyFormatValue(value, verbose = true, indent + 2)}"
          }
          s"{\n${indentStr}${fieldStrs.mkString("\n")}\n${indentStr}}"
        } else {
          val fieldStrs = fields.map {
            case (name, value) => s"${name}: ${prettyFormatValue(value)}"
          }
          s"{${fieldStrs.mkString(",")}}"
        }
        if (withType) {
          s"object(${pretty})"
        } else {
          pretty
        }
      case _ => throw new Exception(s"unrecognized CWL value ${value})")
    }
    s"${indentStr}${pretty}"
  }

  def prettyFormatEnv(env: Map[String, (CwlType, CwlValue)],
                      verbose: Boolean = false,
                      indent: Int = 2): String = {
    env
      .map {
        case (name, (t, v)) =>
          s"${" " * indent}${name}: ${prettyFormatType(t)} ${prettyFormatValue(v, verbose)}"
      }
      .mkString("\n")
  }

  /**
    * Does a WorkflowStep represent a simple call - i.e. with no
    * scatter or conditional?
    * @param step the WorkflowStep
    * @return
    */
  def isSimpleCall(step: WorkflowStep): Boolean = {
    step.scatter.isEmpty && step.when.isEmpty && step.inputs.forall { inp =>
      // * if there is a default value and a source, they can't both go in the value
      // for the stage input, so a fragment is required
      // * if there is more than one source, a fragment is required to merge them
      // * if there is a valueFrom, a fragment is required to evaluate it
      if (inp.default.nonEmpty) {
        inp.sources.isEmpty
      } else {
        inp.sources.size <= 1
      } &&
      inp.linkMerge.isEmpty &&
      inp.pickValue.isEmpty &&
      inp.valueFrom.isEmpty
    }
  }

  def isArray(t: CwlType): Boolean = {
    t match {
      case _: CwlArray => true
      case CwlMulti(types) =>
        types.exists {
          case _: CwlArray => true
          case _           => false
        }
      case _ => false
    }
  }

  /**
    * Returns true if a down-cast is required for `from` to be compatible
    * with `to`. A down-cast is required to go from a wider type to a more
    * narrow type, for example `Any` -> `File`. Throws an exception of the
    * types are not compatible at all.
    */
  def requiresDowncast(from: CwlType, to: CwlType): Boolean = {
    (from, to) match {
      case (CwlAny, CwlAny)                                                           => false
      case (CwlAny, _)                                                                => true
      case (_: CwlMulti, CwlAny)                                                      => false
      case (fromMulti: CwlMulti, toMulti: CwlMulti) if fromMulti.coercibleTo(toMulti) => false
      case (_: CwlMulti, _: CwlMulti) =>
        throw new Exception(s"type ${from} cannot be downcast to ${to}")
      case (fromMulti: CwlMulti, _) if fromMulti.coercibleTo(to) => true
      case (_: CwlMulti, _) =>
        throw new Exception(s"type ${from} cannot be downcast to ${to}")
      case _ if from.coercibleTo(to) => false
      case _ =>
        throw new Exception(s"type ${from} cannot be downcast to ${to}")
    }
  }

  def isDxPath(path: PathValue): Boolean = {
    path.location.orElse(path.path).exists(_.startsWith(DxPath.DxUriPrefix))
  }

  def toJson(values: Map[DxName, (CwlType, CwlValue)]): JsObject = {
    JsObject(values.map {
      case (dxName, (_, v)) => dxName.decoded -> v.toJson
    })
  }

  def simplifyProcess(process: Process): Process = {
    process.copySimplifyIds(dropNamespace = true,
                            replacePrefix = (Left(true), None),
                            simplifyAutoNames = false,
                            dropCwlExtension = false)
  }

  def createRuntime(workerPaths: DxWorkerPaths): Runtime = {
    Runtime.create(
        outdir = workerPaths.getOutputFilesDir(ensureExists = true).asJavaPath,
        tmpdir = workerPaths.getTempDir(ensureExists = true).asJavaPath
    )
  }

  def createEvaluatorContext(selfValue: CwlValue = NullValue,
                             selfType: Option[CwlType] = None,
                             selfParam: Option[Identifiable with Loadable] = None,
                             env: Map[String, (CwlType, CwlValue)] = Map.empty,
                             inputParameters: Map[String, InputParameter] = Map.empty,
                             inputDir: Path = Paths.get("."),
                             fileResolver: FileSourceResolver = FileSourceResolver.get,
                             runtime: Runtime = Runtime.empty): EvaluatorContext = {
    val selfFinal = selfParam
      .map { param =>
        val t = selfType.getOrElse {
          param match {
            case p: Parameter => p.cwlType
            case _ =>
              throw new Exception(s"cannot determine self type from paramemter ${param}")
          }
        }
        EvaluatorContext.finalizeInputValue(selfValue, t, param, inputDir, fileResolver)
      }
      .getOrElse(selfValue)
    val valuesFinal = env
      .map {
        case (key, (_, value)) if inputParameters.contains(key) =>
          val param = inputParameters(key)
          key -> EvaluatorContext
            .finalizeInputValue(value, param.cwlType, param, inputDir, fileResolver)
        case (key, (_, value)) => key -> value
      }
      .to(SeqMap)
    EvaluatorContext(selfFinal, ObjectValue(valuesFinal), runtime)
  }
}<|MERGE_RESOLUTION|>--- conflicted
+++ resolved
@@ -240,15 +240,6 @@
               throw new Exception(s"invalid field ${name}")
           }
         (TSchema(name, types), VHash(values))
-<<<<<<< HEAD
-      case (enum: CwlEnum, StringValue(s))
-          if enum.symbols.contains(s) || enum.symbolNames.contains(s) =>
-        (TEnum(enum.symbols), VString(s))
-      case (enum: CwlEnum, StringValue(s))
-          if enum.symbols.contains(s.trim) || enum.symbolNames.contains(s.trim) =>
-        (TEnum(enum.symbols), VString(s.trim))
-      case _ => throw new Exception(s"Invalid CWL value ${cwlValue})")
-=======
       case (enum: CwlEnum, StringValue(s)) if enum.symbolNames.contains(s) =>
         (TEnum(enum.symbolNames), VString(s))
       case _ =>
@@ -256,7 +247,6 @@
             s"""Cannot convert CWL value ${prettyFormatValue(cwlValue, withType = true)}
                |to type ${prettyFormatType(cwlType)})""".stripMargin.replaceAll("\n", " ")
         )
->>>>>>> 18a2ff1e
     }
   }
 
