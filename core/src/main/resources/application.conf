--- conflicted
+++ resolved
@@ -1,9 +1,5 @@
 dxCompilerCore {
-<<<<<<< HEAD
-    version = "2.4.4-SNAPSHOT"
-=======
     version = "2.4.7-SNAPSHOT"
->>>>>>> 459cf8cf
 }
 
 #
